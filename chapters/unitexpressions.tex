\chapter{Unit Expressions}\label{unit-expressions}

Unless otherwise stated, the syntax and semantics of unit expressions in Modelica conform with the international standards \emph{International System of Units (SI)} by BIPM superseding parts of ISO 31/0-1992 \emph{General principles concerning quantities, units and symbols} and ISO 1000-1992 \emph{SI units and recommendations for the use of their multiples and of certain other units}.
Unfortunately, these standards do not define a formal syntax for unit expressions.
There are recommendations and Modelica exploits them.

Note that this document uses the American spelling \emph{meter}, whereas the SI specification from BIPM uses the British spelling \emph{metre}.

Examples for the syntax of unit expressions used in Modelica: \lstinline!"N.m"!, \lstinline!"kg.m/s2"!, \lstinline!"kg.m.s-2"!, \lstinline!"1/rad"!, \lstinline!"mm/s"!.

\section{The Syntax of Unit Expressions}\label{the-syntax-of-unit-expressions}

The Modelica unit string syntax allows neither comments nor white-space, and a unit string shall match the \lstinline[language=grammar]!unit-expression! rule:
\begin{lstlisting}[language=grammar]
unit-expression :
   unit-numerator [ "/" unit-denominator ]

unit-numerator :
   "1" | unit-factors | "(" unit-expression ")"

unit-denominator:
   unit-factor | "(" unit-expression ")"
\end{lstlisting}

The unit of measure of a dimension free quantity is denoted by \lstinline!"1"!.
The SI standard does not define any precedence between multiplications and divisions.
The SI standard does not allow multiple units to the right of the division-symbol (\lstinline!/!) since the result is ambiguous; either the divisor shall be enclosed in parentheses, or negative exponents used instead of division, for example, \lstinline!"J/(kg.K)"! may be written as \lstinline!"J.kg-1.K-1"!.

\begin{lstlisting}[language=grammar]
unit-factors :
   unit-factor [ "." unit-factors ]
\end{lstlisting}

The SI standard specifies that a multiplication operator symbol is written as space or as a dot.
The SI standard requires that this \emph{dot} is a bit above the base line: `·', which is not part of ASCII.
The ISO standard also prefers `·', but Modelica supports the ISO alternative `.', which is an ordinary \emph{dot} on the base line.

For example, Modelica does not support \lstinline!"Nm"! for newton-meter, but requires it to be written as \lstinline!"N.m"!.

\begin{lstlisting}[language=grammar]
unit-factor :
  unit-operand [ unit-exponent ]

unit-exponent :
   [ "+" | "-" ] UNSIGNED-INTEGER
\end{lstlisting}

The SI standard uses super-script for the exponentation, and does thus not define any operator symbol for exponentiation.
A \lstinline[language=grammar]!unit-factor! consists of a \lstinline[language=grammar]!unit-operand! possibly suffixed by a possibly signed integer number, which is interpreted as an exponent.
There must be no spacing between the \lstinline[language=grammar]!unit-operand! and a possible \lstinline[language=grammar]!unit-exponent!.

\begin{lstlisting}[language=grammar]
unit-operand :
   unit-symbol | unit-prefix unit-symbol

unit-prefix :
   "Y" | "Z" | "E" | "P" | "T" | "G" | "M" | "k" | "h" | "da"
   | "d" | "c" | "m" | "u" | "n" | "p" | "f" | "a" | "z" | "y"

<<<<<<< HEAD
unit_prefix:
   "Y" | "Z" | "E" | "P" | "T" | "G" | "M" | "k" | "h" | "da"
   | "d" | "c | "m" | "u" | "n" | "p" | "f" | "a" | "z" | "y"
=======
unit-symbol :
   unit-char { unit-char }
>>>>>>> bff744fe
\end{lstlisting}

A \lstinline[language=grammar]!unit-symbol! is a non-empty string of \lstinline[language=grammar]!unit-char! characters.
The set of allowed characters is currently not defined.
It is required that basic and derived units of the SI system are recognized, but tools are allowed to additionally support user-defined unit symbols.
The required unit symbols do not make use of Greek letters, but a unit such as $\Omega$ is spelled out as \lstinline!"Ohm"!.

A \lstinline[language=grammar]!unit-operand! should first be interpreted as a \lstinline[language=grammar]!unit-symbol! and only if not successful the second alternative assuming a prefixed operand should be exploited.
There must be no spacing between the \lstinline[language=grammar]!unit-symbol! and a possible \lstinline[language=grammar]!unit-prefix!.
The values of the prefixes are according to the ISO standard.
The letter \lstinline!u! is used as a symbol for the prefix \emph{micro}.

\begin{nonnormative}
A tool may present \lstinline!Ohm! as $\Omega$ and the prefix \lstinline!u! as $\mu$, and similarly \lstinline!m2! as m\textsuperscript{2}.
\end{nonnormative}

\section{Examples}\label{examples2}

The unit expression \lstinline!"m"! means meter and not milli (10\textsuperscript{-3}), since prefixes cannot be used in isolation.
For millimeter use \lstinline!"mm"! and for square meter, m\textsuperscript{2}, write \lstinline!"m2"!.

The expression \lstinline!"mm2"! means (10\textsuperscript{-3}m)\textsuperscript{2} = 10\textsuperscript{-6}m\textsuperscript{2}.
Note that exponentiation includes the prefix.

The unit expression \lstinline!"T"! means tesla, but note that the letter \lstinline!T! is also the symbol for the prefix tera which has a multiplier value of 10\textsuperscript{12}.<|MERGE_RESOLUTION|>--- conflicted
+++ resolved
@@ -57,14 +57,8 @@
    "Y" | "Z" | "E" | "P" | "T" | "G" | "M" | "k" | "h" | "da"
    | "d" | "c" | "m" | "u" | "n" | "p" | "f" | "a" | "z" | "y"
 
-<<<<<<< HEAD
-unit_prefix:
-   "Y" | "Z" | "E" | "P" | "T" | "G" | "M" | "k" | "h" | "da"
-   | "d" | "c | "m" | "u" | "n" | "p" | "f" | "a" | "z" | "y"
-=======
 unit-symbol :
    unit-char { unit-char }
->>>>>>> bff744fe
 \end{lstlisting}
 
 A \lstinline[language=grammar]!unit-symbol! is a non-empty string of \lstinline[language=grammar]!unit-char! characters.
