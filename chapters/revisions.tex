--- conflicted
+++ resolved
@@ -1254,22 +1254,7 @@
 The global name lookup was proposed by Stefan Vorkoetter.
 
 The support for Unicode was initiated by Rui Gao and Hoyoun Kim.\\
-<<<<<<< HEAD
-Martin Otter, Michael Sielemann and Francesco Casella proposed \lstinline!homotopy!.  Michael Sielemann demonstrated with benchmark problems that non-linear solvers are not able to solve reliably initialization problems and that the \lstinline!homotopy! operator is therefore needed.  He provided a prototype implementation of \lstinline!homotopy! and demonstrated its use on a vehicle dynamics example.  Utilizing the prototype implementation, Francesco Casella demonstrated with a model of a thermal power plant with 390 iteration variables of the initialization problem, that an appropriate usage of \lstinline!homotopy! allows to reliably initialize the system without providing guess values for the iteration variables.  This was a strong indication that \lstinline!homotopy! will indeed improve initialization in Modelica significantly.
-=======
-Martin Otter, Michael Sielemann and Francesco Casella proposed \lstinline!homotopy!.
-Michael Sielemann demonstrated with benchmark
-problems that non-linear solvers are not able to solve reliably
-initialization problems and that the homotopy operator is therefore
-needed. He provided a prototype implementation of the homotopy-operator
-and demonstrated its use on a vehicle dynamics example. Utilizing the
-prototype implementation, Francesco Casella demonstrated with a model of
-a thermal power plant with 390 iteration variables of the initialization
-problem, that an appropriate usage of the homotopy operator allows the
-system to reliably initialized without providing guess values for the
-iteration variables. This was a strong indication that the homotopy
-operator will indeed improve initialization in Modelica significantly.
->>>>>>> de55f8b6
+Martin Otter, Michael Sielemann and Francesco Casella proposed \lstinline!homotopy!.  Michael Sielemann demonstrated with benchmark problems that non-linear solvers are not able to solve reliably initialization problems and that the \lstinline!homotopy! operator is therefore needed.  He provided a prototype implementation of \lstinline!homotopy! and demonstrated its use on a vehicle dynamics example.  Utilizing the prototype implementation, Francesco Casella demonstrated with a model of a thermal power plant with 390 iteration variables of the initialization problem, that an appropriate usage of \lstinline!homotopy! allows the system to reliably initialized without providing guess values for the iteration variables.  This was a strong indication that \lstinline!homotopy! will indeed improve initialization in Modelica significantly.
 
 The following members of the Modelica Association participated at design
 meetings and contributed to the Modelica 3.2 specification:
