--- conflicted
+++ resolved
@@ -12,11 +12,7 @@
 Declarations are the syntactic constructs needed to introduce classes
 and objects (i.e., components).
 
-<<<<<<< HEAD
-\section{Access Control --- Public and Protected Elements}\doublelabel{access-control-public-and-protected-elements}
-=======
-\section{Access Control -- Public and Protected Elements}\label{access-control-public-and-protected-elements}
->>>>>>> c0a3b015
+\section{Access Control --- Public and Protected Elements}\label{access-control-public-and-protected-elements}
 
 Members of a Modelica class can have two levels of visibility: \lstinline!public! or
 \lstinline!protected!. The default is \lstinline!public! if nothing else is specified
@@ -223,15 +219,8 @@
 Variables declared with the \lstinline!flow! or the \lstinline!stream! type prefix shall be a
 subtype of Real.
 
-<<<<<<< HEAD
 Type prefixes (that is, \lstinline!flow!, \lstinline!stream!, \lstinline!discrete!, \lstinline!parameter!, \lstinline!constant!, \lstinline!input!, \lstinline!output!) shall only be applied for type,
-record and connector components --- see also record specialized class, \autoref{specialized-classes}.
-=======
-Type prefixes (that is , \lstinline!flow!, \lstinline!stream!, \lstinline!discrete!,
-\lstinline!parameter!, \lstinline!constant!,
-\lstinline!input!, \lstinline!output!) shall only be applied for type, record and connector
-components -- see also record specialized class, \cref{specialized-classes}.
->>>>>>> c0a3b015
+record and connector components --- see also record specialized class, \cref{specialized-classes}.
 
 An exception is \lstinline!input! for components whose type is of the special class
 function type (these can only be used for function formal parameters and
@@ -239,14 +228,8 @@
 applied to the elements of the component and is allowed even if the
 elements have input or output prefix.
 
-<<<<<<< HEAD
 In addition, instances of classes extending from ExternalObject may have type prefixes \lstinline!parameter! and \lstinline!constant!, and in functions also type prefixes \lstinline!input! and
-\lstinline!output!, see \autoref{external-objects}.
-=======
-In addition, instances of classes extending from ExternalObject may have
-type prefixes \lstinline!parameter! and \lstinline!constant!, and in functions also type
-prefixes \lstinline!input! and \lstinline!output! - see \cref{external-objects}.
->>>>>>> c0a3b015
+\lstinline!output!, see \cref{external-objects}.
 
 The type prefixes \lstinline!flow!, \lstinline!stream!, \lstinline!input!
 and \lstinline!output! of a structured
@@ -780,11 +763,7 @@
 \end{lstlisting}
 \end{example}
 
-<<<<<<< HEAD
-\subsection{Local Class Definitions --- Nested Classes}\doublelabel{local-class-definitions-nested-classes}
-=======
-\subsection{Local Class Definitions -- Nested Classes}\label{local-class-definitions-nested-classes}
->>>>>>> c0a3b015
+\subsection{Local Class Definitions --- Nested Classes}\label{local-class-definitions-nested-classes}
 
 The local class should be statically flattenable with the partially
 flattened enclosing class of the local class apart from local class
@@ -864,13 +843,8 @@
 constants. Enhanced to allow \lstinline!import! of elements of packages. (See also
 \cref{packages} on packages.)\\ \hline
 \lstinline!operator record! & Similar to record; but operator overloading
-<<<<<<< HEAD
 is possible, and due to this the typing rules are different, see
-\autoref{interface-or-type-relationships}. It is not legal to extend from an operator record (or
-=======
-is possible, and due to this the typing rules are different -- see
 \cref{interface-or-type-relationships}. It is not legal to extend from an operator record (or
->>>>>>> c0a3b015
 connector inheriting from operator record), except if the new class is
 an operator record or connector that is declared as a short class
 definition, whose modifier is either empty or only modify the default
@@ -977,14 +951,8 @@
 redeclaration cannot lead to an unbalanced model any more.
 \end{nonnormative}
 
-<<<<<<< HEAD
 The restrictions below apply after flattening --- i.e.\ inherited components are included --- possibly modified.  The corresponding restrictions on connectors and connections are in
-\autoref{restrictions-of-connections-and-connectors}.
-=======
-The restrictions below apply after flattening -- i.e.\ inherited
-components are included -- possibly modified. The corresponding
-restrictions on connectors and connections are in \cref{restrictions-of-connections-and-connectors}.
->>>>>>> c0a3b015
+\cref{restrictions-of-connections-and-connectors}.
 
 \begin{definition}[Local number of unknowns]
 The local number of unknowns of a model or block class is the sum based on the components:
