\chapter{Classes, Predefined Types, and Declarations}\label{class-predefined-types-and-declarations}

The fundamental structuring unit of modeling in Modelica is the class.
Classes provide the structure for objects, also known as instances.
Classes can contain equations which provide the basis for the executable
code that is used for computation in Modelica. Conventional algorithmic
code can also be part of classes. All data objects in Modelica are
instantiated from classes, including the basic data types -- \lstinline!Real!,
\lstinline!Integer!, \lstinline!String!, \lstinline!Boolean! -- and enumeration types, which are built-in
classes or class schemata.

Declarations are the syntactic constructs needed to introduce classes
and objects (i.e., components).

\section{Access Control -- Public and Protected Elements}\label{access-control-public-and-protected-elements}

Members of a Modelica class can have two levels of visibility: \lstinline!public! or
\lstinline!protected!. The default is \lstinline!public! if nothing else is specified

A protected element, \lstinline!P!, in classes and components may not be accessed via dot notation (e.g., \lstinline!A.P!, \lstinline!a.P!, \lstinline!a[1].P!, \lstinline!a.b.P!,
\lstinline!.A.P!; but there is no restriction on using \lstinline!P! or \lstinline!P.x! for a protected element \lstinline!P!).  They may not be modified or redeclared except for
modifiers applied to protected elements in a base-class modification (not inside any component or class) and the modifier on the declaration of the protected element.

\begin{example}
\begin{lstlisting}[language=modelica]
package A
  model B
  protected
    parameter Real x;
  end B;
protected
  model C end C;
public
  model D
    C c; // Legal use of protected class C from enclosing scope
    extends A.B(x=2); // Legal modifier for x in derived class
                      // also x.start=2 and x(start=2) are legal.
    Real y=x; // Legal use of x in derived class
  end D;
  model E
    A.B a(x=2);  // Illegal modifier, also x.start=2 and x(start=2) are illegal
    A.C c;       // Illegal use of protected class C
    model F=A.C; // Illegal use of protected class C
  end E;
end A;
\end{lstlisting}
\end{example}

All elements defined under the heading \lstinline!protected! are regarded as protected.  All other elements (i.e., defined
under the heading \lstinline!public!, without headings or in a separate file) are public (i.e.\ not protected).  Regarding
inheritance of protected and public elements, see \cref{inheritance-of-protected-and-public-elements}.


\section{Double Declaration not Allowed}\label{double-declaration-not-allowed}

The name of a declared element shall not have the same name as any other
element in its partially flattened enclosing class. However, the internal
flattening of a class can in some cases be interpreted as having two
elements with the same name; these cases are described in \cref{simultaneous-inner-outer-declarations},
and \cref{redeclaration}.

\begin{example}
\begin{lstlisting}[language=modelica]
record R
  Real x;
end R;
model M // wrong Modelica model
  R R; // not correct, since component name and type specifier are identical
equation
  R.x = 0;
end M;
\end{lstlisting}
\end{example}

\section{Declaration Order and Usage before Declaration}\label{declaration-order-and-usage-before-declaration}

Variables and classes can be used before they are declared.

\begin{nonnormative}
In fact, declaration order is only significant for:
\begin{itemize}
\item
  Functions with more than one input variable called with positional arguments, \cref{positional-or-named-input-arguments-of-functions}.
\item
  Functions with more than one output variable, \cref{output-formal-parameters-of-functions}.
\item
  Records that are used as arguments to external functions, \cref{records}.
\item
  Enumeration literal order within enumeration types, \cref{enumeration-types}.
\end{itemize}
\end{nonnormative}

\section{Component Declarations}\label{component-declarations}

Component declarations are described in this section.

\subsection{Syntax and Examples of Component Declarations}\label{syntax-and-examples-of-component-declarations}

The formal syntax of a component declaration clause is given by the
following syntactic rules:
\begin{lstlisting}[language=grammar]
component-clause:
  type-prefix type-specifier [ array-subscripts ] component-list

type-prefix :
  [ flow | stream ]
  [ discrete | parameter | constant ] [ input | output ]

type-specifier :
  name

component-list :
  component-declaration { "," component-declaration }

component-declaration :
  declaration [ condition-attribute ] comment

condition-attribute:
  if expression

declaration :
  IDENT [ array-subscripts ] [ modification ]
\end{lstlisting}

\begin{nonnormative}
The declaration of a component states the type, access,
variability, data flow, and other properties of the component. A
\lstinline!component-clause! i.e., the whole declaration, contains type
prefixes followed by a \lstinline!type-specifier! with optional
\lstinline!array-subscripts! followed by a \lstinline!component-list!.

There is no semantic difference between variables declared in a
single declaration or in multiple declarations. For example, regard the
following single declaration (\lstinline!component-clause!) of two matrix
variables:
\begin{lstlisting}[language=modelica]
Real[2,2] A, B;
\end{lstlisting}
That declaration has the same meaning as the following two
declarations together:
\begin{lstlisting}[language=modelica]
Real[2,2] A;
Real[2,2] B;
\end{lstlisting}
The array dimension descriptors may instead be placed after the
variable name, giving the two declarations below, with the same meaning
as in the previous example:
\begin{lstlisting}[language=modelica]
Real A[2,2];
Real B[2,2];
\end{lstlisting}
The following declaration is different, meaning that the variable
a is a scalar but B is a matrix as above:
\begin{lstlisting}[language=modelica]
Real a, B[2,2];
\end{lstlisting}
\end{nonnormative}

\subsection{Component Declaration Static Semantics}\label{component-declaration-static-semantics}

If the \lstinline!type-specifier! of the component declaration denotes a built-in
type (\lstinline!RealType!, \lstinline!IntegerType!, etc.), the flattened or instantiated
component has the same type.

If the \lstinline!type-specifier! of the component does not denote a built-in type,
the name of the type is looked up (\cref{static-name-lookup}). The found type is
flattened with a new environment and the partially flattened enclosing
class of the component. It is an error if the type is partial in a
simulation model, or if a simulation model itself is partial. The new
environment is the result of merging

\begin{itemize}
\item
  the modification of enclosing class element-modification with the same
  name as the component
\item
  the modification of the component declaration
\end{itemize}
in that order.

Array dimensions shall be scalar non-negative parameter expressions of type Integer,
a reference to a type (which must an enumeration type or Boolean, see \cref{enumeration-types}),
or the colon operator denoting that the array dimension is left unspecified (see \cref{array-declarations}).
All variants can also be part of short class definitions.

\begin{nonnormative}
Example of variables with array dimensions.
\begin{lstlisting}[language=modelica]
model ArrayVariants
  type T=Real[:];                     // Unspecified size for type
  parameter T x=ones(4);
  parameter T y[3]=ones(3, 4);
  parameter Real a[2]=ones(2);        // Specified using Integer
  parameter Real b[2, 0]=ones(2, 0);  // Size 0 is allowed
  parameter Real c[:]=ones(0);        // Unspecified size for variable
  parameter Integer n=0;
  Real x[n*2]=cat(1,ones(n),zeros(n)};// Parameter expressions are allowed
  Boolean notV[Boolean]={true,false}; // Indexing with type
end ArrayVariants;
\end{lstlisting}
\end{nonnormative}

The rules for components in functions are described in \cref{function-as-a-specialized-class}.

Conditional declarations of components are described in \cref{conditional-component-declaration}.

\subsubsection{Declaration Equations}\label{declaration-equations}

An environment that defines the value of a component of built-in type is
said to define a declaration equation associated with the declared
component. For declarations of vectors and matrices, declaration
equations are associated with each element.

Only components of the restricted classes type, record, operator record, and connector, or components of classes inheriting from \lstinline!ExternalObject!
may have declaration equations. See also the corresponding rule for algorithms, \cref{restrictions-on-assigned-variables}.

\subsubsection{Prefix Rules}\label{prefix-rules}

Variables declared with the \lstinline!flow! or the \lstinline!stream! type prefix shall be a
subtype of Real.

Type prefixes (that is, \lstinline!flow!, \lstinline!stream!, \lstinline!discrete!, \lstinline!parameter!, \lstinline!constant!, \lstinline!input!, \lstinline!output!) shall only be applied for type,
record and connector components -- see also record specialized class, \cref{specialized-classes}.

An exception is \lstinline!input! for components whose type is of the special class
function type (these can only be used for function formal parameters and
has special semantics, see \cref{functional-input-arguments-to-functions}), and the \lstinline!input! prefix is not
applied to the elements of the component and is allowed even if the
elements have input or output prefix.

<<<<<<< HEAD
In addition, instances of classes extending from \lstinline!ExternalObject! may have type prefixes \lstinline!parameter! and \lstinline!constant!, and in functions also type prefixes
\lstinline!input! and \lstinline!output! - see \cref{external-objects}.
=======
In addition, instances of classes extending from ExternalObject may have type prefixes \lstinline!parameter! and \lstinline!constant!, and in functions also type prefixes \lstinline!input! and
\lstinline!output!, see \cref{external-objects}.
>>>>>>> acde0ad9

The type prefixes \lstinline!flow!, \lstinline!stream!, \lstinline!input!
and \lstinline!output! of a structured
component (except as described above) are also applied to the elements
of the component (this is done after verifying that the type prefixes
occurring on elements of the component are correct; e.g.\ the \lstinline!flow! prefix
can be used on a record component and all the record elements will
generate zero-sum equations, even if elements of a record may not be
declared with the flow prefix). When any of the type prefixes \lstinline!flow!,
\lstinline!stream!, \lstinline!input! and \lstinline!output! are applied for a structured component, no
element of the component may have any of these type prefixes.
The corresponding rules for the type prefixes \lstinline!discrete!,
\lstinline!parameter! and \lstinline!constant! are described in \cref{variability-of-structured-entities} for structured
components.

\begin{example}
\lstinline!input! can only be used, if none of the elements has a \lstinline!flow!, \lstinline!stream!, \lstinline!input! or
\lstinline!output! type prefix.
\end{example}

The prefixes \lstinline!input! and \lstinline!output! have a slightly different semantic meaning
depending on the context where they are used:
\begin{itemize}
\item
  In \emph{functions}, these prefixes define the computational causality
  of the function body, i.e., given the variables declared as \lstinline!input!, the
  variables declared as \lstinline!output! are computed in the function body, see
  \cref{function-call}.
\item
  In \emph{simulation} \emph{models} and \emph{blocks} (i.e., on the top
  level of a model or block that shall be simulated), these prefixes
  define the interaction with the environment where the simulation model
  or block is used. Especially, the \lstinline!input! prefix defines that values for
  such a variable have to be provided from the simulation environment
  and the \lstinline!output! prefix defines that the values of the corresponding
  variable can be directly utilized in the simulation environment, see
  the notion of Globally balanced in \cref{balanced-models}.
\item
  In component \emph{models} and \emph{blocks}, the \lstinline!input! prefix defines
  that a binding equation has to be provided for the corresponding
  variable when the component is utilized in order to guarantee a
  locally balanced model (i.e., the number of local equations is
  identical to the local number of unknowns), see \cref{balanced-models}.
\begin{example}
\begin{lstlisting}[language=modelica]
block FirstOrder
  input Real u;
  ...
end FirstOrder;
model UseFirstOrder
  FirstOrder firstOrder(u=time); // binding equation for u
  ...
end UseFirstOrder;
\end{lstlisting}
\end{example}
  The \lstinline!output! prefix does not have a particular effect in a model or block
  component and is ignored.
\item
  In \emph{connectors}, prefixes \lstinline!input! and \lstinline!output! define that the
  corresponding connectors can only be connected according to block
  diagram semantics, see \cref{connect-equations-and-connectors} (e.g., a connector with an \lstinline!output!
  variable can only be connected to a connector where the corresponding
  variable is declared as \lstinline!input!). There is the restriction that
  connectors which have at least one variable declared as \lstinline!input! must be
  externally connected, see \cref{balanced-models} (in order to get a locally
  balanced model, where the number of local unknowns is identical to the
  number of unknown equations). Together with the block diagram
  semantics rule this means, that such connectors must be connected
  \emph{exactly once externally}.
\item
  In \emph{records}, prefixes \lstinline!input! and \lstinline!output! are not allowed, since
  otherwise a record could not be, e.g., passed as input argument to a
  function.
\end{itemize}

\subsection{Acyclic Bindings of Constants and Parameters}\label{acyclic-bindings-of-constants-and-parameters}

The unexpanded binding equations for parameters and constants in the
translated model must be acyclic after flattening; except that cycles
are allowed if the cycles disappear when evaluating parameters having
annotation Evaluate=true that are not part of the cycle. Thus it is not
possible to introduce equations for parameters by cyclic dependencies.

\begin{example}
\begin{lstlisting}[language=modelica]
constant Real p=2*q;
constant Real q=sin(p); // Illegal since p=2*q, q=sin(p) are cyclical

model ABCD
  parameter Real A[n,n];
  parameter Integer n=size(A,1);
end ABCD;

final ABCD a;
// Illegal since cyclic dependencies between size(a.A,1) and a.n

ABCD b(redeclare Real A[2,2]=[1,2;3,4]);
// Legal since size of A is no longer dependent on n.

ABCD c(n=2); // Legal since n is no longer dependent on the size of A.

parameter Real r = 2*sin(r); // Illegal, since r = 2*sin(r) is cyclic

partial model PartialLumpedVolume
  parameter Boolean use_T_start = true "= true, use T_start, otherwise h_start"
    annotation(Dialog(tab = "Initialization"), Evaluate=true);
  parameter Medium.Temperature T_start=if use_T_start then system.T_start else
      Medium.temperature_phX(p_start,h_start,X_start)
    annotation(Dialog(tab = "Initialization", enable = use_T_start));
  parameter Medium.SpecificEnthalpy h_start=if use_T_start then
      Medium.specificEnthalpy_pTX(p_start, T_start, X_start) else Medium.h_default
    annotation(Dialog(tab = "Initialization", enable = not use_T_start));
end PartialLumpedVolume;
// Cycle for T_start and h_start, but ok since disappears
// when evaluating use_T_start

// Illegal since the unexpanded bindings have cycles for both x and y
// (even if they would disappear if bindings were expanded).
model HasCycles
  parameter Integer n=10;
  final constant Real A[3,3]=[0,0,0;1,0,0;2,3,0];
  parameter Real y[3]=A*y+ones(3);
  parameter Real x[n]=cat(1, {3.4}, x[1:(n-1)]);
end HasCycles;
\end{lstlisting}
\end{example}

\subsection{Component Variability Prefixes discrete, parameter, constant}\label{component-variability-prefixes-discrete-parameter-constant}

The prefixes \lstinline!discrete!, \lstinline!parameter!, \lstinline!constant! of a component declaration
are called variability prefixes and define in which situation the
variable values of a component are initialized (see \cref{events-and-synchronization} and
\cref{initialization-initial-equation-and-initial-algorithm}) and when they are changed in transient analysis (= solution
of initial value problem of the hybrid DAE):
\begin{itemize}
\item
  A variable \lstinline!vc! declared with \lstinline!constant! prefix remains constant during transient analysis,
  with a value that is unaffected by the initialization problem.
\item
  A variable \lstinline!vc! declared with the \lstinline!parameter! prefix remains constant during transient analysis,
  with a value determined by the initialization problem.
\item
  A \emph{discrete-time} variable \lstinline!vd! has a vanishing time derivative between events.
  Note that this is not the same as saying that \lstinline!der(vd)=0! almost everywhere,
  as the derivative is not even defined at the events, and it is not legal
  to apply \lstinline!der! to discrete-time variables as they are not continuous. During transient analysis the variable
  can only change its value at event
  instants (see \cref{events-and-synchronization}).
\item
  A \emph{continuous-time} variable \lstinline!vn! may have a non-vanishing time
  derivative (\lstinline!der(vn)<>0! possible) and may also
  change its value discontinuously at any time during transient analysis
  (see \cref{events-and-synchronization}). If there are any discontinuities the variable is
  not differentiable.
\end{itemize}

If a \lstinline!Real! variable is declared with the prefix \lstinline!discrete! it must in a
simulation model be assigned in a when-clause, either by an assignment
or an equation. The variable assigned in a when-clause may not be
defined in a sub-component of model or block specialized class.
(This is to keep the property of balanced models.)

A \lstinline!Real! variable assigned in a when-clause is a discrete-time variable,
even though it was not declared with the prefix \lstinline!discrete!. A \lstinline!Real!
variable not assigned in any when-clause and without any type prefix is
a continuous-time variable.

The default variability for \lstinline!Integer!, \lstinline!String!,
\lstinline!Boolean!, or \lstinline!enumeration!
variables is discrete-time, and it is not possible to declare
continuous-time \lstinline!Integer!, \lstinline!String!, \lstinline!Boolean!, or
\lstinline!enumeration! variables.

\begin{nonnormative}
The restriction that discrete-valued variables (of type \lstinline!Boolean!, etc) cannot be
declared with continuous-time variability is one of the foundations of the expression variability rules
that will ensure that any discrete-valued expression has at most discrete-time variability, see \cref{variability-of-expressions}.
\end{nonnormative}

The variability of expressions and restrictions on variability for
definition equations is given in \cref{variability-of-expressions}.

\begin{nonnormative}
A discrete-time variable is a piecewise constant signal which
changes its values only at event instants during simulation. Such types
of variables are needed in order that special algorithms, such as the
algorithm of Pantelides for index reduction, can be applied (it must be
known that the time derivative of these variables is identical to zero).
Furthermore, memory requirements can be reduced in the simulation
environment, if it is known that a component can only change at event
instants.

A parameter variable is constant during simulation. This prefix
gives the library designer the possibility to express that the physical
equations in a library are only valid if some of the used components are
constant during simulation. The same also holds for discrete-time and
constant variables. Additionally, the parameter prefix allows a
convenient graphical user interface in an experiment environment, to
support quick changes of the most important constants of a compiled
model. In combination with an if-clause, a parameter prefix allows to
remove parts of a model before the symbolic processing of a model takes
place in order to avoid variable causalities in the model (similar to
\lstinline!#ifdef! in C). Class parameters can be sometimes used as an alternative.

Example:
\begin{lstlisting}[language=modelica]
model Inertia
  parameter Boolean state = true;
  ...
equation
  J*a = t1 - t2;
  if state then // code which is removed during symbolic
    der(v) = a; // processing, if state=false
    der(r) = v;
   end if;
end Inertia;
\end{lstlisting}

A constant variable is similar to a parameter with the difference
that constants cannot be changed after translation and usually not
changed after they have been given a value. It can be used to represent
mathematical constants, e.g.
\begin{lstlisting}[language=modelica]
final constant Real PI=4*atan(1);
\end{lstlisting}

There are no continuous-time \lstinline!Boolean!, \lstinline!Integer! or \lstinline!String!
variables. In the rare cases they are needed they can be
faked by using \lstinline!Real! variables, e.g.:
\begin{lstlisting}[language=modelica]
  Boolean off1, off1a;
  Real off2;
equation
  off1 = s1 < 0;
  off1a = noEvent(s1 < 0); // error, since off1a is discrete
  off2 = if noEvent(s2 < 0) then 1 else 0; // possible
  u1 = if off1 then s1 else 0; // state events
  u2 = if noEvent(off2 > 0.5) then s2 else 0; // no state events
\end{lstlisting}

Since \lstinline!off1! is a discrete-time variable, state events are
generated such that \lstinline!off1! is only changed at event instants.
Variable \lstinline!off2! may change its value during continuous integration.
Therefore, \lstinline!u1! is guaranteed to be continuous during continuous
integration whereas no such guarantee exists for \lstinline!u2!.
\end{nonnormative}

\subsubsection{Variability of Structured Entities}\label{variability-of-structured-entities}

For elements of structured entities with variability prefixes the most
restrictive of the variability prefix and the variability of the
component wins (using the default variability for the component if there
is no variability prefix on the component).

\begin{example}
\begin{lstlisting}[language=modelica]
record A
  constant Real pi=3.14;
  Real y;
  Integer i;
end A;

parameter A a;
  // a.pi is a constant
  // a.y and a.i are parameters

A b;
  // b.pi is a constant
  // b.y is a continuous-time variable
  // b.i is a discrete-time variable
\end{lstlisting}
\end{example}

\subsection{Conditional Component Declaration}\label{conditional-component-declaration}

A component declaration can have a \lstinline!condition-attribute!: \lstinline!if!~\emph{expression}.

\begin{example}
\begin{lstlisting}[language=modelica]
  parameter Integer level(min=1)=1;
  Motor motor;
  Level1 component1(J=J) if level==1 "Conditional component";
  Level2 component2 if level==2 "Conditional component";
  Level3 component3(J=component1.J) if level<2 "Conditional component";
  // Illegal modifier on component3 since component1.J is conditional
  // Even if we can see that component1 always exist if component3 exist
equation
  connect(component1..., ...) "Connection to conditional component 1";
  connect(component2.n, motor.n) "Connection to conditional component 2";
  connect(component3.n, motor.n) "Connection to conditional component 3";
  component1.u=0; // Illegal
\end{lstlisting}
\end{example}

The \emph{expression} must be a \lstinline!Boolean! scalar expression, and must be a
parameter-expression.

\begin{nonnormative}
A parameter-expression is required since it shall be evaluated at compile time.
\end{nonnormative}

A redeclaration of a component may not include a condition attribute;
and the condition attribute is kept from the original declaration (see
\cref{interface-compatibility-or-subtyping}).

If the \lstinline!Boolean! expression is false the component (including its modifier) is removed from the flattened DAE, and
connections to/from the component are removed.  A component declared with a condition-attribute can only be modified and/or
used in connections

\begin{nonnormative}
Adding the component and then removing it ensures that the component is valid.

If a connect statement defines the connection of a non-conditional component \lstinline!c1! with a conditional
component \lstinline!c2! and \lstinline!c2! is de-activated, then \lstinline!c1! must still be a declared element.
\end{nonnormative}

If the condition is true for a public connector containing flow
variables the connector must be connected from the outside.

\begin{nonnormative}
The reason for this restriction is that the default flow equation is probably incorrect (since it could otherwise
be an unconditional connector) and the model cannot check that connector is connected.
\end{nonnormative}

\section{Class Declarations}\label{class-declarations}

Essentially everything in Modelica is a class, from the predefined
classes \lstinline!Integer! and \lstinline!Real!, to large packages such as the Modelica
standard library.

\begin{example}
A rather typical structure of a Modelica class is
shown below. A class with a name, containing a number of declarations
followed by a number of equations in an equation section.

\begin{lstlisting}[language=modelica]
class ClassName
  Declaration1
  Declaration2
  ...
equation
  equation1
  equation2
  ...
end ClassName;
\end{lstlisting}
\end{example}

The following is the formal syntax of class definitions, including the
special variants described in later sections.

\begin{lstlisting}[language=grammar]
class-definition :
  [ encapsulated ] class-prefixes
  class-specifier

class-prefixes :
  [ partial ]
  ( class | model | [ operator ] record | block | [ expandable ] connector | type |
  package | [ ( pure | impure ) ] [ operator ] function | operator )

class-specifier :
  long-class-specifier | short-class-specifier | der-class-specifier

long-class-specifier :
  IDENT description-string composition end IDENT
  | extends IDENT [ class-modification ] description-string composition
  end IDENT

short-class-specifier :
  IDENT "=" base-prefix name [ array-subscripts ]
  [ class-modification ] comment
  | IDENT "=" enumeration "(" ( [enum-list] | ":" ) ")" comment

der-class-specifier :
  IDENT "=" der "(" name "," IDENT { "," IDENT } ")" comment

base-prefix :
  [ input | output ]

enum-list : enumeration-literal { "," enumeration-literal}

enumeration-literal : IDENT comment

composition :
  element-list
  { public element-list |
    protected element-list |
    equation-section |
    algorithm-section
  }
  [ external [ language-specification ]
  [ external-function-call ] [ annotation ] ";" ]
  [ annotation ";" ]
\end{lstlisting}

\subsection{Short Class Definitions}\label{short-class-definitions}

A class definition of the form
\begin{lstlisting}[language=modelica]
class IDENT1 = IDENT2 class-modification;
\end{lstlisting}

is identical, except that IDENT2 may be replaceable and for the lexical
scope of modifiers, where the short class definition does not introduce
an additional lexical scope for modifiers, to the longer form

\begin{lstlisting}[language=modelica]
class IDENT1
  extends IDENT2 class-modification;
end IDENT1;
\end{lstlisting}

\begin{example}
Demonstrating the difference in scopes:
\begin{lstlisting}[language=modelica]
model Resistor
  parameter Real R;
  ...
end Resistor;
model A
  parameter Real R;
  replaceable model Load=Resistor(R=R) constrainedby TwoPin;
  // Correct, sets the R in Resistor to R from model A.
  replaceable model LoadError
    extends Resistor(R=R);
    // Gives the singular equation R=R, since the right-hand side R
    // is searched for in LoadError and found in its base-class Resistor.
  end LoadError constrainedby TwoPin;
  Load a,b,c;
  ConstantSource ...;
  ...
end A;
\end{lstlisting}
\end{example}

A short class definition of the form
\begin{lstlisting}[language=modelica]
type TN = T[N] (optional modifier);
\end{lstlisting}

where N represents arbitrary array dimensions, conceptually yields an
array class

\begin{lstlisting}[language=modelica]
'array' TN
  T[n] _ (optional modifiers);
'end' TN;
\end{lstlisting}

Such an array class has exactly one anonymous component (\_); see also
\cref{restriction-on-combining-base-classes-and-other-elements}.
When a component of such an array class type is
flattened, the resulting flattened component type is an array type with
the same dimensions as \_ and with the optional modifier applied.

\begin{example}
The types of \lstinline!f1! and \lstinline!f2! are identical:
\begin{lstlisting}[language=modelica]
type Force = Real[3](unit={"Nm","Nm","Nm"});
Force f1;
Real f2[3](unit={"Nm","Nm","Nm"});
\end{lstlisting}
\end{example}

If a short class definition inherits from a partial class the new class
definition will be partial, regardless of whether it is declared with
the keyword partial or not.

\begin{example}
\begin{lstlisting}[language=modelica]
replaceable model Load=TwoPin;
Load R; // Error unless Load is redeclared since TwoPin is a partial class.
\end{lstlisting}
\end{example}

If a short class definition does not specify any specialized class the
new class definition will inherit the specialized class (this rule
applies iteratively and also for redeclare).

A base-prefix applied in the short-class definition does not influence
its type, but is applied to components declared of this type or types
derived from it; see also \cref{restriction-on-combining-base-classes-and-other-elements}.

\begin{example}
\begin{lstlisting}[language=modelica]
type InArgument = input Real;
type OutArgument = output Real[3];

function foo
  InArgument u; // Same as: input Real u
  OutArgument y; // Same as: output Real[3] y
algorithm
  y:=fill(u,3);
end foo;

Real x[:]=foo(time);
\end{lstlisting}
\end{example}

\subsection{Restriction on combining base-classes and other elements}\label{restriction-on-combining-base-classes-and-other-elements}

It is not legal to combine other components or base-classes with an
extends from an array class, a class with non-empty base-prefix, a
simple type (Real, Boolean, Integer, String and enumeration types), or
any class transitively extending from an array class, a class with
non-empty base-prefix, or a simple type (Real, Boolean, Integer, String
and enumeration types).

\begin{example}
\begin{lstlisting}[language=modelica]
model Integrator
  input Real u;
  output Real y=x;
  Real x;
equation
  der(x)=u;
end Integrator;

model Integrators = Integrator[3]; // Legal

model IllegalModel
  extends Integrators;
  Real x; // Illegal combination of component and array class
end IllegalModel;

connector IllegalConnector
  extends Real;
  Real y; // Illegal combination of component and simple type
end IllegalConnector;
\end{lstlisting}
\end{example}

\subsection{Local Class Definitions -- Nested Classes}\label{local-class-definitions-nested-classes}

The local class should be statically flattenable with the partially
flattened enclosing class of the local class apart from local class
components that are partial or \lstinline!outer!. The environment is the
modification of any enclosing class element modification with the same
name as the local class, or an empty environment.

The unflattened local class together with its environment becomes an
element of the flattened enclosing class.

\begin{example}
The following example demonstrates parameterization of a local class:
\begin{lstlisting}[language=modelica]
model C1
  type Voltage = Real(nominal=1);
  Voltage v1, v2;
end C1;

model C2
  extends C1(Voltage(nominal=1000));
end C2;
\end{lstlisting}

Flattening of class \lstinline!C2! yields a local class \lstinline!Voltage! with
\lstinline!nominal!-modifier \lstinline!1000!. The variables \lstinline!v1! and \lstinline!v2! are
instances of this local class and thus have a nominal value of 1000.
\end{example}

\section{Specialized Classes}\label{specialized-classes}

Specialized kinds of classes (earlier known as \emph{restricted classes})
\lstinline!record!, \lstinline!type!, \lstinline!model!, \lstinline!block!, \lstinline!package!, \lstinline!function! and \lstinline!connector!
have the properties of a general class, apart from restrictions.
Moreover, they have additional properties called enhancements. The
following table summarizes the definition of the specialized classes
(additional restrictions on inheritance are in \cref{restrictions-on-the-kind-of-base-class}):
\begin{longtable}{|p{4cm}|p{9cm}|}
\hline \endhead
\lstinline!record! & Only public sections are allowed in the definition or
in any of its components (i.e., equation, algorithm, initial equation,
initial algorithm and protected sections are not allowed). The elements
of a record may not have prefixes \lstinline!input!, \lstinline!output!,
\lstinline!inner!, \lstinline!outer!, \lstinline!stream,!
or \lstinline!flow!. Enhanced with implicitly available record constructor function,
see \cref{record-constructor-functions}. The components
directly declared in a record may only be of specialized class record
or type.\\ \hline
\lstinline!type! & May only be predefined types, enumerations, array of
type, or classes extending from type.\\ \hline
\lstinline!model! & The normal modeling class in Modelica.\\ \hline
\lstinline!block! & Same as \lstinline!model! with the restriction that each connector
component of a \lstinline!block! must have prefixes \lstinline!input! and/or \lstinline!output! for all
connector variables.
\par
\begin{nonnormative*}
The purpose is to model input/output blocks of block diagrams.  Due to the restrictions on \lstinline!input! and \lstinline!output! prefixes,
connections between blocks are only possible according to block diagram semantic.
\end{nonnormative*}
\\ \hline
\lstinline!function! & See \cref{function-as-a-specialized-class} for restrictions
and enhancements of functions. Enhanced to allow the
function to contain an external function interface.
\par
\begin{nonnormative*}
Non-function specialized classes do not have this property.
\end{nonnormative*}
\\ \hline
\lstinline!connector! & Only public sections are allowed in the definition or in any of its
components (i.e., equation, algorithm, initial equation, initial
algorithm and protected sections are not allowed).

Enhanced to allow \lstinline!connect! to components of connector classes. The
elements of a connector may not have prefixes \lstinline!inner!, or \lstinline!outer!. May only
contain components of specialized class connector, record and
type.\\ \hline
\lstinline!package! & May only contain declarations of classes and
constants. Enhanced to allow \lstinline!import! of elements of packages. (See also
\cref{packages} on packages.)\\ \hline
\lstinline!operator record! & Similar to record; but operator overloading
is possible, and due to this the typing rules are different, see
\cref{interface-or-type-relationships}. It is not legal to extend from an operator record (or
connector inheriting from operator record), except if the new class is
an operator record or connector that is declared as a short class
definition, whose modifier is either empty or only modify the default
attributes for the component elements directly inside the operator
record. An operator record can only extend from an operator record. It is not legal to extend
from any of its enclosing scopes. (See \cref{overloaded-operators}).
\\ \hline
\lstinline!operator! & Similar to package; but may only contain
declarations of functions. May only be placed directly in an operator
record. (See also \cref{overloaded-operators}).\\ \hline
\lstinline!operator function! & Shorthand for an
operator with exactly one function; same restriction as function class
and in addition may only be placed directly in an operator
record.
\begin{nonnormative}
A function declaration
\begin{lstlisting}[language=modelica]
operator function foo $\ldots$ end foo;
\end{lstlisting}
is conceptually treated as
\begin{lstlisting}[language=modelica]
operator foo function foo1
  $\ldots$
end foo1; end foo;
\end{lstlisting}
\end{nonnormative}
\\ \hline
\end{longtable}
Additionally only components which are of specialized classes \lstinline!record!, \lstinline!type!, \lstinline!operator record!, and
connector classes based on any of those can be used as component references in normal expressions and in the left hand
side of assignments, subject to normal type compatibility rules.
Additionally components of connectors may be arguments of connect-statements,
and any component can be used as argument to the \lstinline!ndims! and \lstinline!size!-functions, or for accessing
elements of that component (possibly in combination with array indexing).

\begin{example}
Use of \lstinline!operator!:
\begin{lstlisting}[language=modelica]
operator record Complex
  Real re;
  Real im;
  $\ldots$
  encapsulated operator function '*'
    import Complex;
    input Complex c1;
    input Complex c2;
    output Complex result
  algorithm
     result := Complex(re=c1.re*c2.re - c1.im*c2.im,
                      im=c1.re*c2.im + c1.im*c2.re);
   end '*';
end Complex;
record MyComplex
  extends Complex; // Error; extending from enclosing scope.
  Real k;
end MyComplex;
operator record ComplexVoltage = Complex(re(unit="V"),im(unit="V")); // allowed
\end{lstlisting}
\end{example}

\section{Balanced Models}\label{balanced-models}

\begin{nonnormative}
In this section restrictions for model and block classes are
present, in order that missing or too many equations can be detected and
localized by a Modelica translator before using the respective model or
block class. A non-trivial case is demonstrated in the following
example:
\begin{lstlisting}[language=modelica]
partial model BaseCorrelation
  input Real x;
  Real y;
end BaseCorrelation;

model SpecialCorrelation // correct in Modelica 2.2 and 3.0
  extends BaseCorrelation(x=2);
equation
  y=2/x;
end SpecialCorrelation;

model UseCorrelation // correct according to Modelica 2.2
  // not valid according to Modelica 3.0
  replaceable model Correlation=BaseCorrelation;
  Correlation correlation;
equation
  correlation.y=time;
end UseCorrelation;

model Broken // after redeclaration, there is 1 equation too much in Modelica 2.2
  UseCorrelation example(redeclare Correlation=SpecialCorrelation);
end Broken;
\end{lstlisting}

In this case one can argue that both \lstinline!UseCorrelation! (adding an acausal equation) and \lstinline!SpecialCorrelation! (adding a default to an input) are correct.  Still, when combined they
lead to a model with too many equations, and it is not possible to determine which model is incorrect without strict rules -- as the ones defined here.

In Modelica 2.2, model \lstinline!Broken! will work with some models.
However, by just redeclaring it to model \lstinline!SpecialCorrelation!, an
error will occur and it will be very difficult in a larger model to
figure out the source of this error.

In Modelica 3.0, model \lstinline!UseCorrelation! is no longer allowed
and the translator will give an error. In fact, it is guaranteed that a
redeclaration cannot lead to an unbalanced model any more.
\end{nonnormative}

The restrictions below apply after flattening -- i.e.\ inherited components are included -- possibly modified.  The corresponding restrictions on connectors and connections are in
\cref{restrictions-of-connections-and-connectors}.

\begin{definition}[Local number of unknowns]
The local number of unknowns of a model or block class is the sum based on the components:
\begin{itemize}
\item
  For each declared component of specialized class \lstinline!type! (Real, Integer,
  String, Boolean, enumeration and arrays of those, etc.) or \lstinline!record!, or
  \lstinline!operator record! not declared as \lstinline!outer!, it is the number of unknown
  variables inside it (i.e., excluding parameters and constants and
  counting the elements after expanding all records, operator record,
  and arrays to a set of scalars of primitive types).
\item
  Each declared component of specialized class \lstinline!type! or record declared
  as \lstinline!outer! is ignored.
  \begin{nonnormative}
  I.e., all variables inside the component are treated as known.
  \end{nonnormative}
\item
  For each declared component of specialized class \lstinline!connector! component,
  it is the number of unknown variables inside it (i.e., excluding
  parameters and constants and counting the elements after expanding all
  records and arrays to a set of scalars of primitive types).
\item
  For each declared component of specialized class \lstinline!block! or \lstinline!model!, it is
  the sum of the number of inputs and flow variables in the (top
  level) public connector components of these components (and counting
  the elements after expanding all records and arrays to a set of
  scalars of primitive types).
\end{itemize}
\end{definition}

\begin{definition}[Local equation size]
The local equation size of a model or block class is the sum of the following numbers:
\begin{itemize}
\item
  The number of equations defined locally (i.e.\ not in any model or
  block component), including binding equations, and equations generated
  from connect-equations.
  \begin{nonnormative}
  This includes the proper count for when-clauses (see \cref{when-equations}), and algorithms (see \cref{algorithm-sections}), and is also used for
  the flat Hybrid DAE formulation (see \cref{modelica-dae-representation}).
  \end{nonnormative}
\item
  The number of input and flow-variables present in each (top-level) public connector component.
  \begin{nonnormative}
  This represents the number of connection equations that will be provided when the class is used.
  \end{nonnormative}
\item
  The number of (top level) public input variables that neither are connectors nor have binding equations.
  \begin{nonnormative}
  I.e., top-level inputs are treated as known variables.  This represents the number of binding equations that will be provided when the class is used.
  \end{nonnormative}
\end{itemize}
\end{definition}

\begin{nonnormative}
To clarify top-level inputs without binding equation (for
non-inherited inputs binding equation is identical to declaration
equation, but binding equations also include the case where another
model extends \lstinline!M! and has a modifier on \lstinline!u! giving the value):
\begin{lstlisting}[language=modelica]
model M
  input Real u;
  input Real u2=2;
end M;
\end{lstlisting}

Here \lstinline!u! and \lstinline!u2! are top-level inputs and not connectors. The
variable \lstinline!u2! has a binding equation, but \lstinline!u! does not have a binding
equation. In the equation count, it is assumed that an equation for \lstinline!u! is
supplied when using the model.
\end{nonnormative}

\begin{definition}[Locally balanced]
A model or block class is locally balanced if the \emph{local number of unknowns} is identical to the \emph{local equation size} for all legal values of constants and parameters.
\end{definition}

\begin{nonnormative}
Here, \emph{legal values} must respect final bindings and min/max-restrictions.  A tool shall verify the \emph{locally balanced} property for the actual
values of parameters and constants in the simulation model.  It is a quality of implementation for a tool to verify this property in general, due to
arrays of (locally) undefined sizes, conditional declarations, for loops etc.
\end{nonnormative}

\begin{definition}[Globally balanced]
Similarly as locally balanced, but including all unknowns and equations
from all components. The global number of unknowns is computed by
expanding all unknowns (i.e.\ excluding parameters and constants) into a
set of scalars of primitive types. This should match the global equation
size defined as:
\begin{itemize}
\item
  The number of equations defined (included in any model or block
  component), including equations generated from connect-equations.
\item
  The number of input and flow-variables present in each (top-level)
  public connector component.
\item
  The number of (top level) public input variables that neither are connectors nor have binding equations.
  \begin{nonnormative}
  I.e., top-level inputs are treated as known variables.
  \end{nonnormative}
\end{itemize}
\end{definition}

The following restrictions hold:
\begin{itemize}
\item
  In a non-partial model or block, all non-connector inputs of model or
  block components must have binding equations.
  \begin{nonnormative}
  E.g.\ if the model contains a component, \lstinline!firstOrder! (of specialized class \lstinline!model!) and \lstinline!firstOrder! has
  \lstinline!input Real u! then there must be a binding equation for \lstinline!firstOrder.u!.
  \end{nonnormative}
\item
  A component declared with the \lstinline!inner! or \lstinline!outer! prefix shall not be of a
  class having top-level public connectors containing inputs.
\item
  In a declaration of a component of a record, connector, or simple type, modifiers can be applied to any element, and these are also considered for the equation count.
\begin{example}
\begin{lstlisting}[language=modelica]
Flange support(phi=phi, tau=torque1+torque2) if use_support;
\end{lstlisting}
  If \lstinline!use_support=true!, there are two additional equations for
  \lstinline!support.phi! and \lstinline!support.tau! via the modifier.
\end{example}
\item
  In other cases (declaration of a component of a model or block type,
  modifiers on extends, and modifier on short-class-definitions):
  modifiers for components shall only contain redeclarations of
  replaceable elements and binding equations. The binding equations in
  modifiers for components may in these cases only be for parameters,
  constants, inputs and variables having a default binding equation.
\item
  All non-partial model and block classes must be locally balanced.
  \begin{nonnormative}
  This means that the local number of unknowns equals the local equation size.
  \end{nonnormative}
\end{itemize}

Based on these restrictions, the following strong guarantee can be given:
\begin{itemize}
\item All simulation models and blocks are globally balanced.
\end{itemize}

\begin{nonnormative}
Therefore the number of unknowns equal to the number of equations of a simulation model or block, provided that every used
non-partial model or block class is locally balanced.
\end{nonnormative}

\begin{example}
\emph{Example 1:}
\begin{lstlisting}[language=modelica]
connector Pin
  Real v;
  flow Real i;
end Pin;

model Capacitor
  parameter Real C;
  Pin p, n;
  Real u;
equation
  0 = p.i + n.i;
  u = p.v - n.v;
  C*der(u) = p.i;
end Capacitor;
\end{lstlisting}

Model \lstinline!Capacitor! is a locally balanced model according to the following analysis:

Locally unknown variables: \lstinline!p.i!, \lstinline!p.v!, \lstinline!n.i!, \lstinline!n.v!, \lstinline!u!

%TODO-FORMAT Should this be verbatim code instead?
Local equations:
\begin{align*}
0 &= p.i + n.i;\\
u &= p.v - n.v;\\
C \cdot \text{der}(u) &= p.i;
\end{align*}
and 2 equations corresponding to the 2 flow-variables \lstinline!p.i! and \lstinline!n.i!.

These are 5 equations in 5 unknowns (locally balanced model).  A more detailed analysis would reveal that this is structurally non-singular, i.e.\ that
the hybrid DAE will not contain a singularity independent of actual values.

If the equation \lstinline!u = p.v - n.v! would be missing in the \lstinline!Capacitor! model, there would be 4 equations in 5 unknowns and the model
would be locally unbalanced and thus simulation models in which this model is used would be usually structurally singular and thus not solvable.

If the equation \lstinline!u = p.v - n.v! would be replaced by the equation \lstinline!u = 0! and the equation \lstinline!C*der(u) = p.i! would be
replaced by the equation \lstinline!C*der(u) = 0!, there would be 5 equations in 5 unknowns (locally balanced), but the equations would be singular,
regardless of how the equations corresponding to the flow-variables are constructed because the information that \lstinline!u! is constant is given twice
in a slightly different form.
\end{example}

\begin{example}
\emph{Example 2:}
\begin{lstlisting}[language=modelica]
connector Pin
  Real v;
  flow Real i;
end Pin;

partial model TwoPin
  Pin p,n;
end TwoPin;

model Capacitor
  parameter Real C;
  extends TwoPin;
  Real u;
equation
  0 = p.i + n.i;
  u = p.v - n.v;
  C*der(u) = p.i;
end Capacitor;

model Circuit
  extends TwoPin;
  replaceable TwoPin t;
  Capacitor c(C=12);
equation
  connect(p, t.p);
  connect(t.n, c.p);
  connect(c.n, n);
end Circuit;
\end{lstlisting}

Since \lstinline!t! is partial we cannot check whether this is a globally balanced model, but we can check that \lstinline!Circuit! is locally balanced.

Counting on model \lstinline!Circuit! results in the following balance sheet:

Locally unknown variables (8): \lstinline!p.i!, \lstinline!p.v!, \lstinline!n.i!, \lstinline!n.v!, and 2
flow variables for \lstinline!t! (\lstinline!t.p.i!, \lstinline!t.n.i!), and 2 flow variables for \lstinline!c! (\lstinline!c.p.i!, \lstinline!c.n.i!).

Local equations:
\begin{align*} \text{p.v} &= \text{t.p.v};\\
0 &= \text{p.i}-\text{t.p.i};\\
\text{c.p.v} &= \text{t.n.v};\\
0 &= \text{c.p.i}+\text{t.n.i};\\
\text{n.v} &= \text{c.n.v};\\
0 &= \text{n.i}-\text{c.n.i};
\end{align*}
and 2 equation corresponding to the flow variables \lstinline!p.i!, \lstinline!n.i!.

In total we have 8 scalar unknowns and 8 scalar equations, i.e., a locally balanced model (and this feature holds for any models used for the replaceable component \lstinline!t!).

Some more analysis reveals that this local set of equations and
unknowns is structurally non-singular. However, this does not provide
any guarantees for the global set of equations, and specific
combinations of models that are locally non-singular may lead to a
globally singular model.
\end{example}

\begin{example}
\emph{Example 3:}
\begin{lstlisting}[language=modelica]
import Modelica.Units.SI;

partial model BaseProperties
  "Interface of medium model for all type of media"
  parameter Boolean preferredMediumStates=false;
  constant Integer nXi "Number of independent mass fractions";
  InputAbsolutePressure     p;
  InputSpecificEnthalpy     h;
  InputMassFraction         Xi[nXi];
  SI.Temperature            T;
  SI.Density                d;
  SI.SpecificInternalEnergy u;

  connector InputAbsolutePressure = input SI.AbsolutePressure;
  connector InputSpecificEnthalpy = input SI.SpecificEnthalpy;
  connector InputMassFraction = input SI.MassFraction;
end BaseProperties;
\end{lstlisting}

The use of connector here is a special design pattern. The
variables \lstinline!p!, \lstinline!h!, \lstinline!Xi! are marked as input to get
correct equation count. Since they are connectors they should neither be
given binding equations in derived classes nor when using the model. The
design pattern is to give textual equations for them (as below); using
connect-equations for these connectors would be possible (and would
work) but is not part of the design.

This partial model defines that \lstinline!T!, \lstinline!d!, \lstinline!u! can be computed from
the medium model, provided \lstinline!p!, \lstinline!h!, \lstinline!Xi! are given.  Every medium with
one or multiple substances and one or multiple phases, including
incompressible media, has the property that \lstinline!T!, \lstinline!d!, \lstinline!u! can be computed
from \lstinline!p!, \lstinline!h!, \lstinline!Xi!. A particular medium may have different ``independent
variables'' from which all other intrinsic thermodynamic variables can
be recursively computed. For example, a simple air model could be
defined as:
\begin{lstlisting}[language=modelica]
model SimpleAir "Medium model of simple air. Independent variables: p,T"
  extends BaseProperties(nXi = 0,
     p(stateSelect = if preferredMediumStates then StateSelect.prefer
                       else StateSelect.default),
     T(stateSelect = if preferredMediumStates then StateSelect.prefer
                       else StateSelect.default));
  constant SI.SpecificHeatCapacity R = 287;
  constant SI.SpecificHeatCapacity cp = 1005.45;
  constant SI.Temperature T0 = 298.15
equation
  d = p/(R*T);
  h = cp*(T-T0);
  u = h - p/d;
end SimpleAir;
\end{lstlisting}

The local number of unknowns in model \lstinline!SimpleAir! (after flattening) is:
\begin{itemize}
\item
  $3$ (\lstinline!T!, \lstinline!d!, \lstinline!u!: variables defined in
  \lstinline!BaseProperties! and inherited in \lstinline!SimpleAir!), plus
\item
  $2 + \text{\lstinline!nXi!}$ (\lstinline!p!, \lstinline!h!, \lstinline!Xi!: variables inside
  connectors defined in \lstinline!BaseProperties! and inherited in \lstinline!SimpleAir!)
\end{itemize}
resulting in $5 + \text{\lstinline!nXi!}$ unknowns. The local equation size is:
\begin{itemize}
\item
  $3$ (equations defined in \lstinline!SimpleAir!), plus
\item
  $2 + \text{\lstinline!nXi!}$ (input variables in the connectors inherited from \lstinline!BaseProperties!)
\end{itemize}

Therefore, the model is locally balanced.

The generic medium model \lstinline!BaseProperties! is used as a
\lstinline!replaceable model! in different components, like a dynamic
volume or a fixed boundary condition:
\begin{lstlisting}[language=modelica]
import Modelica.Units.SI;

connector FluidPort
  replaceable model Medium = BaseProperties;
  SI.AbsolutePressure p;
  flow SI.MassFlowRate m_flow;
  SI.SpecificEnthalpy h;
  flow SI.EnthalpyFlowRate H_flow;
  SI.MassFraction Xi [Medium.nXi] "Independent mixture mass fractions";
  flow SI.MassFlowRate mXi_flow[Medium.nXi] "Independent subst. mass flow rates";
end FluidPort;

model DynamicVolume
  parameter SI.Volume V;
  replaceable model Medium = BaseProperties;
  FluidPort port(redeclare model Medium = Medium);
  Medium medium(preferredMediumStates=true); // No modifier for p,h,Xi
  SI.InternalEnergy U;
  SI.Mass M;
  SI.Mass MXi[medium.nXi];
equation
  U = medium.u*M;
  M = medium.d*V;
  MXi = medium.Xi*M;
  der(U) = port.H_flow; // Energy balance
  der(M) = port.m_flow; // Mass balance
  der(MXi) = port.mXi_flow; // Substance mass balance
// Equations binding to medium (inputs)
  medium.p = port.p;
  medium.h = port.h;
  medium.Xi = port.Xi;
end DynamicVolume;
\end{lstlisting}

The local number of unknowns of \lstinline!DynamicVolume! is:
\begin{itemize}
\item
  $4 + 2 \cdot \text{\lstinline!nXi!}$ (inside the \lstinline!port! connector), plus
\item
  $2 + \text{\lstinline!nXi!}$ (variables \lstinline!U!, \lstinline!M! and \lstinline!MXi!), plus
\item
  $2 + \text{\lstinline!nXi!}$ (the input variables in the connectors of the \lstinline!medium! model)
\end{itemize}
resulting in $8 + 4 \cdot \text{\lstinline!nXi!}$ unknowns; the local equation size is
\begin{itemize}
\item
  $6 + 3 \cdot \text{\lstinline!nXi!}$ from the equation section, plus
\item
  $2 + \text{\lstinline!nXi!}$ flow variables in the \lstinline!port! connector.
\end{itemize}

Therefore, \lstinline!DynamicVolume! is a locally balanced model.

Note, when the \lstinline!DynamicVolume! is used and the \lstinline!Medium!
model is redeclared to \lstinline!SimpleAir!, then a tool will try
to select \lstinline!p!, \lstinline!T! as states, since these variables have
\lstinline!StateSelect.prefer! in the \lstinline!SimpleAir! model (this means that
the default states \lstinline!U!, \lstinline!M! are derived quantities). If this state
selection is performed, all intrinsic medium variables are computed
from \lstinline!medium.p! and \lstinline!medium.T!, although
\lstinline!p! and \lstinline!h! are the input arguments to the medium model. This demonstrates
that in Modelica input/output does not define the computational
causality. Instead, it defines that equations have to be provided here
for \lstinline!p!, \lstinline!h!, \lstinline!Xi!, in order that the equation count is correct. The
actual computational causality can be different as it is demonstrated
with the \lstinline!SimpleAir! model.

\begin{lstlisting}[language=modelica]
model FixedBoundary_pTX
  parameter SI.AbsolutePressure p "Predefined boundary pressure";
  parameter SI.Temperature T "Predefined boundary temperature";
  parameter SI.MassFraction Xi[medium.nXi]
    "Predefined boundary mass fraction";
  replaceable model Medium = BaseProperties;
  FluidPort port(redeclare model Medium = Medium);
  Medium medium;
equation
  port.p = p;
  port.H_flow = semiLinear(port.m_flow, port.h , medium.h);
  port.MXi_flow = semiLinear(port.m_flow, port.Xi, medium.Xi);
// Equations binding to medium (note: T is not an input).
  medium.p = p;
  medium.T = T;
  medium.Xi = Xi;
end FixedBoundary_pTX;
\end{lstlisting}

The number of local variables in \lstinline!FixedBoundary_pTX! is:
\begin{itemize}
\item
  $4 + 2 \cdot \text{\lstinline!nXi!}$ (inside the \lstinline!port! connector), plus
\item
  $2 + \text{\lstinline!nXi!}$ (the input variables in the connectors of the \lstinline!medium! model)
\end{itemize}
resulting in $6 + 3 \cdot \text{\lstinline!nXi!}$ unknowns, while the local equation size is
\begin{itemize}
\item
  $4 + 2 \cdot \text{\lstinline!nXi!}$ from the equation section, plus
\item
  $2 + \text{\lstinline!nXi!}$ flow variables in the \lstinline!port! connector.
\end{itemize}

Therefore, \lstinline!FixedBoundary_pTX! is a locally balanced model.  The predefined boundary variables \lstinline!p! and \lstinline!Xi! are
provided via equations to the input arguments \lstinline!medium.p! and \lstinline!medium.Xi!, in addition there is an equation for \lstinline!T!
in the same way -- even though \lstinline!T! is not an input.  Depending on the flow direction, either the specific enthalpy in the port
(\lstinline!port.h!) or \lstinline!h! is used to compute the enthalpy flow rate \lstinline!H_flow!.  \lstinline!h! is provided as binding equation
to the medium.  With the equation \lstinline!medium.T = T!, the specific enthalpy \lstinline!h! of the reservoir is indirectly computed via the
medium equations.  Again, this demonstrates, that an \lstinline!input! just defines the number of equations have to be provided, but that it not
necessarily defines the computational causality.
\end{example}

\section{Predefined Types and Classes}\label{predefined-types-and-classes}

The attributes of the predefined variable types (\lstinline!Real!, \lstinline!Integer!, \lstinline!Boolean!,
\lstinline!String!) and \lstinline!enumeration! types are described below with Modelica syntax
although they are predefined. Attributes cannot be accessed using dot
notation, and are not constrained by equations and algorithm sections.
E.g.\ in \lstinline!Real x(unit="kg") = y;! only the values of \lstinline!x! and \lstinline!y! are declared
to be equal, but not their \lstinline!unit! attributes, nor any other attribute of \lstinline!x!
and \lstinline!y!. It is not possible to combine extends from the predefined types,
enumeration types, or this \lstinline!Clock! type with other components. The names
\lstinline!Real!, \lstinline!Integer!, \lstinline!Boolean! and \lstinline!String! are reserved such that it is illegal
to declare an element with these names.

\begin{nonnormative}
Hence, it is possible to define a normal class called \lstinline!Clock! in a package and extend from it.
\end{nonnormative}

\begin{nonnormative}
It also follows that the only way to declare a subtype of e.g.\ \lstinline!Real! is to use the \lstinline!extends! mechanism.
\end{nonnormative}

The definitions use \lstinline!RealType!, \lstinline!IntegerType!, \lstinline!BooleanType!, \lstinline!StringType!, \lstinline!EnumType!
as mnemonics corresponding to machine representations.

\subsection{Real Type}\label{real-type}

The following is the predefined \lstinline!Real! type:
\begin{lstlisting}[language=modelica]
type Real // Note: Defined with Modelica syntax although predefined
  RealType value; // Accessed without dot-notation
  parameter StringType quantity    = "";
  parameter StringType unit        = "" "Unit used in equations";
  parameter StringType displayUnit = "" "Default display unit";
  parameter RealType min=-Inf, max=+Inf; // Inf denotes a large value
  parameter RealType start    = 0; // Initial value
  parameter BooleanType fixed = true,  // default for parameter/constant;
                              = false; // default for other variables
  parameter RealType nominal;            // Nominal value
  parameter BooleanType unbounded=false; // For error control
  parameter StateSelect stateSelect = StateSelect.default;
equation
  assert(value >= min and value <= max, "Variable value out of limit");
end Real;
\end{lstlisting}

The \lstinline!nominal! attribute is meant to be used for scaling purposes and to
define tolerances in relative terms, see \cref{attributes-start-fixed-nominal-and-unbounded}.

\begin{nonnormative}
For external functions in C89, \lstinline!RealType! maps to \lstinline[language=C]!double!.  In the mapping proposed in Annex~F of the C99 standard,
\lstinline!RealType!/\lstinline[language=C]!double! matches the IEC~60559:1989 (ANSI/IEEE~754-1985) \lstinline[language=C]!double! format.
\end{nonnormative}

\subsection{Integer Type}\label{integer-type}
The following is the predefined \lstinline!Integer! type:
\begin{lstlisting}[language=modelica]
type Integer // Note: Defined with Modelica syntax although predefined
  IntegerType value; // Accessed without dot-notation
  parameter StringType quantity = "";
  parameter IntegerType min=-Inf, max=+Inf;
  parameter IntegerType start = 0; // Initial value
  parameter BooleanType fixed = true,  // default for parameter/constant;
                              = false; // default for other variables
equation
  assert(value >= min and value <= max, "Variable value out of limit");
end Integer;
\end{lstlisting}

The minimal recommended number range for \lstinline!IntegerType! is from -2147483648 to +2147483647, corresponding to a two's-complement 32-bit integer implementation.

\subsection{Boolean Type}\label{boolean-type}
The following is the predefined \lstinline!Boolean! type:
\begin{lstlisting}[language=modelica]
type Boolean // Note: Defined with Modelica syntax although predefined
  BooleanType value; // Accessed without dot-notation
  parameter StringType quantity = "";
  parameter BooleanType start = false; // Initial value
  parameter BooleanType fixed = true,  // default for parameter/constant;
                              = false, // default for other variables
end Boolean;
\end{lstlisting}

\subsection{String Type}\label{string-type}

The following is the predefined \lstinline!String! type:
\begin{lstlisting}[language=modelica]
type String // Note: Defined with Modelica syntax although predefined
  StringType value; // Accessed without dot-notation
  parameter StringType quantity = "";
  parameter StringType start = "";     // Initial value
  parameter BooleanType fixed = true,  // default for parameter/constant;
                              = false, // default for other variables
end String;
\end{lstlisting}

\subsection{Enumeration Types}\label{enumeration-types}

A declaration of the form
\begin{lstlisting}[language=modelica]
type E = enumeration([enum-list]);
\end{lstlisting}
defines an enumeration type \lstinline!E! and the associated enumeration literals of
the enum-list. The enumeration literals shall be distinct within the
enumeration type. The names of the enumeration literals are defined
inside the scope of \lstinline!E!. Each enumeration literal in the \lstinline!enum-list! has
type \lstinline!E!.

\begin{example}
\begin{lstlisting}[language=modelica]
type Size = enumeration(small, medium, large, xlarge);
Size t_shirt_size = Size.medium;
\end{lstlisting}
\end{example}

An optional comment string can be specified with each enumeration literal.

\begin{example}
\begin{lstlisting}[language=modelica]
type Size2 = enumeration(small "1st", medium "2nd", large "3rd", xlarge "4th");
\end{lstlisting}
\end{example}

An enumeration type is a simple type and the attributes are defined in
\cref{attributes-of-enumeration-types}. The \lstinline!Boolean! type name or an enumeration type name can
be used to specify the dimension range for a dimension in an array
declaration and to specify the range in a for loop range expression; see
\cref{types-as-iteration-ranges}. An element of an enumeration type can be accessed in
an expression.

\begin{nonnormative}
Uses of elements of enumeration type in expressions include indexing into an array.
\end{nonnormative}

\begin{example}
\begin{lstlisting}[language=modelica]
type DigitalCurrentChoices = enumeration(zero, one);
// Similar to Real, Integer
\end{lstlisting}

Setting attributes:
\begin{lstlisting}[language=modelica]
type DigitalCurrent = DigitalCurrentChoices(quantity="Current",
                               start = DigitalCurrentChoices.one, fixed = true);
DigitalCurrent c(start = DigitalCurrent.one, fixed = true);
DigitalCurrentChoices c(start = DigitalCurrentChoices.one, fixed = true);
\end{lstlisting}

Using enumeration types as expressions:
\begin{lstlisting}[language=modelica]
Real x[DigitalCurrentChoices];

// Example using the type name to represent the range

for e in DigitalCurrentChoices loop
  x[e] := 0.;
end for;

for e loop // Equivalent example using short form
  x[e] := 0.;
end for;

// Equivalent example using the colon range constructor
for e in DigitalCurrentChoices.zero : DigitalCurrentChoices.one loop
  x[e] := 0.;
end for;

model Mixing1 "Mixing of multi-substance flows, alternative 1"
  replaceable type E=enumeration(:)"Substances in Fluid";
  input Real c1[E], c2[E], mdot1, mdot2;
  output Real c3[E], mdot3;
equation
  0 = mdot1 + mdot2 + mdot3;
  for e in E loop
    0 = mdot1*c1[e] + mdot2*c2[e]+ mdot3*c3[e];
  end for;
  /* Array operations on enumerations are NOT (yet) possible:
       zeros(n) = mdot1*c1 + mdot2*c2 + mdot3*c3 // error
  */
end Mixing1;

model Mixing2 "Mixing of multi-substance flows, alternative 2"
  replaceable type E=enumeration(:)"Substances in Fluid";
  input Real c1[E], c2[E], mdot1, mdot2;
  output Real c3[E], mdot3;
protected
  // No efficiency loss, since cc1, cc2, cc3
  // may be removed during translation
  Real cc1[:]=c1, cc2[:]=c2, cc3[:]=c3;
  final parameter Integer n = size(cc1,1);
equation
  0 = mdot1 + mdot2 + mdot3;
  zeros(n) = mdot1*cc1 + mdot2*cc2 + mdot3*cc3
end Mixing2;
\end{lstlisting}
\end{example}

\subsubsection{Attributes of Enumeration Types}\label{attributes-of-enumeration-types}

For each enumeration:
\begin{lstlisting}[language=modelica]
type E=enumeration(e1, e2, ..., en);
\end{lstlisting}

a new simple type is conceptually defined as

\begin{lstlisting}[language=modelica]
type E // Note: Defined with Modelica syntax although predefined
  EnumType value; // Accessed without dot-notation
  parameter StringType quantity = "";
  parameter EnumType min=e1, max=en;
  parameter EnumType start = e1;       // Initial value
  parameter BooleanType fixed = true,  // default for parameter/constant;
                              = false; // default for other variables
  constant EnumType e1=...;
  ...
  constant EnumType en=...;
equation
  assert(value >= min and value <= max, "Variable value out of limit");
end E;
\end{lstlisting}

\begin{nonnormative}
Since the attributes and enumeration literals are on the same
level, it is not possible to use the enumeration attribute names
(\lstinline!quantity!, \lstinline!min!, \lstinline!max!, \lstinline!start!, \lstinline!fixed!) as enumeration literals.
\end{nonnormative}

\subsubsection{Type Conversion of Enumeration Values to String or Integer}\label{type-conversion-of-enumeration-values-to-string-or-integer}

The type conversion function \lstinline!Integer(<expression of enumeration type>)! returns the ordinal number of the
enumeration value \lstinline!E.enumvalue!, to which the expression is evaluated,
where \lstinline!Integer(E.e1) =1, Integer(E.en) = n!, for an enumeration type
\lstinline!E=enumeration(e1, ..., en)!.

\lstinline!String(E.enumvalue)! gives the string representation of the enumeration
value.

\begin{example}
\lstinline!String(E.Small)! gives \lstinline!"Small"!.
\end{example}

See also \cref{numeric-functions-and-conversion-functions}.

\subsubsection{Type Conversion of Integer to Enumeration Values}\label{type-conversion-of-integer-to-enumeration-values}

Whenever an enumeration type is defined, a type conversion function with
the same name and in the same scope as the enumeration type is
implicitly defined. This function can be used in an expression to
convert an integer value to the corresponding (as described in \cref{type-conversion-of-enumeration-values-to-string-or-integer}) enumeration value.

For an enumeration type named \lstinline!EnumTypeName!, the expression
\lstinline!EnumTypeName(<Integer expression>)! returns the
enumeration value \lstinline!EnumTypeName.e! such that \lstinline!Integer(EnumTypeName.e)! is
equal to the original integer expression.

Attempting to convert an integer argument that does not correspond to a
value of the enumeration type is an error.

\begin{example}
\begin{lstlisting}[language=modelica]
type Colors = enumeration ( RED, GREEN, BLUE, CYAN, MAGENTA, YELLOW );
\end{lstlisting}

Converting from \lstinline!Integer! to \lstinline!Colors!:
\begin{lstlisting}[language=modelica]
c = Colors(i);
c = Colors(10); // An error
\end{lstlisting}
\end{example}

\subsubsection{Unspecified enumeration}\label{unspecified-enumeration}

An enumeration type defined using \lstinline!enumeration(:)! is unspecified and can
be used as a replaceable enumeration type that can be freely redeclared
to any enumeration type. There can be no enumeration variables declared
using \lstinline!enumeration(:)! in a simulation model.



\subsection{Attributes start, fixed, nominal, and unbounded}\label{attributes-start-fixed-nominal-and-unbounded}

The attributes \lstinline!start! and \lstinline!fixed! define the initial conditions for a
variable. \lstinline!fixed=false! means an initial guess, i.e., value may be
changed by static analyzer. \lstinline!fixed=true! means a required value. The
resulting consistent set of values for ALL model variables is used as
initial values for the analysis to be performed.

The attribute \lstinline!nominal! gives the nominal value for the variable. The user
need not set it even though the standard does not define a default
value. The lack of default allows the tool to propagate the nominal
attribute based on equations, and if there is no value to propagate the
tool should use a non-zero value, it may use additional information
(e.g.\ min-attribute) to find a suitable value, and as last resort use 1.
If \lstinline!unbounded=true! it indicates that the state may grow without
bound, and the error in absolute terms shall be controlled.

\begin{nonnormative}
The nominal value can be used by an analysis tool to determine appropriate tolerances or epsilons, or may be used for scaling. For example,
the tolerance for an integrator could be computed as \lstinline!tol*(abs(nominal)+(if x.unbounded then 0 else abs(x)))!.  A default value
is not provided in order that in cases such as \lstinline!a=b!, where \lstinline!b! has a nominal value but not \lstinline!a!, the nominal
value can be propagated to the other variable).
\end{nonnormative}


\subsection{Other Predefined Types}\label{other-predefined-types}

\subsubsection{StateSelect}\label{stateselect}

The predefined \lstinline!StateSelect! enumeration type is the type of the
\lstinline!stateSelect! attribute of the \lstinline!Real! type. It is used to explicitly control
state selection.

\begin{lstlisting}[language=modelica]
type StateSelect = enumeration(
 never "Do not use as state at all.",
 avoid "Use as state, if it cannot be avoided (but only if variable appears
         differentiated and no other potential state with attribute
         default, prefer, or always can be selected).",
 default "Use as state if appropriate, but only if variable appears
          differentiated.",
 prefer "Prefer it as state over those having the default value
      (also variables can be selected, which do not appear
      differentiated). ",
always "Do use it as a state."
);
\end{lstlisting}

\subsubsection{ExternalObject}\label{externalobject}

See \cref{external-objects} for information about the predefined type
\lstinline!ExternalObject!.

\subsubsection{AssertionLevel}\label{assertionlevel}

The predefined \lstinline!AssertionLevel! enumeration type is used together with
\lstinline!assert!, \cref{assert}.
\begin{lstlisting}[language=modelica]
type AssertionLevel=enumeration(warning, error);
\end{lstlisting}

\subsubsection{Connections}\label{connections}

The package Connections is used for over-constrained connection graphs,
\cref{equation-operators-for-overconstrained-connection-based-equation-systems}.

\subsubsection{Graphical Annotation Types}\label{graphical-annotation-types}

A number of ``predefined'' record types and enumeration types for
graphical annotations are described in \cref{annotations}. These types are not
predefined in the usual sense since they cannot be referenced in
ordinary Modelica code, only within annotations.

\subsubsection{Clock Types}\label{clock-types}

See \cref{clocks-and-clocked-variables} and \cref{clock-constructors}.<|MERGE_RESOLUTION|>--- conflicted
+++ resolved
@@ -228,13 +228,8 @@
 applied to the elements of the component and is allowed even if the
 elements have input or output prefix.
 
-<<<<<<< HEAD
 In addition, instances of classes extending from \lstinline!ExternalObject! may have type prefixes \lstinline!parameter! and \lstinline!constant!, and in functions also type prefixes
-\lstinline!input! and \lstinline!output! - see \cref{external-objects}.
-=======
-In addition, instances of classes extending from ExternalObject may have type prefixes \lstinline!parameter! and \lstinline!constant!, and in functions also type prefixes \lstinline!input! and
-\lstinline!output!, see \cref{external-objects}.
->>>>>>> acde0ad9
+\lstinline!input! and \lstinline!output!, see \cref{external-objects}.
 
 The type prefixes \lstinline!flow!, \lstinline!stream!, \lstinline!input!
 and \lstinline!output! of a structured
