--- conflicted
+++ resolved
@@ -166,11 +166,7 @@
 \item
   If there is one (or more) \lstinline!outer! declarations of a partial class it is an error.
 \item
-<<<<<<< HEAD
   In other cases, i.e.\ if a unique non-partial class is used for all \lstinline!outer! declarations of the same name lacking a matching inner declaration, then an \lstinline!inner! declaration of that class is automatically added at the top of the model and a diagnostic is given.
-=======
-  In other cases, i.e.\ if a unique non-partial class is used for all \lstinline!outer! declarations of the same name lacking a matching inner declaration, then an \lstinline!inner! declaration of that class is automatically added at the top of the model and diagnostics is given.
->>>>>>> bff744fe
 \item
   The annotations defined in \cref{annotations-for-the-graphical-user-interface} does not affect this process, other than that:
   \begin{itemize}
