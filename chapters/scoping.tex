\chapter{Scoping, Name Lookup, and Flattening}\label{scoping-name-lookup-and-flattening}

This chapter describes the scope rules, and most of the name lookup and flattening of Modelica.


\section{Flattening Context}\label{flattening-context}

Flattening is made in a context which consists of a modification environment (\cref{modification-environment}) and an ordered set of enclosing classes.


\section{Enclosing Classes}\label{enclosing-classes}

The classes lexically enclosing an element form an ordered set of enclosing classes.
A class defined inside another class definition (the enclosing class) precedes its enclosing class definition in this set.

Enclosing all class definitions is an unnamed enclosing class that contains all top-level class definitions, and not-yet read classes defined externally as described in \cref{mapping-package-class-structures-to-a-hierarchical-file-system}.
The order of top-level class definitions in the unnamed enclosing class is undefined.

During flattening, the enclosing class of an element being flattened is a partially flattened class.

\begin{nonnormative}
For example, this means that a declaration can refer to a name inherited through an \lstinline!extends!-clause.
\end{nonnormative}

\begin{example}
\begin{lstlisting}[language=modelica]
class C1 $\ldots$ end C1;
class C2 $\ldots$ end C2;
class C3
  Real x = 3;
  C1 y;
  class C4
    Real z;
  end C4;
end C3;
\end{lstlisting}

The unnamed enclosing class of class definition \lstinline!C3! contains \lstinline!C1!, \lstinline!C2!, and \lstinline!C3! in arbitrary order.
When flattening class definition \lstinline!C3!, the set of enclosing classes of the declaration of \lstinline!x! is the partially flattened class \lstinline!C3! followed by the unnamed enclosing class with \lstinline!C1!, \lstinline!C2!, and \lstinline!C3!.
The set of enclosing classes of \lstinline!z! is \lstinline!C4!, \lstinline!C3! and the unnamed enclosing class in that order.
\end{example}


\section{Static Name Lookup}\label{static-name-lookup}

Names are looked up at class flattening to find names of base classes, component types, etc.
Implicitly defined names of record constructor functions and enumeration type conversion functions are ignored during type name lookup.
Names of record classes and enumeration types are ignored during function name lookup.

\begin{nonnormative}
The reason to ignore the implicitly defined names is that a record and the implicitly created record constructor function, see \cref{record-constructor-functions}, and an enumeration type and the implicitly created conversion function (\cref{type-conversion-of-integer-to-enumeration-values}), have the same name.
\end{nonnormative}


\subsection{Simple Name Lookup}\label{simple-name-lookup}

% Not adding 'encapsulated' as normal word to index; the keyword variant seems sufficient
A class declared with the keyword \lstinline!encapsulated!\indexinline{encapsulated} (see \lstinline[language=grammar]!class-definition! in the grammar) is called an \firstuse{encapsulated} class.
By restricting name lookup inside a restricted class in ways defined in this chapter, the meaning of the class is made independent of where it is placed in a package hierarchy.

When an element, equation, or section is flattened, any simple name (not composed using dot notation) is first looked up sequentially among iteration variables (if any; see below), and then looked up sequentially in each member of the ordered set \emph{of instance scopes (see \cref{the-class-tree}) corresponding to lexically enclosing classes} until a match is found or an enclosing class is encapsulated.
In the latter case the lookup stops except for the predefined types, functions and operators defined in this specification.
For these cases the lookup continues in the global scope, where they are defined.

The iteration variables are the implicitly declared iteration variable(s) if inside the body of a \lstinline!for!-loop, \cref{for-equations-repetitive-equation-structures} and \cref{for-statement}, or the body of a reduction expression, \cref{reduction-functions-and-operators}.

Reference to variables successfully looked up in an enclosing class is only allowed for variables declared as \lstinline!constant!.
The values of modifiers are thus resolved in the \emph{instance} scope of which the modifier appears; if the use is in a modifier on a short class definition, see \cref{short-class-definitions}.

This lookup in each \emph{instance} scope is performed as follows:
\begin{itemize}
\item
  Among declared named elements (\lstinline!class-definition! and \lstinline!component-declaration!) of the class (including elements inherited from base classes).
\item
  Among the import names of qualified \lstinline!import!-clauses in the \emph{instance} scope.
  The \firstuse{import name}\index{import name} of \lstinline!import A.B.C!; is \lstinline!C! and the import name of \lstinline!import D = A.B.C;! is \lstinline!D!.
\item
  Among the public members of packages imported via unqualified \lstinline!import!-clauses in the \emph{instance} scope.
  It is an error if this step produces matches from several unqualified imports.
\end{itemize}

The \lstinline!import!-clauses defined in inherited classes are ignored for the lookup, i.e.\ \lstinline!import!-clauses are not inherited.


\subsection{Composite Name Lookup}\label{composite-name-lookup}

For a composite name of the form \lstinline!A.B! or \lstinline!A.B.C!, etc.\ lookup is performed as follows:
\begin{itemize}
\item
  The first identifier (\lstinline!A!) is looked up as defined above.
\item
  If the first identifier denotes a component, the rest of the name (e.g., \lstinline!B! or \lstinline!B.C!) is looked up among the declared named component elements of the component.
\item
  If not found, and if the first identifier denotes a scalar component, or \lstinline!component[j]! where \lstinline!component! is an array of components and the indices \lstinline!j! can be evaluated at translation time and \lstinline!component[j]! is a scalar; and if the composite name is used as a function call, the lookup is also performed among the declared named class elements of the scalar component, and must find a non-operator function.
  All identifiers of the rest of the name (e.g., \lstinline!B! and \lstinline!B.C!) must be classes.
\item
  If the identifier denotes a class, that class is temporarily flattened (as if instantiating a component without modifiers of this class, see \cref{modification-environment}) and using the enclosing classes of the denoted class.
  The rest of the name (e.g., \lstinline!B! or \lstinline!B.C!) is looked up among the declared named elements of the temporary flattened class.
  If the class does not satisfy the requirements for a package, the lookup is restricted to encapsulated\indexinline{encapsulated} elements only.
  The class we look inside shall not be partial in a simulation model.
\end{itemize}

\begin{nonnormative}
The temporary class flattening performed for composite names follow the same rules as class flattening of the base class in an \lstinline!extends!-clause, local classes and the type in a \lstinline[language=grammar]!component-clause!, except that the environment is empty.
See also \lstinline!MoistAir2! example in \cref{redeclaration} for further explanations regarding looking inside partial packages.
\end{nonnormative}
\begin{example}
Components and classes are part of the same name-space and thus a component cannot have the same name as its class or the first part of the class-name as that would prevent lookup of the class name.
\begin{lstlisting}[language=modelica]
model A
  M M;    // Illegal, component 'M' prevents finding class 'M'
  P.Q P;  // Illegal, component 'P' prevents finding package 'P'
  .R R;   // Legal, see next section
  S.Q Q;  // Legal

  Y a;    // Illegal, component 'Y' (below) prevents finding class 'Y'
  Y.X b;  // Illegal, component 'Y' (below) prevents finding package 'Y'
  .Y c;   // Legal, see next section
  Real Y;
end A;
\end{lstlisting}
\end{example}


\subsection{Global Name Lookup}\label{global-name-lookup}

For a name starting with dot, e.g.: \lstinline!.A! (or \lstinline!.A.B!, \lstinline!.A.B.C! etc.) lookup is performed as follows:
\begin{itemize}
\item
  The first identifier (\lstinline!A!) is looked up in the global scope.
  This is possible even if the class is encapsulated\indexinline{encapsulated} and \lstinline!import!-clauses are not used for this.
  If there does not exist a class \lstinline!A! in global scope this is an error.
\item
  If the name is simple then the class \lstinline!A! is the result of lookup.
\item
  If the name is a composite name then the class \lstinline!A! is temporarily flattened with an empty environment (i.e.\ no modifiers, see \cref{modification-environment}) and using the enclosing classes of the denoted class.
  The rest of the name (e.g., \lstinline!B! or \lstinline!B.C!) is looked up among the declared named elements of the temporary flattened class.
  If the class does not satisfy the requirements for a package, the lookup is restricted to encapsulated elements only.
  The class we look inside shall not be partial.
\end{itemize}

\begin{nonnormative}
The package-restriction ensures that global name lookup of component references can only find global constants.
\end{nonnormative}


\subsection{Lookup of Imported Names}\label{lookup-of-imported-names1}

See \cref{lookup-of-imported-names}.


\section{Instance Hierarchy Name Lookup of Inner Declarations}\label{instance-hierarchy-name-lookup-of-inner-declarations}

An element declared with the prefix \lstinline!outer!\indexinline{outer} references an element instance with the same name but using the prefix \lstinline!inner!\indexinline{inner} which is nearest in the enclosing instance hierarchy of the \lstinline!outer! element declaration.

Outer component declarations shall not have modifications (including binding equations).
Outer class declarations should be defined using short-class definitions without modifications.
However, see also \cref{simultaneous-inner-outer-declarations}.

If the outer component declaration is a disabled conditional component (\cref{conditional-component-declaration}) it is also ignored for the automatic creation of inner component (neither causing it; nor influencing the type of it).

An \lstinline!outer! element reference in a simulation model requires that one corresponding \lstinline!inner! element declaration exist or can be created in a unique way:
\begin{itemize}
\item
  If there are two (or more) \lstinline!outer! declarations with the same name, both lacking matching \lstinline!inner! declarations, and the \lstinline!outer! declarations are not of the same class it is in error.
\item
  If there is one (or more) \lstinline!outer! declarations of a partial class it is an error.
\item
  In other cases, i.e.\ if a unique non-partial class is used for all \lstinline!outer! declarations of the same name lacking a matching inner declaration, then an \lstinline!inner! declaration of that class is automatically added at the top of the model and diagnostics is given.
\item
<<<<<<< HEAD
  The annotations defined in \cref{annotations-for-the-graphical-user-interface} do not affect this process, other than that \lstinline!missingInnerMessage! can be used for the diagnostic (and possibly error messages).
=======
  The annotations defined in \cref{annotations-for-the-graphical-user-interface} does not affect this process, other than that:
  \begin{itemize}
  \item
    \lstinline!missingInnerMessage! can be used for the diagnostic (and possibly error messages)
  \end{itemize}
>>>>>>> 80f268aa
\end{itemize}

An \lstinline!outer! element component may be of a partial class (but the referenced \lstinline!inner! component must be of a non-partial class).

\begin{nonnormative}
\lstinline!inner!/\lstinline!outer! components may be used to model simple fields, where some physical quantities, such as gravity vector, environment temperature or environment pressure, are accessible from all components in a specific model hierarchy.
Inner components are accessible throughout the model, if they are not ``shadowed'' by a corresponding \lstinline!inner! declaration in a more deeply nested level of the model hierarchy.
\end{nonnormative}

\begin{example}
Simple Example:
\begin{lstlisting}[language=modelica]
class A
  outer Real T0;
  $\ldots$
end A;
class B
  inner Real T0=1;
  A a1, a2; // B.T0, B.a1.T0 and B.a2.T0 will have the same value
  A a3(T0=4); // Illegal as T0 is an outer variable.
  $\ldots$
end B;
\end{lstlisting}
More complicated example:
\begin{lstlisting}[language=modelica]
class A
  outer Real TI;
  class B
    Real TI;
    class C
      Real TI;
      class D
        outer Real TI; //
      end D;
      D d;
    end C;
    C c;
  end B;
  B b;
end A;

class E
  inner Real TI;
  class F
    inner Real TI;
    class G
      Real TI;
      class H
        A a;
      end H;
      H h;
    end G;
    G g;
  end F;
  F f;
end E;

class I
  inner Real TI;
  E e;
  // e.f.g.h.a.TI, e.f.g.h.a.b.c.d.TI, and e.f.TI is the same variable
  // But e.f.TI, e.TI and TI are different variables
  A a; // a.TI, a.b.c.d.TI, and TI is the same variable
end I;
\end{lstlisting}
\end{example}

The \lstinline!inner! component shall be a subtype of the corresponding \lstinline!outer! component.

\begin{nonnormative}
If the two types are not identical, the type of the \lstinline!inner! component defines the instance and the \lstinline!outer! component references just part of the
\lstinline!inner! component.
\end{nonnormative}

\begin{example}
\begin{lstlisting}[language=modelica]
class A
  inner Real TI;
  class B
    outer Integer TI; // error, since A.TI is no subtype of A.B.TI
  end B;
end A;
\end{lstlisting}
\end{example}


\subsection{Example of Field Functions using Inner/Outer}\label{example-of-field-functions-using-inner-outer}

\begin{nonnormative}
Inner declarations can be used to define field functions, such as position dependent gravity fields, e.g.:
\begin{lstlisting}[language=modelica]
partial function A
  input Real u;
  output Real y;
end A;

function B // B is a subtype of A
  extends A;
algorithm
  $\ldots$
end B;

class D
  outer function fc = A;
  $\ldots$
equation
  y = fc(u);
end D;

class C
  inner function fc = B; // define function to be actually used
  D d; // The equation is now treated as y = B(u)
end C;
\end{lstlisting}
\end{nonnormative}


\section{Simultaneous Inner/Outer Declarations}\label{simultaneous-inner-outer-declarations}

An element declared with both the prefixes \lstinline!inner! and \lstinline!outer! conceptually introduces two declarations with the same name: one that follows the above rules for \lstinline!inner! and another that follows the rules for \lstinline!outer!.

\begin{nonnormative}
Local references for elements with both the prefix \lstinline!inner! and \lstinline!outer! references the \lstinline!outer! element.
That in turn references the corresponding element in an enclosing scope with the prefix \lstinline!inner!.
\end{nonnormative}

Modifications of elements declared with both the prefixes \lstinline!inner! and \lstinline!outer! may have modifications, those modifications are only applied to the \lstinline!inner! declaration.

\begin{example}
\begin{lstlisting}[language=modelica]
class A
  outer parameter Real p=2; // error, since modification
end A;
\end{lstlisting}

Intent of the following example: Propagate \emph{enabled} through the hierarchy, and also be able to disable subsystems locally.
\begin{lstlisting}[language=modelica]
model ConditionalIntegrator "Simple differential equation if isEnabled"
  outer Boolean isEnabled;
  Real x(start = 1);
equation
  der(x) = if isEnabled then -x else 0;
end ConditionalIntegrator;

model SubSystem "subsystem that 'enable' its conditional integrators"
  Boolean enableMe = time <= 1;
  // Set inner isEnabled to outer isEnabled and enableMe
  inner outer Boolean isEnabled = isEnabled and enableMe;
  ConditionalIntegrator conditionalIntegrator;
  ConditionalIntegrator conditionalIntegrator2;
end SubSystem;

model System
  SubSystem subSystem;
  inner Boolean isEnabled = time >= 0.5;
  // subSystem.conditionalIntegrator.isEnabled will be
  // 'isEnabled and subSystem.enableMe'
end System;
\end{lstlisting}
\end{example}


\section{Flattening Process}\label{flattening-process}

In order to guarantee that elements can be used before they are declared and that elements do not depend on the order of their declaration (\cref{declaration-order-and-usage-before-declaration}) in the enclosing class, the \firstuse{flattening}\index{flattening} proceeds in the following two major steps:
\begin{enumerate}
\item
  Instantiation process
\item
  Generation of the flat equation system
\end{enumerate}

The result is an equation system of all equations/algorithms, initial equations/algorithms and instances of referenced functions.
Modifications of constants, parameters and variables are included in the form of equations.

The constants, parameters and variables are defined by globally unique identifiers and all references are resolved to the identifier of the referenced variable.
No other transformations are performed.


\subsection{Instantiation}\label{instantiation}

The instantiation is performed in two steps.
First a class tree is created and then from that an instance tree for a particular model is built up.
This forms the basis for derivation of the flat equation system.

An implementation may delay and/or omit building parts of these trees, which means that the different steps can be interleaved.
If an error occurs in a part of the tree that is not used for the model to be instantiated the corresponding diagnostics can be omitted (or be given).
However, errors that should only be reported in a simulation model must be omitted there, since they are not part of the simulation model.


\subsubsection{The Class Tree}\label{the-class-tree}

All necessary libraries including the model which is to be instantiated are loaded from e.g.\ file system and form a so called \firstuse{class tree}\index{class tree}.
This tree represents the syntactic information from the class definitions.
It contains also all modifications at their original locations in syntactic form.
The builtin classes are put into the unnamed root of the class tree.

\begin{nonnormative}
The class tree is built up directly during parsing of the Modelica texts.
For each class a local tree is created which is then merged into the one big tree, according to the location of the class in the class hierarchy.
This tree can be seen as the abstract syntax tree (AST) of the loaded libraries.
\end{nonnormative}


\subsubsection{The Instance Tree}\label{the-instance-tree}

The output of the instantiation process is an \firstuse{instance tree}\index{instance tree}.
The instance tree consists of nodes representing the elements of a class definition from the class tree.
For a component the subtree of a particular node is created using the information from the class of the \lstinline[language=grammar]!component-clause! and a new modification environment as result of merging the current modification environment with the modifications from the current element declaration (see \cref{merging-of-modifications}).

The instance tree has the following properties:
\begin{itemize}
\item
  It contains the instantiated elements of the class definitions, with redeclarations taken into account and merged modifications applied.
\end{itemize}

\begin{itemize}
\item
  Each instance knows its source class definition from the class tree and its modification environment.
\item
  Each modification knows its instance scope.
\end{itemize}

The instance tree is used for lookup during instantiation.
To be prepared for that, it has to be based on the structure of the class tree with respect to the class definitions.
The builtin classes are instantiated and put in the unnamed root prior to the instantiation of the user classes, to be able to find them.

\begin{nonnormative}
The existence of the two separate trees (instance tree and class tree) is conceptual.
Whether they really exist or are merged into only one tree or the needed information is held completely differently is an implementation detail.
It is also a matter of implementation to have only these classes instantiated which are needed to instantiate the class of interest.
\end{nonnormative}

A node in the instance tree is the instance scope for the modifiers and elements syntactically defined in the class it is instantiated from.
The instance scope is the starting point for name lookup.

\begin{nonnormative}
If the name is not found the lookup is continued in the instance scope corresponding to the lexically enclosing class.
\lstinline!extends!-clauses are treated as unnamed nodes in the instance tree -- when searching for an element in an instance scope the search also recursively examines the elements of the \lstinline!extends!-clauses.
Except that inherited \lstinline!import!-clauses are ignored.
\end{nonnormative}


\subsubsection{The Instantiation Procedure}\label{the-instantiation-procedure}

The instantiation is a recursive procedure with the following inputs:
\begin{itemize}
\item
  the class to be instantiated (current class)
\item
  the modification environment with all applicable redeclarations and merged modifications (initially empty)
\item
  a reference to the node of the instance tree, which the new instance should go into (parent instance)
\end{itemize}

The instantiation starts with the class to be instantiated, an empty modification environment, and an unnamed root node as parent node.

During instantiation all lookup is performed using the instance tree, starting from the instance scope of the current element.
References in modifications and equations are resolved later (during generation of flat equation system) using the same lookup.


\subsubsection{Steps of Instantiation}\label{steps-of-instantiation}

\paragraph*{The element itself}\label{the-element-itself}

A \firstuse{partially instantiated}\index{partially instantiated} class or component is an element that is ready to be instantiated; a partially instantiated element (i.e.\ class or component) is comprised of a reference to the original element (from the class tree) and the modifiers for that element (including a possible redeclaration).

The possible redeclaration of the element itself takes effect.

The class of a partially instantiated component is found in the instance tree (using the redeclaration if any), modifiers merged to that class forming a new partially instantiated class that is instantiated as below.

\paragraph*{The local contents of the element}\label{the-local-contents-of-the-element}

For local classes and components in the current class, instance nodes are created and inserted into the current instance.
Modifiers (including class redeclarations) are merged and associated with the instance and the element is partially instantiated.

\begin{nonnormative}
The partially instantiated elements are used later for lookup during the generation of the flat equation system and are instantiated fully, if necessary, using the stored modification environment.
\end{nonnormative}

Equations, algorithms, and annotations of the class and the component declaration are copied to the instance without merging.

\begin{nonnormative}
The annotations can be relevant for simulations, e.g.\ annotations for symbolic processing (\cref{modelica:Evaluate}), simulation experiments (\cref{modelica:experiment}) or functions (\cref{derivatives-and-inverses-of-functions} and \cref{external-function-interface}).
\end{nonnormative}

The \lstinline!extends!-clauses are not looked up, but empty \lstinline!extends!-clause nodes are created and inserted into the current instance (to be able to preserve the declaration order of components).

\paragraph*{The inherited contents of the element}\label{the-inherited-contents-of-the-element}

Classes of \lstinline!extends!-clauses of the current class are looked up in the instance tree, modifiers (including redeclarations) are merged, the contents of these classes are partially instantiated using the new modification environment, and are inserted into an \lstinline!extends!-clause node, which is an unnamed node in the current instance that only contains the inherited contents from that base class.

The classes of \lstinline!extends!-clauses are looked up before and after handling \lstinline!extends!-clauses; and it is an error if those lookups generate different results.

At the end, the current instance is checked whether their children (including children of \lstinline!extends!-clauses) with the same name are identical and only the first one of them is kept.
It is an error if they are not identical.

\begin{nonnormative}
Only keeping the first among the children with the same name is important for function arguments where the order matters.
\end{nonnormative}

\paragraph*{Recursive instantiation of components}\label{recursive-instantiation-of-components}

Components (local and inherited) are recursively instantiated.

\begin{example}
As an example, consider:
\begin{lstlisting}[language=modelica]
model M
  model B
    A a;
    replaceable model A = C;
    type E = Boolean;
  end B;
  B b(redeclare model A = D (p=1));
  partial model C
    E e;
  end C;

  model D
    extends C;
    parameter E p;
    type E = Integer;
  end D;

  type E = Real;
end M;
\end{lstlisting}

To recursively instantiate \lstinline!M! allowing the generation of flat equation system we have the following steps (not including checks):
\begin{enumerate}
\item
  Instantiate \lstinline!M!, which partially instantiates \lstinline!B!, \lstinline!b!, \lstinline!C!, \lstinline!D!, and \lstinline!E!.
\item
  Instantiate \lstinline!M.b!:
  \begin{enumerate}
  \item
    First find the class \lstinline!B! in \lstinline!M! (the partially instantiated elements have correct name allowing lookup)
  \item
    Instantiate the partially instantiated \lstinline!M.B! with the modifier \lstinline!redeclare model A=D(p=1)!.
  \item
    Partially instantiate \lstinline!M.b.a! (no modifier), and \lstinline!M.b.A! (with modifier \lstinline!=D(p=1)!).
  \end{enumerate}
\item
  Instantiate \lstinline!M.b.a!:
  \begin{enumerate}
  \item
    First find the class \lstinline!A! in \lstinline!M.b! (the partially instantiated elements have correct name allowing lookup).
  \item
    Instantiate the partially instantiated \lstinline!M.b.A! with the modifier \lstinline!=D(p=1)!.
    \begin{enumerate}
    \item
      Find the base class \lstinline!=D! from the modifier.
      This performs lookup for \lstinline!D! in \lstinline!M!, and finds the partially instantiated class \lstinline!D!.
    \item
      Instantiate the base class \lstinline!M.D! with modifier \lstinline!p=1!, and insert as unnamed node in \lstinline!M.b.A!.
      \begin{enumerate}
      \item
        Partially instantiate the component \lstinline!p! with modifier \lstinline!=1!.
      \item
        Find the base class \lstinline!C! in \lstinline!M.D!.
        Since there is no local element called \lstinline!C! the search is then continued in \lstinline!M! and finds the partially instantiated class \lstinline!M.C!.
      \item
        Instantiate the base class \lstinline!M.C! as below.
      \end{enumerate}
    \end{enumerate}
  \end{enumerate}
\item
  Instantiate the base class \lstinline!M.C! inserting the result into unnamed node in \lstinline!M.b.a!:
  \begin{enumerate}
  \item
    Partially instantiate \lstinline!e!.
  \item
    Instantiate \lstinline!e! which requires finding \lstinline!E!.
    First looking for \lstinline!E! in the un-named node for \lstinline!extends M.C!, and, since there is no local element \lstinline!E! the search is then continued in \lstinline!M! (which lexically encloses \lstinline!M.C!) and finds \lstinline!E! class inheriting from \lstinline!Real!.
    The \lstinline!e! is then instantiated using class \lstinline!E! inheriting from \lstinline!Real!.
  \end{enumerate}
\item
  Instantiate \lstinline!M.b.a.p!:
  \begin{enumerate}
  \item
    First the class \lstinline!E! in \lstinline!M.b.a! finding \lstinline!E! class inheriting from \lstinline!Integer!.
  \item
    Instantiate the \lstinline!M.b.a.p! using the class \lstinline!E! inheriting from \lstinline!Integer! with modifier \lstinline!=1!.
  \item
    Instantiate the base class \lstinline!Integer! with modifier \lstinline!=1!, and insert as unnamed node in \lstinline!M.b.a.p!.
  \end{enumerate}
\end{enumerate}

An implementation can use different heuristics to be more efficient by re-using instantiated elements as long as the resulting flat equation system is identical.

Note that if \lstinline!D! was consistently replaced by \lstinline!A! in the example above the result would be identical (but harder to read due to two different classes called \lstinline!A!).
\end{example}


\subsection{Generation of the flat equation system}\label{generation-of-the-flat-equation-system}

During this process, all references by name in conditional declarations, modifications, dimension definitions, annotations, equations and algorithms are resolved to the real instance to which they are referring to, and the names are replaced by the global unique identifier of the instance.

\begin{nonnormative}
This identifier is normally constructed from the names of the instances along a path in the instance tree (and omitting the unnamed nodes of \lstinline!extends!-clauses), separated by dots.
Either the referenced instance belongs to the model to be simulated the path starts at the model itself, or if not, it starts at the unnamed root of the instance tree, e.g.\ in case of a constant in a package.
\end{nonnormative}

\begin{nonnormative}
To resolve the names, a name lookup using the instance tree is performed, starting at the instance scope (unless the name is fully qualified) of the modification, algorithm or equation.
If it is not found locally the search is continued at the instance of the lexically enclosing class of the scope (this is normally not equal to the parent of the current instance), and then continued with their parents as described in \cref{static-name-lookup}.
If the found component is an outer declaration, the search is continued using the direct parents in the instance tree (see \cref{instance-hierarchy-name-lookup-of-inner-declarations}).
If the lookup has to look into a class which is not instantiated yet (or only partially instantiated), it is instantiated in place.
\end{nonnormative}

The flat equation system consists of a list of variables with dimensions, flattened equations and algorithms, and a list of called functions which are flattened separately.
A flattened function consists of an algorithm or \lstinline!external!-clause and top-level variables (variables directly declared in the function or one of its base classes) -- which recursively can contain other variables; the list of non-top-level variables is not needed.

The instance tree is recursively walked through as follows for elements of the class (if necessary a partially instantiated component is first instantiated):
\begin{itemize}
\item
  At each visited component instance, the name is inserted into the variables list.
  Then the conditional declaration expression is evaluated if applicable.
  \begin{itemize}
  \item
    The variable list is updated with the actual instance
  \item
    The variability information and all other properties from the declaration are attached to this variable.
  \item
    Dimension information from the declaration and all enclosing instances are resolved and attached to the variable to define their complete dimension.
  \item
    If it is of record or simple type (\lstinline!Boolean!, \lstinline!Integer!, enumeration, \lstinline!Real!, \lstinline!String!, \lstinline!Clock!, \lstinline!ExternalObject!):
    \begin{itemize}
    \item
      In the modifications of \emph{value} attribute references are resolved using the instance scope of the modification.
      An equation is formed from a reference to the name of the instance and the resolved modification value of the instance, and included into the equation system.
      Except if the value for an element of a record is overridden by the value for an entire record; \cref{merging-of-modifications}.
    \end{itemize}
  \item
    If it is of simple type (\lstinline!Boolean!, \lstinline!Integer!, enumeration, \lstinline!Real!, \lstinline!String!, \lstinline!Clock!, \lstinline!ExternalObject!):
    \begin{itemize}
    \item
      In the modifications of \emph{non-value} attributes, e.g.\ \lstinline!start!, \lstinline!fixed! etc.\ references are resolved using the instance scope of the modification.
      An equation is formed from a reference to the name of the instance appended by a dot and the attribute name and the resolved modification value of the instance, and included into the equation system.
    \end{itemize}
  \item
    If it is of a non-simple type the instance is recursively handled.
  \end{itemize}
\item
  If there are equation or algorithm sections in the class definition of the instance, references are resolved using the instance scope of the instance and are included in the equation system.
  Some references -- in particular to non simple, non record objects like connectors in \lstinline!connect!-equations and states in \lstinline!transition!-equations are not resolved yet and handled afterwards.
\item
  Instances of local classes are ignored.
\item
  The unnamed nodes corresponding to \lstinline!extends!-clauses are recursively handled.
\item
  If there are function calls encountered during this process, the call is filled up with default arguments as defined in \cref{positional-or-named-input-arguments-of-functions}.
  These are built from the modifications of input arguments which are resolved using their instance scope.
  The called function itself is looked up in the instance tree.
  All used functions are flattened and put into the list of functions.
\item
  Conditional components with false condition are removed afterwards and they are not part of the simulation model.
  \begin{nonnormative}
  Thus e.g.\ parameters don't need values in them.
  However, type-error can be detected.
  \end{nonnormative}
\item
  Each reference is checked, whether it is a valid reference, e.g.\ the referenced object belongs to or is an instance, where all existing conditional declaration expressions evaluate to true or it is a constant in a package.
  \begin{nonnormative}
  Conditional components can be used in \lstinline!connect!-equations, and if the component is conditionally disabled the \lstinline!connect!-equation is removed.
  \end{nonnormative}
\end{itemize}

This leads to a flattened equation system, except for \lstinline!connect!- and \lstinline!transition!-equations.
These have to be transformed as described in \cref{connectors-and-connections} and \cref{state-machines}.
This may lead to further changes in the instance tree (e.g.\ from expandable connectors (\cref{expandable-connectors})) and additional equations in the flattened equation system (e.g.\ connection equations (\cref{generation-of-connection-equations}), generated equations for state machine semantics (\cref{semantics-summary})).

\begin{nonnormative}
After flattening, the resulting equation system is self contained and covers all information needed to transform it to a simulatable model, but the class and instance trees are still needed: in the transformation process, there might be the need to instantiate further functions, e.g.\ from \lstinline!derivative! annotation or from \lstinline!inverse! annotation etc., on demand.
\end{nonnormative}<|MERGE_RESOLUTION|>--- conflicted
+++ resolved
@@ -168,15 +168,7 @@
 \item
   In other cases, i.e.\ if a unique non-partial class is used for all \lstinline!outer! declarations of the same name lacking a matching inner declaration, then an \lstinline!inner! declaration of that class is automatically added at the top of the model and diagnostics is given.
 \item
-<<<<<<< HEAD
   The annotations defined in \cref{annotations-for-the-graphical-user-interface} do not affect this process, other than that \lstinline!missingInnerMessage! can be used for the diagnostic (and possibly error messages).
-=======
-  The annotations defined in \cref{annotations-for-the-graphical-user-interface} does not affect this process, other than that:
-  \begin{itemize}
-  \item
-    \lstinline!missingInnerMessage! can be used for the diagnostic (and possibly error messages)
-  \end{itemize}
->>>>>>> 80f268aa
 \end{itemize}
 
 An \lstinline!outer! element component may be of a partial class (but the referenced \lstinline!inner! component must be of a non-partial class).
