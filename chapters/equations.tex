\chapter{Equations}\label{equations}

\section{Equation Categories}\label{equation-categories}

Equations in Modelica can be classified into different categories
depending on the syntactic context in which they occur:
\begin{itemize}
\item
  \emph{Normal equality equations} occurring in equation sections,
  including connect-equations and other equation types of special
  syntactic form (\cref{equations-in-equation-sections}).
\item
  \emph{Declaration equations}, which are part of variable, parameter,
  or constant declarations (\cref{declaration-equations}).
\item
  \emph{Modification equations}, which are commonly used to modify
  attributes of classes (\cref{modifications}).
\item
  \emph{Binding equations}, which include both declaration equations and
  modification equations (for the value itself).
\item
  \emph{Initial equations}, which are used to express equations for
  solving initialization problems (\cref{initialization-initial-equation-and-initial-algorithm}).
\end{itemize}

\section{Flattening and Lookup in Equations}\label{flattening-and-lookup-in-equations}

A flattened equation is identical to the corresponding nonflattened
equation.

Names in an equation shall be found by looking up in the partially
flattened enclosing class of the equation.

\section{Equations in Equation Sections}\label{equations-in-equation-sections}

The following kinds of equations may occur in equation sections. The
syntax is defined as follows:
\begin{lstlisting}[language=grammar]
equation :
( simple-expression "=" expression
   | if-equation
   | for-equation
   | connect-clause
   | when-equation
   | component-reference function-call-args )
   comment
\end{lstlisting}
No statements are allowed in equation sections, including the assignment
statement using the := operator.

\subsection{Simple Equality Equations}\label{simple-equality-equations}

Simple equality equations are the traditional kinds of equations known
from mathematics that express an equality relation between two
expressions. There are two syntactic forms of such equations in
Modelica. The first form below is \emph{equality} equations between two
expressions, whereas the second form is used when calling a function
with \emph{several} results. The syntax for simple equality equations is
as follows:
\begin{lstlisting}[language=grammar]
simple-expression "=" expression
\end{lstlisting}
The types of the left-hand-side and the right-hand-side of an equation
need to be compatible in the same way as two arguments of binary
operators (\cref{type-compatible-expressions}).

Three examples:
\begin{itemize}
\item \lstinline!simple_expr1 = expr2;!
\item \lstinline!(if pred then alt1 else alt2) = expr2;!
\item \lstinline!(out1, out2, out3) = function_name(inexpr1, inexpr2);!
\end{itemize}

\begin{nonnormative}
Note: According to the grammar the if-then-else expression in
the second example needs to be enclosed in parentheses to avoid parsing
ambiguities. Also compare with \cref{assignments-from-called-functions-with-multiple-results} about calling
functions with several results in assignment statements.
\end{nonnormative}

\subsection{For-Equations -- Repetitive Equation Structures}\label{for-equations-repetitive-equation-structures}

The syntax of a for-equation is as follows:
\begin{lstlisting}[language=grammar]
for for-indices loop
   { equation ";" }
   end for ";"
\end{lstlisting}

For-equations may optionally use several iterators (for-indices), see
\cref{nested-for-loops-and-reduction-expressions-with-multiple-iterators} for more information:
\begin{lstlisting}[language=grammar]
for-indices:
   for-index {"," for-index}

for-index:
   IDENT [ in expression ]
\end{lstlisting}

The following is one example of a prefix of a for-equation:
\begin{lstlisting}[language=grammar]
for IDENT in expression loop
\end{lstlisting}

\subsubsection{Explicit Iteration Ranges of For-Equations}\label{explicit-iteration-ranges-of-for-equations}

The \lstinline!expression! of a for-equation shall be a vector expression, where more general array expressions are treated as vector of vectors or vector of matrices.  It is evaluated once for each for-equation, and is evaluated in the scope immediately enclosing the for-equation.  The expression of a for-equation shall be a parameter expression.  The iteration range of a for-equation can also be specified as \lstinline!Boolean! or as an enumeration type, see \cref{types-as-iteration-ranges} for more information.  The loop-variable (\lstinline!IDENT!) is in scope inside the loop-construct and shall not be assigned to.  For each element of the evaluated vector expression, in the normal order, the loop-variable gets the value of that element and that is used to evaluate the body of the for-loop.

\begin{example}
\begin{lstlisting}[language=modelica]
for i in 1 : 10 loop           // i takes the values 1, 2, 3, ..., 10
for r in 1.0 : 1.5 : 5.5 loop  // r takes the values 1.0, 2.5, 4.0, 5.5
for i in {1, 3, 6, 7} loop     // i takes the values 1, 3, 6, 7
for i in TwoEnums loop         // i takes the values TwoEnums.one, TwoEnums.two
                               // for TwoEnums = enumeration(one,two)
\end{lstlisting}

The loop-variable may hide other variables as in the following example.  Using another name for the loop-variable is, however, strongly recommended.
\begin{lstlisting}[language=modelica]
  constant Integer j = 4;
  Real x[j]
equation
  for j in 1:j loop  // The loop-variable j takes the values 1,2,3,4
    x[j] = j;        // Uses the loop-variable j
  end for;
\end{lstlisting}
\end{example}


\subsubsection{Implicit Iteration Ranges of For-Equations}\label{implicit-iteration-ranges-of-for-equations}

The iteration range of a loop-variable may sometimes be inferred from its use as an array index.  See \cref{implicit-iteration-ranges} for more information.

\begin{example}
\begin{lstlisting}[language=modelica]
  Real x[n],y[n];
for i loop          // Same as:  for i in 1:size(x ,1) loop
  x[i] = 2*y[i];
end for;
\end{lstlisting}
\end{example}

\subsection{Connect-Equations}\label{connect-equations}

A connect-equation has the following syntax:
\begin{lstlisting}[language=grammar]
connect "(" component-reference "," component-reference ")" ";"
\end{lstlisting}

These can be placed inside for-equations and if-equations; provided the indices of the for-loop and conditions of the if-clause are parameter expressions that do not depend on \lstinline!cardinality!, \lstinline!rooted!, \lstinline!Connections.rooted!, or \lstinline!Connections.isRoot!.  The for-equations/if-equations are expanded.  Connect-equations are described in detail in \cref{connect-equations-and-connectors}.

The same restrictions apply to \lstinline!Connections.branch!, \lstinline!Connections.root!, and \lstinline!Connections.potentialRoot!; which after expansion are handled according to \cref{equation-operators-for-overconstrained-connection-based-equation-systems1}.

\subsection{If-Equations}\label{if-equations}

If-equations have the following syntax:
\begin{lstlisting}[language=grammar]
if expression then
   { equation ";" }
{ elseif expression then
   { equation ";" }    }
[ else
   { equation ";" }
]
end if ";"
\end{lstlisting}

The \lstinline!expression! of an if- or elseif-clause must be a scalar \lstinline!Boolean! expression.  One if-clause, and zero or more elseif-clauses, and an optional else-clause together form a list of branches.  One or zero of the bodies of these if-, elseif- and else-clauses is selected, by evaluating the conditions of the if- and elseif-clauses sequentially until a condition that evaluates to true is found.  If none of the conditions evaluate to true the body of the else-clause is selected (if an else-clause exists, otherwise no body is selected).  In an equation section, the equations in the body are seen as equations that must be satisfied.  The bodies that are not selected have no effect on that model evaluation.

If-equations in equation sections which do not have exclusively
parameter expressions as switching conditions shall have the same number
of equations in each branch (a missing else is counted as zero equations
and the number of equations is defined after expanding the equations to
scalar equations).

\begin{nonnormative}
If this condition is violated, the single assignment rule would not hold, because the number of equations may change during simulation
although the number of unknowns remains the same.
\end{nonnormative}

\subsection{When-Equations}\label{when-equations}

When-equations have the following syntax:
\begin{lstlisting}[language=grammar]
when expression then
   { equation ";" }
{ elsewhen expression then
   { equation ";" } }
end when ";"
\end{lstlisting}

The \lstinline!expression! of a when-equation shall be a discrete-time \lstinline!Boolean! scalar or vector expression.  The statements within a when-equation are activated when the scalar expression or any of the elements of the vector expression becomes true.

\begin{example}
The order between the equations in a when-equation does not matter, e.g.
\begin{lstlisting}[language=modelica]
equation
  when x > 2 then
    y3 = 2*x +y1+y2; // Order of y1 and y3 equations does not matter
    y1 = sin(x);
  end when;
  y2 = sin(y1);
\end{lstlisting}
\end{example}

\subsubsection{Defining When-Equations by If-Expressions in Equality Equations}\label{defining-when-equations-by-if-expressions-in-equality-equations}

A when-equation:
\begin{lstlisting}[language=modelica]
equation
  when x > 2 then
    v1 = expr1;
    v2 = expr2;
  end when;
\end{lstlisting}
is conceptually equivalent to the following equations containing special if-expressions
\begin{lstlisting}[language=modelica]
  // Not correct Modelica
  Boolean b(start = x.start > 2);
equation
  b  = x > 2;
  v1 = if edge(b) then expr1 else pre(v1);
  v2 = if edge(b) then expr2 else pre(v2);
\end{lstlisting}

\begin{nonnormative}
The equivalence is conceptual since \lstinline!pre($\ldots$)! of a non discrete-time \lstinline!Real! variable or expression can only be used within a when-clause.  Example:
\begin{lstlisting}[language=modelica]
  /* discrete */ Real x;
  input Real u;
  output Real y;
equation
  when sample() then
    x = a * pre(x) + b * pre(u);
  end when;
  y = x;
\end{lstlisting}

Here, \lstinline!x! is a discrete-time variable (whether it is declared with the \lstinline!discrete! prefix or not), but \lstinline!u! and \lstinline!y! cannot be discrete-time variables
(since they are not assigned in when-clauses).  However, \lstinline!pre(u)! is legal within the when-clause, since the body of the when-clause is only evaluated at events, and thus all expressions
are discrete-time expressions.
\end{nonnormative}

The start-values of the introduced \lstinline!Boolean! variables are defined by the taking the start-value of the when-condition, as above where \lstinline!b! is a parameter
variable.  The start-value of the special functions \lstinline!initial!, \lstinline!terminal!, and \lstinline!sample! is \lstinline!false!.

\subsubsection{Restrictions on Equations within When-Equations}\label{restrictions-on-equations-within-when-equations}

\begin{itemize}
\item
  When-equations shall not occur inside initial equations.
\item
  When-equations cannot be nested.
\end{itemize}

\begin{example}
The following when-equation is invalid:
\begin{lstlisting}[language=modelica]
when x > 2 then
  when y1 > 3 then
    y2 = sin(x);
  end when;
end when;
\end{lstlisting}
\end{example}

The equations within the when-equation must have one of the following forms:
\begin{itemize}
\item
  \lstinline!v = expr;!
\item
  \lstinline!(out1, out2, out3, $\ldots$) = function_call_name(in1, in2, $\ldots$);!
\item
  Operators \lstinline!assert!, \lstinline!terminate!, \lstinline!reinit!.
\item
  For- and if-equations if the equations within the for- and if-equations satisfy these requirements.
\item
  The different branches of \lstinline!when!/\lstinline!elsewhen! must have the same set of component references on the left-hand side.
\item
  The branches of an if-then-else clause inside when-equations must have the same set of component references on the left-hand side, unless the if-then-else have exclusively parameter expressions as switching conditions.
\end{itemize}

Any left hand side reference, (\lstinline!v!, \lstinline!out1!, \ldots), in a when-clause must
be a component reference, and any indices must be parameter expressions.

\begin{nonnormative}
The needed restrictions on equations within a when-equation
becomes apparent with the following example:
\begin{lstlisting}[language=modelica]
  Real x, y;
equation
  x + y = 5;
  when condition then
    2 * x + y = 7; // error: not valid Modelica
  end when;
\end{lstlisting}

When the equations of the when-equation are not activated it is
not clear which variable to hold constant, either \lstinline!x! or \lstinline!y!.
A corrected version of this example is:
\begin{lstlisting}[language=modelica]
  Real x,y;
equation
  x + y = 5;
  when condition then
    y = 7 - 2 * x; // fine
  end when;
\end{lstlisting}
Here, variable \lstinline!y! is held constant when the when-equation is
deactivated and \lstinline!x! is computed from the first equation using the
value of \lstinline!y! from the previous event instant.
\end{nonnormative}

\subsubsection{Application of the Single-assignment Rule to When-Equations}\label{application-of-the-single-assignment-rule-to-when-equations}

The Modelica single-assignment rule (\cref{synchronous-data-flow-principle-and-single-assignment-rule}) has implications for
when-equations:
\begin{itemize}
\item
  Two when-equations shall \emph{not} define the same variable.

\begin{nonnormative}
Without this rule this may actually happen for the erroneous
model \lstinline!DoubleWhenConflict! below, since there are two equations
(\lstinline!close = true; close = false;!) defining the same variable
\lstinline!close!. A conflict between the equations will occur if both
conditions would become \lstinline!true! at the same time instant.
\begin{lstlisting}[language=modelica]
model DoubleWhenConflict
  Boolean close;   // Erroneous model: close defined by two equations!
equation
  $\ldots$
  when condition1 then
    $\ldots$
    close = true;
  end when;
  when condition2 then
    close = false;
  end when;
  $\ldots$
end DoubleWhenConflict;
\end{lstlisting}

One way to resolve the conflict would be to give one of the two
when-equations higher priority. This is possible by rewriting the
when-equation using \lstinline!elsewhen!, as in the \lstinline!WhenPriority! model
below or using the statement version of the when-construct, see \cref{when-statements}.
\end{nonnormative}

\item
  When-equations involving elsewhen-parts can be used to resolve
  assignment conflicts since the first of the when/elsewhen parts are
  given higher priority than later ones:
\begin{nonnormative}
Below it is well defined what happens if both conditions
become \lstinline!true! at the same time instant since \lstinline!condition1! with
associated conditional equations has a higher priority than \lstinline!condition2!.
\begin{lstlisting}[language=modelica]
model WhenPriority
  Boolean close;   // Correct model: close defined by two equations!
algorithm
  $\ldots$
  when condition1 then
    close = true;
  elsewhen condition2 then
    close = false;
  end when;
  $\ldots$
end WhenPriority;
\end{lstlisting}
\end{nonnormative}
\end{itemize}

\subsection{reinit}\label{reinit}

\lstinline!reinit! can only be used in the body of a when-equation.  It has the following syntax:
\begin{lstlisting}[language=modelica]
reinit(x, expr);
\end{lstlisting}

The operator reinitializes \lstinline!x! with \lstinline!expr! at an event instant.  \lstinline!x! is a \lstinline!Real! variable (or an array of \lstinline!Real! variables) that must be selected as a state (resp., states), i.e.\ \lstinline!reinit! on \lstinline!x! implies \lstinline!stateSelect = StateSelect.always! on \lstinline!x!.  \lstinline!expr! needs to be type-compatible with \lstinline!x!.  \lstinline!reinit! can for the same variable (resp.\ array of variables) only be applied (either as an individual variable or as part of an array of variables) in one equation (having \lstinline!reinit! of the same variable in when and else-when of the same variable is allowed).  In case of \lstinline!reinit! active during initialization (due to when initial), see \cref{initialization-initial-equation-and-initial-algorithm}.

\lstinline!reinit! does not break the single assignment rule, because \lstinline!reinit(x, expr)! in equations evaluates \lstinline!expr! to a value,
then at the end of the current event iteration step it assigns this value to \lstinline!x! (this copying from values to reinitialized state(s) is
done after all other evaluations of the model and before copying \lstinline!x! to \lstinline!pre(x)!).

\begin{example}
If a higher index system is present, i.e., constraints between
state variables, some state variables need to be redefined to non-state
variables. During simulation, non-state variables should be chosen in
such a way that variables with an applied \lstinline!reinit! are
selected as states at least when the corresponding when-clauses become
active. If this is not possible, an error occurs, since otherwise
\lstinline!reinit! would be applied on a non-state variable.

Example for the usage of \lstinline!reinit! (bouncing ball):
\begin{lstlisting}[language=modelica]
der(h) = v;
der(v) = if flying then -g else 0;
flying = not (h <= 0 and v <= 0);
when h < 0 then
  reinit(v, -e * pre(v));
end when
\end{lstlisting}
\end{example}

\subsection{assert}\label{assert}

An equation or statement of one of the following forms:
\begin{lstlisting}[language=modelica]
assert(condition, message); // Uses level=AssertionLevel.error
assert(condition, message, assertionLevel);
assert(condition, message, level = assertionLevel);
\end{lstlisting}
is an assertion, where \lstinline!condition! is a Boolean expression, \lstinline!message! is a
string expression, and \lstinline!assertionLevel! is an optional parameter expression of the built-in enumeration type \lstinline!AssertionLevel!.
It can be used in equation sections or algorithm sections.

\begin{nonnormative}
This means that \lstinline!assert! can be called as if it were a function with three formal parameters, the third formal parameter has the name \lstinline!level! and the default value \lstinline!AssertionLevel.error!.
\end{nonnormative}

<<<<<<< HEAD
If the \lstinline!condition! of an assertion is true, \lstinline!message! is not evaluated and the procedure call is ignored.
If the \lstinline!condition! evaluates to false different actions are taken depending on the level input:
=======
\begin{nonnormative}
A parameter expression is required for \lstinline!level! since it shall be evaluated at compile time.
\end{nonnormative}

If the \lstinline!condition! of an assertion is true, \lstinline!message! is not evaluated and
the procedure call is ignored. If the \lstinline!condition! evaluates to false,
different actions are taken depending on the \lstinline!level! input:
>>>>>>> c6edb938
\begin{itemize}
\item
  \lstinline!level = AssertionLevel.error!:
  The current evaluation is aborted.
  The simulation may continue with another evaluation.
  If the simulation is aborted, \lstinline!message! indicates the cause of the error.
  \begin{nonnormative}
  Ways to continue simulation with another evaluation include using a shorter step-size, or changing the values of iterationvariables.
  \end{nonnormative}
  Failed assertions take precedence over successful termination, such that if the model first triggers the end of successful analysis by reaching the stop-time or explicitly with \lstinline!terminate!, but the evaluation with \lstinline!terminal()=true! triggers an assert, the analysis failed.
\item
  \lstinline!level = AssertionLevel.warning!:
  The current evaluation is not aborted.
  \lstinline!message! indicates the cause of the warning.
  \begin{nonnormative}
  It is recommended to report the warning only once when the condition becomes false, and it is reported that the condition is no longer violated when the condition returns to true.
  The \lstinline!assert! statement shall have no influence on the behavior of the model.
  For example, by evaluating the condition and reporting the message only after accepted integrator steps.
  \lstinline!condition! needs to be implicitly treated with \lstinline!noEvent! since otherwise events might be triggered that can lead to slightly changed simulation results.
  \end{nonnormative}
\end{itemize}

\begin{nonnormative}
The \lstinline!AssertionLevel.error! case can be used to avoid evaluating a
model outside its limits of validity; for instance, a function to
compute the saturated liquid temperature cannot be called with a
pressure lower than the triple point value.

The \lstinline!AssertionLevel.warning! case can be used when the boundary of
validity is not hard: for instance, a fluid property model based on a
polynomial interpolation curve might give accurate results between
temperatures of 250 K and 400 K, but still give reasonable results in
the range 200 K and 500 K. When the temperature gets out of the smaller
interval, but still stays in the largest one, the user should be warned,
but the simulation should continue without any further action. The
corresponding code would be:
\begin{lstlisting}[language=modelica]
assert(T > 250 and T < 400, "Medium model outside full accuracy range", AssertionLevel.warning);
assert(T > 200 and T < 500, "Medium model outside feasible region");
\end{lstlisting}
\end{nonnormative}

\subsection{terminate}\label{terminate}

The \lstinline!terminate! equation or statement (using function
syntax) successfully terminates the analysis which was carried out,
see also \cref{assert}. The termination is not immediate at the place
where it is defined since not all variable results might be available
that are necessary for a successful stop. Instead, the termination
actually takes place when the current integrator step is successfully
finalized or at an event instant after the event handling has been
completed before restarting the integration.

The \lstinline!terminate! statement has a string argument indicating the reason for the success.

\begin{example}
The intention of the \lstinline!terminate! statement is to give more complex stopping criteria than a fixed point in time:
\begin{lstlisting}[language=modelica]
model ThrowingBall
  Real x(start=0);
  Real y(start=1);
equation
  der(x) = $\ldots$;
  der(y) = $\ldots$;
algorithm
  when y < 0 then
    terminate("The ball touches the ground");
  end when;
end ThrowingBall;
\end{lstlisting}
\end{example}

\subsection{Equation Operators for Overconstrained Connection-Based Equation Systems}\label{equation-operators-for-overconstrained-connection-based-equation-systems}

See \cref{equation-operators-for-overconstrained-connection-based-equation-systems1} for a description of this topic.

\section{Synchronous Data-flow Principle and Single Assignment Rule}\label{synchronous-data-flow-principle-and-single-assignment-rule}

Modelica is based on the synchronous data flow principle and the single
assignment rule, which are defined in the following way:
\begin{enumerate}
\item Discrete-time variables keep their values until these variables are explicitly changed.
Differentiated variables have \lstinline!der(x)! corresponding to the time-derivative of \lstinline!x!,
and \lstinline!x! is continuous, except when \lstinline!reinit! is triggered, see \cref{reinit}.
Variable values can be accessed at any time instant during continuous integration and at event instants.

\item At every time instant, during continuous integration and at event instants,
the equations express relations between variables which have to be fulfilled concurrently.

\item Computation and communication at an event instant does not take time.
\begin{nonnormative}
If computation or communication time has to be simulated, this property has to be explicitly modeled.
\end{nonnormative}

\item There must exist a perfect matching of variables to equations after flattening, where a variable can only
be matched to equations that can contribute to solving for the variable
(\firstuse{perfect matching rule} -- previously called \emph{single assignment rule}); see also globally balanced \cref{balanced-models}.
\end{enumerate}

\section{Events and Synchronization}\label{events-and-synchronization}

The integration is halted and an event occurs whenever an event
generation expression, e.g.\ \lstinline!x > 2! o or \lstinline!floor(x)!, changes
its value. An event generating expression has an internal buffer, and
the value of the expression can only be changed at event instants. If
the evaluated expression is inconsistent with the buffer, that will
trigger an event and the buffer will be updated with a new value at the
event instant. During continuous integration event generation expression
has the constant value of the expression from the last event instant.

\begin{nonnormative}
A root finding mechanism is needed which determines a small time interval in which the expression changes its value; the event occurs
at the right side of this interval.
\end{nonnormative}

\begin{example}
\begin{lstlisting}[language=modelica]
y = if u > uMax then uMax else if u < uMin then uMin else u;
\end{lstlisting}

During continuous integration always the same if-branch is
evaluated. The integration is halted whenever \lstinline!u-uMax! or \lstinline!u-uMin!
crosses zero. At the event instant, the correct if-branch is
selected and the integration is restarted.

Numerical integration methods of order $n$ ($n \geq 1$) require continuous model equations which are differentiable up to order $n$.  This requirement can be fulfilled if \lstinline!Real! elementary relations are not treated literally but as defined above, because discontinuous changes can only occur at event instants and no longer during continuous integration.
\end{example}

\begin{nonnormative}
It is a quality of implementation issue that the following special relations
\begin{lstlisting}[language=modelica]
time >= discrete expression
time < discrete expression
\end{lstlisting}
trigger a time event at \lstinline!time! = \emph{discrete expression}, i.e., the
event instant is known in advance and no iteration is needed to find the
exact event instant.
\end{nonnormative}

Relations are taken literally also during continuous integration, if the relation or the expression in which the relation is present, are the argument of \lstinline!noEvent!.  \lstinline!smooth! also allows relations used as argument to be taken literally.  The \lstinline!noEvent! feature is propagated to all subrelations in the scope of the \lstinline!noEvent! application.  For \lstinline!smooth! the liberty to not allow literal evaluation is propagated to all subrelations, but the smoothness property itself is not propagated.

\begin{example}
\begin{lstlisting}[language=modelica]
x = if noEvent(u > uMax) then uMax elseif noEvent(u < uMin) then uMin else u;
y = noEvent(  if u > uMax then uMax elseif u < uMin then uMin else u);
z = smooth(0, if u > uMax then uMax elseif u < uMin then uMin else u);
\end{lstlisting}

In this case \lstinline!x = y = z!, but a tool might generate events for \lstinline!z!.  The if-expression is taken literally without inducing state events.

The \lstinline!smooth! operator is useful, if e.g.\ the modeler can guarantee that the used if-clauses fulfill at least the continuity requirement of integrators.  In this case the simulation speed is improved, since no state event iterations occur during integration.  The \lstinline!noEvent! operator is used to guard against \emph{outside domain} errors, e.g.\ \lstinline!y = if noEvent(x >= 0) then sqrt(x) else 0.!
\end{example}

All equations and assignment statements within when-clauses and all assignment statements within \lstinline!function! classes are implicitly treated with \lstinline!noEvent!, i.e., relations within the scope of these operators never induce state or time events.

\begin{nonnormative}
Using state events in when-clauses is unnecessary because the body of a when-clause is not evaluated during continuous integration.
\end{nonnormative}

\begin{example}
\begin{lstlisting}[language=modelica]
Limit1 = noEvent(x1 > 1);  // Error since Limit1 is a discrete-time variable
when noEvent(x1>1) or x2>10 then // error, when-conditions is not a discrete-time expression
  Close = true;
end when;
\end{lstlisting}
\end{example}

Modelica is based on the synchronous data flow principle (\cref{synchronous-data-flow-principle-and-single-assignment-rule}).

\begin{nonnormative}
The rules for the synchronous data flow principle guarantee
that variables are always defined by a unique set of equations. It is
not possible that a variable is e.g.\ defined by two equations, which
would give rise to conflicts or non-deterministic behavior. Furthermore,
the continuous and the discrete parts of a model are always
automatically ``synchronized''. Example:
\begin{lstlisting}[language=modelica]
equation // Illegal example
  when condition1 then
    close = true;
  end when;

  when condition2 then
    close = false;
  end when;
\end{lstlisting}

This is not a valid model because rule 4 is violated since there
are two equations for the single unknown variable close. If this would
be a valid model, a conflict occurs when both conditions become true at
the same time instant, since no priorities between the two equations are
assigned. To become valid, the model has to be changed to:
\begin{lstlisting}[language=modelica]
equation
  when condition1 then
    close = true;
  elsewhen condition2 then
    close = false;
  end when;
\end{lstlisting}

Here, it is well-defined if both conditions become true at the
same time instant (\lstinline!condition1! has a higher priority than
\lstinline!condition2!).
\end{nonnormative}

There is no guarantee that two different events occur at the same time
instant.

\begin{nonnormative}
As a consequence, synchronization of events has to be
explicitly programmed in the model, e.g.\ via counters. Example:
\begin{lstlisting}[language=modelica]
  Boolean fastSample, slowSample;
  Integer ticks(start=0);
equation
  fastSample = sample(0,1);
algorithm
  when fastSample then
    ticks      := if pre(ticks) < 5 then pre(ticks)+1 else 0;
    slowSample := pre(ticks) == 0;
  end when;
algorithm
  when fastSample then   // fast sampling
    $\ldots$
  end when;
algorithm
  when slowSample then   // slow sampling (5-times slower)
    $\ldots$
  end when;
\end{lstlisting}

The \lstinline!slowSample! when-clause is evaluated at every 5th occurrence of the
\lstinline!fastSample! when-clause.
\end{nonnormative}

\begin{nonnormative}
The single assignment rule and the requirement to explicitly
program the synchronization of events allow a certain degree of model
verification already at compile time.
\end{nonnormative}

\section{Initialization, initial equation, and initial algorithm}\label{initialization-initial-equation-and-initial-algorithm}

Before any operation is carried out with a Modelica model (e.g.,
simulation or linearization), initialization takes place to assign
consistent values for all variables present in the model. During this
phase, also the derivatives (\lstinline!der!), and the pre-variables (\lstinline!pre!),
are interpreted as unknown algebraic variables. The initialization uses
all equations and algorithms that are utilized in the intended operation
(such as simulation or linearization).

The equations of a when-clause are active during initialization, if and only if they are explicitly enabled with \lstinline!initial()!, and only in one of the two forms
\lstinline!when initial() then! or \lstinline!when {$\ldots$, initial(), $\ldots$} then! (and similarly for \lstinline!elsewhen! and algorithms see below).  In this case, the when-clause equations remain active during the
whole initialization phase.  In case of a \lstinline!reinit(x, expr)! being active during initialization (due to being inside \lstinline!when initial()!) this is interpreted as adding
\lstinline!x = expr! (the \lstinline!reinit!-equation) as an initial equation.

\begin{nonnormative}
If a when-clause equation \lstinline!v = expr;! is not active during the initialization phase, the equation \lstinline!v = pre(v)! is added for
initialization.  This follows from the mapping rule of when-clause equations.  If the condition of the when-clause contains \lstinline!initial()!,
but not in one of the specific forms, the when-clause is not active during initialization: \lstinline!when not initial() then print("simulation started"); end when;!
\end{nonnormative}

The algorithmic statements within a when-statement are active during initialization, if and only they are explicitly enabled with \lstinline!initial()!, and only in one of the two forms
\lstinline!when initial() then! or \lstinline!when {$\ldots$, initial(), $\ldots$} then!. In this case, the algorithmic statements within the when-statement remain active during the whole
initialization phase.

An active when-clause inactivates the following \lstinline!elsewhen! (similarly as for when-clauses during simulation), but apart from that
the first \lstinline!elsewhen initial() then! or \lstinline!elsewhen {$\ldots$, initial(), $\ldots$} then! is similarly active during initialization as
\lstinline!when initial() then! or \lstinline!when {$\ldots$, initial(), $\ldots$} then!.

\begin{nonnormative}
That means that any subsequent \lstinline!elsewhen initial()! has no effect,
similarly as \lstinline!when false then!.
\end{nonnormative}

\begin{nonnormative}
There is no special handling of inactive when-statements during initialization, instead
variables assigned in when-statements are initialized using \lstinline!v := pre(v)!
before the body of the algorithm (since they are discrete), see \cref{execution-of-an-algorithm-in-a-model}.
\end{nonnormative}

Further constraints, necessary to determine the initial values of all
variables, can be defined in the following ways:
\begin{enumerate}
\item
  As equations in an \lstinline!initial equation! section or as assignments in an
  \lstinline!initial algorithm! section. The equations and assignments in these
  initial sections are purely algebraic, stating constraints between the
  variables at the initial time instant. It is not allowed to use
  when-clauses in these sections.
\item
  For a non-discrete (that is continuous-time) \lstinline!Real! variable \lstinline!vc!, the equation \lstinline!pre(vc) = vc! is added to the initialization equations.
  \begin{nonnormative}
  If \lstinline!pre(vc)! is not present in the flattened model, a tool may choose not to introduce this equation, or if it was introduced
  it can eliminate it (to avoid the introduction of many dummy variables \lstinline!pre(vc)!).
  \end{nonnormative}
\item
  Implicitly by using the \lstinline!start! attribute for variables with \lstinline!fixed = true!.  With \lstinline!start! given by \lstinline!startExpression!:
  \begin{itemize}
  \item
    For a non-discrete-time (that is continuous-time) \lstinline!Real! variable \lstinline!vc!, the equation \lstinline!vc = startExpression! is added to the initialization equations.
  \item
    For a discrete-time variable \lstinline!vd!, the equation \lstinline!pre(vd) = startExpression! is added to the initialization equations.
  \item
    For a variable declared as \lstinline!constant! or \lstinline!parameter!, no equation is added to the initialization equations.
  \end{itemize}
\end{enumerate}

For constants and parameters, the attribute \lstinline!fixed! defaults to \lstinline!true!, which is the only allowed value for a constant.  For other variables,
\lstinline!fixed! defaults to \lstinline!false!.

\lstinline!start!-values of variables having \lstinline!fixed = false! can be used as initial guesses, in case iterative solvers are used in the initialization phase.

\begin{nonnormative}
In case of iterative solver failure, it is recommended to specially report those variables for which the solver needs an initial guess, but which only have the default
value of the \lstinline!start! attribute as defined in \cref{predefined-types-and-classes}, since the lack of appropriate initial guesses is a likely cause of the solver failure.
\end{nonnormative}

If a parameter has a modifier for the \lstinline!start! attribute, does not have \lstinline!fixed = false!, and neither has a binding equation nor is part of a record having a binding equation,
the modifier for the \lstinline!start! attribute can be used to add a parameter binding equation assigning the parameter to that \lstinline!start! value.  In this case a diagnostic message is
recommended in a simulation model.

\begin{nonnormative}
This is used in libraries to give non-zero defaults so that users can quickly combine models and simulate without setting parameters; but still easily find the parameters
that need to be set.
\end{nonnormative}

All variables declared as \lstinline!parameter! having \lstinline!fixed = false! are treated as unknowns during the initialization phase, i.e.\ there must be additional equations for them -- and
the \lstinline!start!-value can be used as a guess-value during initialization.

\begin{nonnormative}
In the case a parameter has both a binding equation and \lstinline!fixed = false! a diagnostics is recommended, but the parameter should be solved from the binding equation.

Non-discrete (that is continuous-time) \lstinline!Real! variables \lstinline!vc! have exactly one initialization value since the rules above assure that during initialization
\lstinline!vc = pre(vc) = vc.startExpression! (if \lstinline!fixed = true!).

Before the start of the integration, it must be guaranteed that for all variables \lstinline!v!, \lstinline!v = pre(v)!. If this is not the case for some variables
\lstinline!vi!, \lstinline!pre(vi) := vi! must be set and an event iteration at the initial time must follow, so the model is re-evaluated, until this condition is fulfilled.

A Modelica translator may first transform the continuous equations of a model, at least conceptually, to state space form.  This may require to differentiate equations for index
reduction, i.e., additional equations and, in some cases, additional unknown variables are introduced.  This whole set of equations, together with the additional constraints
defined above, should lead to an algebraic system of equations where the number of equations and the number of all variables (including \lstinline!der! and \lstinline!pre!
variables) is equal.  Often, this is a nonlinear system of equations and therefore it may be necessary to provide appropriate guess values (i.e., \lstinline!start! values and
\lstinline!fixed = false!) in order to compute a solution numerically.

It may be difficult for a user to figure out how many initial equations have to be added, especially if the system has a higher index. A tool may add or remove initial equations
automatically such that the resulting system is structurally nonsingular.  In these cases diagnostics are appropriate since the result is not unique and not necessarily what the user
expects.  A missing initial value of a discrete-time variable which does not influence the simulation result, may be automatically set to the \lstinline!start! value or its default without
informing the user.  For example, variables assigned in a when-clause which are not accessed outside of the when-clause and where \lstinline!pre! is not explicitly
used on these variables, do not have an effect on the simulation.
\end{nonnormative}

\begin{example}
Continuous time controller initialized in steady-state:
\begin{lstlisting}[language=modelica]
  Real y(fixed = false);  // fixed=false is redundant
equation
  der(y) = a * y + b * u;
initial equation
  der(y) = 0;
\end{lstlisting}

This has the following solution at initialization:
\begin{lstlisting}[language=modelica]
der(y) = 0;
y = - b / a * u;
\end{lstlisting}
\end{example}

\begin{example}
Continuous time controller initialized either in steady-state or by providing a \lstinline!start! value for state \lstinline!y!:
\begin{lstlisting}[language=modelica]
  parameter Boolean steadyState = true;
  parameter Real y0 = 0 "start value for y, if not steadyState";
  Real y;
equation
  der(y) = a * y + b * u;
initial equation
  if steadyState then
    der(y) = 0;
  else
    y = y0;
  end if;
\end{lstlisting}

This can also be written as follows (this form is less clear):
\begin{lstlisting}[language=modelica]
  parameter Boolean steadyState = true;
  Real y    (start = 0, fixed = not steadyState);
  Real der_y(start = 0, fixed = steadyState) = der(y);
equation
  der(y) = a * y + b * u;
\end{lstlisting}
\end{example}

\begin{example}
Discrete time controller initialized in steady-state:
\begin{lstlisting}[language=modelica]
  discrete Real y;
equation
  when {initial(), sampleTrigger} then
    y = a * pre(y) + b * u;
  end when;
initial equation
  y = pre(y);
\end{lstlisting}

This leads to the following equations during initialization:
\begin{lstlisting}[language=modelica]
y = a * pre(y) + b * u;
y = pre(y);
\end{lstlisting}
with the solution:
\begin{lstlisting}[language=modelica]
y := (b * u) / (1 - a);
pre(y) := y;
\end{lstlisting}
\end{example}

\subsection{The Number of Equations Needed for Initialization}\label{the-number-of-equations-needed-for-initialization}

\begin{nonnormative}
In general, for the case of a pure (first order) ordinary
differential equation (ODE) system with $n$ state variables and $m$ output
variables, we will have $n+m$ unknowns in the simulation problem. The ODE
initialization problem has $n$ additional unknowns corresponding to the
derivative variables. At initialization of an ODE we will need to find
the values of $2n+m$ variables, in contrast to just $n+m$ variables to be
solved for during simulation.
\end{nonnormative}

\begin{example}
Consider the following simple equation system:
\begin{lstlisting}[language=modelica]
der(x1) = f1(x1);
der(x2) = f2(x2);
y = x1+x2+u;
\end{lstlisting}

Here we have three variables with unknown values: two dynamic
variables that also are state variables, \lstinline!x1! and \lstinline!x2!, i.e.,
$n=2$, one output variable \lstinline!y!, i.e., $m=1$, and one input variable \lstinline!u! with
known value. A consistent solution of the initial value problem
providing initial values for \lstinline!x1!, \lstinline!x2!, \lstinline!der(x1)!,
\lstinline!der(x2)!, and \lstinline!y! needs to be found. Two additional initial
equations thus need to be provided to solve the initialization problem.

Regarding DAEs, only that at most $n$ additional equations are
needed to arrive at $2n+m$ equations in the initialization system. The
reason is that in a higher index DAE problem the number of dynamic
continuous-time state variables might be less than the number of state
variables $n$. As noted in \cref{initialization-initial-equation-and-initial-algorithm} a tool may add/remove
initial equations to fulfill this requirement, if appropriate
diagnostics are given.
\end{example}

\subsection{Recommended selection of start-values}\label{recommended-selection-of-start-values}

In general many variables have start-values that are not fixed and
selecting a sub-set of these can give a consistent set of start-values
close to the user-expectations. The following gives a non-normative
procedure for finding such a sub-set.

\begin{nonnormative}
A model has a hierarchical component structure. Each component
of a model can be given a unique model component hierarchy level number.
The top level model has a level number of 1. The level number increases
by 1 for each level down in the model component hierarchy. The model
component hierarchy level number is used to give start values a
confidence number, where a lower number means that the start value is
more confident. Loosely, if the start value is set or modified on level
i then the confidence number is i. If a start value is set by a possibly
hierarchical modifier at the top level, then this start value has the
highest confidence, namely 1 irrespectively on what level, the variable
itself is declared.
\end{nonnormative}<|MERGE_RESOLUTION|>--- conflicted
+++ resolved
@@ -412,26 +412,19 @@
 assert(condition, message, assertionLevel);
 assert(condition, message, level = assertionLevel);
 \end{lstlisting}
-is an assertion, where \lstinline!condition! is a Boolean expression, \lstinline!message! is a
-string expression, and \lstinline!assertionLevel! is an optional parameter expression of the built-in enumeration type \lstinline!AssertionLevel!.
+is an assertion, where \lstinline!condition! is a Boolean expression, \lstinline!message! is a \lstinline!String! expression, and \lstinline!assertionLevel! is an optional parameter expression of the built-in enumeration type \lstinline!AssertionLevel!.
 It can be used in equation sections or algorithm sections.
 
 \begin{nonnormative}
 This means that \lstinline!assert! can be called as if it were a function with three formal parameters, the third formal parameter has the name \lstinline!level! and the default value \lstinline!AssertionLevel.error!.
 \end{nonnormative}
 
-<<<<<<< HEAD
+\begin{nonnormative}
+A parameter expression is required for \lstinline!level! since it shall be evaluated at compile time.
+\end{nonnormative}
+
 If the \lstinline!condition! of an assertion is true, \lstinline!message! is not evaluated and the procedure call is ignored.
-If the \lstinline!condition! evaluates to false different actions are taken depending on the level input:
-=======
-\begin{nonnormative}
-A parameter expression is required for \lstinline!level! since it shall be evaluated at compile time.
-\end{nonnormative}
-
-If the \lstinline!condition! of an assertion is true, \lstinline!message! is not evaluated and
-the procedure call is ignored. If the \lstinline!condition! evaluates to false,
-different actions are taken depending on the \lstinline!level! input:
->>>>>>> c6edb938
+If the \lstinline!condition! evaluates to false, different actions are taken depending on the \lstinline!level! input:
 \begin{itemize}
 \item
   \lstinline!level = AssertionLevel.error!:
