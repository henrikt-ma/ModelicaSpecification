--- conflicted
+++ resolved
@@ -143,28 +143,19 @@
   pre(m) := m
 end loop
 \end{lstlisting}
-<<<<<<< HEAD
-Solving \eqref{eq:hydrid-dae} for the unknowns is non-trivial, because this set of equations contains not only \lstinline!Real!, but also \lstinline!Boolean! and \lstinline!Integer! unknowns.  Usually, in a first step these equations are sorted and in many cases the \lstinline!Boolean! and \lstinline!Integer! unknowns can be just computed by a forward evaluation sequence.  In some cases, there remain systems of equations (e.g.\ for ideal diodes, Coulomb friction elements) and specialized algorithms have to be used to solve them.
 
-Due to the construction of the equations by \emph{flattening} a Modelica model, the hybrid DAE \eqref{eq:hydrid-dae} contains a huge number of sparse equations.  Therefore, direct simulation of \eqref{eq:hydrid-dae} requires sparse matrix methods.  However, solving this initial set of equations directly with a numerical method is both unreliable and inefficient.  One reason is that many Modelica models, like the mechanical ones, have a DAE index of 2 or 3, i.e., the overall number of states of the model is less than the sum of the states of the sub-components.  In such a case, every direct numerical method has the difficulty that the numerical condition becomes worse, if the integrator step size is reduced and that a step size of zero leads to a singularity.  Another problem is the handling of idealized elements, such as ideal diodes or Coulomb friction.  These elements lead to mixed systems of equations having both \lstinline!Real! and \lstinline!Boolean! unknowns.  Specialized algorithms are needed to solve such systems.
-=======
-Solving \eqref{eq:hydrid-dae} for the unknowns is non-trivial, because this set of equations contains not only \lstinline!Real!, but also discrete-valued unknowns.  Usually, in a first step these equations are sorted and in many cases the discrete-valued unknowns $m$ can be just computed by a forward evaluation sequence.  In some cases, there remain systems of equations involving $m$ due to cyclic dependencies with $y$ and $z$ (e.g.\ for ideal diodes, Coulomb friction elements), and specialized algorithms have to be used to solve them.
+Solving \eqref{eq:hydrid-dae} for the unknowns is non-trivial, because this set of equations contains not only \lstinline!Real!, but also discrete-valued unknowns.
+Usually, in a first step these equations are sorted and in many cases the discrete-valued unknowns $m$ can be just computed by a forward evaluation sequence.
+In some cases, there remain systems of equations involving $m$ due to cyclic dependencies with $y$ and $z$ (e.g.\ for ideal diodes, Coulomb friction elements), and specialized algorithms have to be used to solve them.
 
-Due to the construction of the equations by \emph{flattening} a Modelica
-model, the hybrid DAE \eqref{eq:hydrid-dae} contains a huge number of sparse equations.
+Due to the construction of the equations by \emph{flattening} a Modelica model, the hybrid DAE \eqref{eq:hydrid-dae} contains a huge number of sparse equations.
 Therefore, direct simulation of \eqref{eq:hydrid-dae} requires sparse matrix methods.
-However, solving this initial set of equations directly with a numerical
-method is both unreliable and inefficient. One reason is that many
-Modelica models, like the mechanical ones, have a DAE index of 2 or 3,
-i.e., the overall number of states of the model is less than the sum of
-the states of the sub-components. In such a case, every direct numerical
-method has the difficulty that the numerical condition becomes worse, if
-the integrator step size is reduced and that a step size of zero leads
-to a singularity. Another problem is the handling of idealized elements,
-such as ideal diodes or Coulomb friction. These elements lead to mixed
-systems of equations having both Real and Boolean unknowns. Specialized
-algorithms are needed to solve such systems.
->>>>>>> c6edb938
+However, solving this initial set of equations directly with a numerical method is both unreliable and inefficient.
+One reason is that many Modelica models, like the mechanical ones, have a DAE index of 2 or 3, i.e., the overall number of states of the model is less than the sum of the states of the sub-components.
+In such a case, every direct numerical method has the difficulty that the numerical condition becomes worse, if the integrator step size is reduced and that a step size of zero leads to a singularity.
+Another problem is the handling of idealized elements, such as ideal diodes or Coulomb friction.
+These elements lead to mixed systems of equations having both \lstinline!Real! and \lstinline!Boolean! unknowns.
+Specialized algorithms are needed to solve such systems.
 
 To summarize, symbolic transformation techniques are needed to transform
 \eqref{eq:hydrid-dae} into a set of equations which can be numerically solved reliably. Most
