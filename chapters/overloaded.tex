\chapter{Overloaded Operators}\label{overloaded-operators}

A Modelica \lstinline!operator record!\indexinline{operator record} can overload the behavior for operations such as constructing, adding, multiplying etc.

The overloading is defined in such a way that ambiguities are not allowed and give an error.
Furthermore, it is sufficient to define overloading for scalars.
Some overloaded array operations are automatically deduced from the overloaded scalar operations (see \cref{overloaded-binary-arrays} and \cref{overloaded-unary-array} in the lists below), and others can be defined independently of the corresponding scalar operations.

\section{Overview of Overloaded Operators}\label{overview-of-overloaded-operators}

In an \lstinline!operator record! the definition of operations are done using the specialized class \lstinline!operator! (a specialized class similar to \lstinline!package!, see \cref{specialized-classes}) followed by the name of the operation.
Each \lstinline!operator! class is comprised of functions implementing different variants of the operation for the \lstinline!operator record! class in which the definition resides.
% This was something weird that could be seen as a table originally,
% that is somewhat awkward - but keeping it.
%
% Changing to use itemize was attempted, but currently fails in LaTeXML
% https://github.com/brucemiller/LaTeXML/issues/1057
% (Note: It's pure coincide that this issue occured for this case.)
\begin{itemize}
\item Overloaded constructors, see \cref{overloaded-constructors}:\\ \lstinline!'constructor'!, \lstinline!'0'!
\item Overloaded string conversions, see \cref{overloaded-string-conversions}:\\ \lstinline!'String'!
\item Overloaded binary operations, see \cref{overloaded-binary-operations}:\\
  \lstinline!'+'!, \lstinline!'-'! (subtraction), \lstinline!'*'!, \lstinline!'/'!, \lstinline!'^'!,
  \lstinline!'=='!, \lstinline!'<='!, \lstinline!'>'!, \lstinline!'<'!,
  \lstinline!'>='!, \lstinline!'<='!, \lstinline!'and'!, \lstinline!'or'!
\item Overloaded unary operations, see \cref{overloaded-unary-operations}:\\
  \lstinline!'-'! (negation), \lstinline!'not'!
\end{itemize}

The functions defined in the operator-class must take at least one component of the record class as input, except for the constructor-functions which instead must return one component of the record class.
All of the functions shall return exactly one output.

The functions can be either called as defined in this section, or they can be called directly using the hierarchical name.
The operator or operator function must be encapsulated; this allows direct calls of the functions and prohibits the functions from using the elements of operator record class.

The \lstinline!operator record! may also contain additional functions, and declarations of components of the record.
It is not legal to extend from an \lstinline!operator record!, except as a short class definition modifying the default attributes for the component elements directly inside the operator record.

If an operator record was derived by a short class definition, the overloaded operators of this operator record are the operators that are defined in its base class, for subtyping see \cref{interface-or-type-relationships}.

The precedence and associativity of the overloaded operators is identical to the one defined in \cref{tab:operator-precedence} in \cref{operator-precedence-and-associativity}.

\begin{nonnormative}
Note, the operator overloading as defined in this section is only a short hand notation for function calls.
\end{nonnormative}

\section{Matching Function}\label{matching-function}

All functions defined inside the \lstinline!operator! class must return one output (based on the restriction above), and may include functions with optional arguments, i.e., functions of the form
\begin{lstlisting}[language=modelica]
function f
  input $A_1$ $u_1$;
  $\ldots$
  input $A_{m}$ $u_{m}$ := $a_{m}$;
  $\ldots$
  input $A_{n}$ $u_{n}$;
  output B y;
algorithm
  $\ldots$
end f;
\end{lstlisting}

The vector $P$ indicates whether argument $m$ of \lstinline!f! has a default value (\lstinline!true! for default value, \lstinline!false! otherwise).
A call \lstinline!f($a_1$, $a_{2}$, $\ldots$, $a_{k}$, $b_{1}$ = $w_{1}$, $\ldots$, $b_{p}$ = $w_{p}$)! with distinct names $b_{j}$ is a valid match for the function \lstinline!f!, provided (treating \lstinline!Integer! and \lstinline!Real! as the same type)
\begin{itemize}
\item
  $A_{i}$ = typeOf($a_{i}$) for $1 \leq i \leq k$,
\item
  the names $b_{j}$ = $u_{Q_{j}}$, $Q_{j} > k$, $A_{Q_{j}}$ = typeOf($w_{j}$) for $1 \leq j \leq p$, and
\item
  if the union of $\{i: 1 \leq i \leq k \}$, $\{Q_{j}: 1 \leq j \leq p\}$, and $\{m: P_{m} \text{ is \lstinline!true! and } 1 \leq m \leq n \}$ is the set $\{i: 1 \leq i \leq n\}$.
\end{itemize}

\begin{nonnormative}
This corresponds to the normal treatment of function calls with named arguments, requiring that all inputs have some value given by a positional argument, named argument, or a default value (and that positional and named arguments do not overlap).
Note, that this only defines a valid call, but does not explicitly define the set of domains.
\end{nonnormative}

\section{Overloaded Constructors}\label{overloaded-constructors}

Let \lstinline!C! denote an operator record class and consider an expression \lstinline!C($A_1$, $a_{2}$, $\ldots$, $a_{k}$, $b_{1}$=$w_{1}$, $\ldots$, $b_{p}$=$w_{p}$)!.

\begin{enumerate}
\item\label{overloaded-constructor-unique}
  If there exists a unique function $f$ in \lstinline!C.'constructor'! such that ($A_1$, $a_{2}$, \ldots{}, $a_{k}$, $b_{1}$=$w_{1}$, \ldots{}, $b_{p}$=$w_{p}$) is a valid match for the function $f$, then
  \lstinline!C($A_1$, $a_{2}$, $\ldots$, $a_{k}$, $b_{1}$=$w_{1}$, $\ldots$, $b_{p}$=$w_{p}$)!
  is resolved to
  \lstinline!C.'constructor'.$f$($A_1$, $a_{2}$, $\ldots$, $a_{k}$, $b_{1}$=$w_{1}$, $\ldots$, $b_{p}$=$w_{p}$)!.
\item
  If there is no operator \lstinline!C.'constructor'! the automatically generated record constructor is called.
\item
  Otherwise the expression is erroneous.
\end{enumerate}

Restrictions:
\begin{itemize}
\item
  The operator \lstinline!C.'constructor'! shall only contain functions that declare one output component, which shall be of the operator record class \lstinline!C!.
\item
<<<<<<< HEAD
  For an operator record class there shall not exist any potential call
  that lead to multiple matches in (1) above.
=======
  For an operator recordclass there shall not exist any potential call that lead to multiple matches in \cref{overloaded-constructor-unique} above.
>>>>>>> 4f9fcedc
  \begin{nonnormative}
  How to verify this is not specified.
  \end{nonnormative}
\item
<<<<<<< HEAD
  For a pair of operator record classes \lstinline!C! and \lstinline!D! and components \lstinline!c! and \lstinline!d!
  of these classes, respectively, at most one of \lstinline!C.'constructor'(d)! and \lstinline!D.'constructor'(c)!
  shall be legal.
=======
  For a pair of operator record classes \lstinline!C! and \lstinline!D! and components \lstinline!c! and \lstinline!d! of these classes both of \lstinline!C.'constructor'(d)! and \lstinline!D.'constructor'(c)! shall not both be legal.
>>>>>>> 4f9fcedc
  \begin{nonnormative}
   Hence, one of the two definitions must be removed.
  \end{nonnormative}
\end{itemize}

\begin{nonnormative}
By the last restriction the following problem for binary operators is avoided:

Assume there are two operator record classes \lstinline!C! and \lstinline!D! that both have a constructor from \lstinline!Real!.
If we want to extend \lstinline!c + c! and \lstinline!d + d! to support mixed operations, one variant would be to define \lstinline!c + d! and \lstinline!d + c!; but then \lstinline!c + 2! becomes ambiguous (since it is not clear which instance should be converted to).
Without mixed operations expressions such as \lstinline!c + d! are only ambiguous if both conversion from \lstinline!C! to \lstinline!D! and back from \lstinline!D! to \lstinline!C! are both available, and this possibility is not allowed by the restriction above.
\end{nonnormative}

Additionally there is an operator \lstinline!'0'! defining the zero-value which can also be used to construct an element.
The operator \lstinline!'0'! for an operator record \lstinline!C! can contain only one function, having zero inputs and one output of type \lstinline!C! (the called function is therefore unambiguous).
It should return the identity element of addition, and is used for generating flow-equations for \lstinline!connect!-equations and zero elements for matrix multiplication.

\section{Overloaded String Conversions}\label{overloaded-string-conversions}

Consider an expression \lstinline!String($A_1$, $a_{2}$, $\ldots$, $a_{k}$, $b_{1}$=$w_{1}$, $\ldots$, $b_{p}$=$w_{p}$)!, $k \geq 1$ where $A_1$ is an element of class \lstinline!A!.

\begin{enumerate}
\item
  If \lstinline!A! is a predefined type except \lstinline!String! (i.e., \lstinline!Boolean!, \lstinline!Integer!, \lstinline!Real! or an enumeration), or derived from such a type, then the corresponding built-in operation is performed.
\item\label{binary-operator-record-unique-match}
  If \lstinline!A! is an operator record class and there exists a unique function $f$ in \lstinline!A.'String'! such that
  \lstinline!A.'String'.$f$($A_1$, $a_{2}$, $\ldots$, $a_{k}$, $b_{1}$=$w_{1}$, $\ldots$, $b_{p}$=$w_{p}$)!
  is a valid match for $f$, then
  \lstinline!String($A_1$, $a_{2}$, $\ldots$, $a_{k}$, $b_{1}$=$w_{1}$, $\ldots$, $b_{p}$=$w_{p}$)!
  is evaluated to\\
  \lstinline!A.'String'.$f$($A_1$, $a_{2}$, $\ldots$, $a_{k}$, $b_{1}$=$w_{1}$, $\ldots$, $b_{p}$=$w_{p}$)!.
\item
  Otherwise the expression is erroneous.
\end{enumerate}

Restrictions:
\begin{itemize}
\item
  The operator \lstinline!A.'String'! shall only contain functions that declare one output component, which shall be of the \lstinline!String! type, and the first input argument shall be of the operator record class \lstinline!A!.
\item
  For an operator record class there shall not exist any call that lead to multiple matches in \cref{binary-operator-record-unique-match} above.
  \begin{nonnormative}
  How to verify this is not specified.
  \end{nonnormative}
\end{itemize}

\section{Overloaded Binary Operations}\label{overloaded-binary-operations}

% Can't use \mathit{op} in the \lstinline math due to issue reported here:
%   https://github.com/brucemiller/LaTeXML/issues/1274 (marked as fixed as of commit 80d7940)
%\newcommand{\theop}{\mathit{op}}
\newcommand{\theop}{X}

Let $\theop$ denote a binary operator and consider an expression \lstinline!a $\theop$ b! where \lstinline!a! is an instance or array of instances of class \lstinline!A! and \lstinline!b! is an instance or array of instances of class \lstinline!B!.

\begin{enumerate}
\item\label{overloaded-binary-predefined}
  If \lstinline!A! and \lstinline!B! are predefined types of such, then the corresponding built-in operation is performed.
\item\label{overloaded-binary-unique}
  Otherwise, if there exists \emph{exactly one} function $f$ in the union of \lstinline!A.$\theop$! and \lstinline!B.$\theop$! such that \lstinline!$f$(a, b)! is a valid match for the function $f$, then \lstinline!a $\theop$ b! is evaluated using this function.
  It is an error, if multiple functions match.
  If \lstinline!A! is not an operator record class, \lstinline!A.$\theop$! is seen as the empty set, and similarly for \lstinline!B!.
  \begin{nonnormative}
  Having a union of the operators ensures that if \lstinline!A! and \lstinline!B! are the same, each function only appears once.
  \end{nonnormative}
  Note that if the operations take array arguments, they will in this step only match if the number of dimensions match.
\item
  Otherwise, consider the set given by $f$ in \lstinline!A.$\theop$! and an operator record class \lstinline!C! (different from \lstinline!B!) with a constructor, $g$, such that
  \lstinline!C.'constructor'.$g$(b)!
  is a valid match, and
  \lstinline!f(a, C.'constructor'.$g$(b))!
  is a valid match; and another set given by $f$ in \lstinline!B.$\theop$! and an operator record class \lstinline!D! (different from \lstinline!A!) with a constructor, $h$, such that
  \lstinline!D.'constructor'.$h$(a)!
  is a valid match and
  \lstinline!$f$(D.'constructor'.$h$(a), b)!
  is a valid match.
  If the sum of the sizes of these sets is one this gives the unique match.
  If the sum of the sizes is larger than one it is an error.
  Note that if the operations take array arguments, they will in this step only match if the number of dimensions match.
\begin{nonnormative}
  Informally, this means:
  If there is no direct match of \lstinline!a $\theop$ b!, then it is tried to find a direct match by automatic type casts of \lstinline!a! or \lstinline!b!, by converting either \lstinline!a! or \lstinline!b! to the needed type using an appropriate constructor function from one of the operator record classes used as arguments of the overloaded \lstinline!op! functions.
  Example using the \lstinline!Complex!-definition below:
\begin{lstlisting}[language=modelica]
Real a;
Complex b;
Complex c = a * b; // interpreted as:
// Complex.'*'.multiply(Complex.'constructor'.fromReal(a), b);
\end{lstlisting}
\end{nonnormative}
\item\label{overloaded-binary-arrays}
  Otherwise, if \lstinline!a! or \lstinline!b! is an array expression, then the expression is conceptually evaluated according to the rules of \cref{scalar-vector-matrix-and-array-operator-functions} with the following exceptions concerning \cref{matrix-and-vector-multiplication-of-numeric-arrays}:
  \begin{enumerate}
  \def\labelenumii{\alph{enumii}.}
  \item
    \lstinline!$\mathit{vector}$ * $\mathit{vector}$! is not automatically defined based on the scalar multiplication.
    \begin{nonnormative}
    The scalar product of \cref{tab:product} does not generalize to the expected linear and conjugate linear scalar product of complex numbers.
    It is possible to define a specific product function taking two array arguments handling this case.
    \end{nonnormative}
  \item
    \lstinline!$\mathit{vector}$ * $\mathit{matrix}$! is not automatically defined based on the scalar multiplication.
    \begin{nonnormative}
    The corresponding definition of \cref{tab:product} does not generalize to complex numbers in the expected way.
    It is possible to define a specific product function taking two array arguments handling this case.
    \end{nonnormative}
  \item
    If the inner dimension for \lstinline!$\mathit{matrix}$ * $\mathit{vector}$! or \lstinline!$\mathit{matrix}$ * $\mathit{matrix}$! is zero, this uses the overloaded \lstinline!'0'! operator of the result array element type.
    If the operator \lstinline!'0'! is not defined for that class it is an error if the inner dimension is zero.
  \end{enumerate}

\begin{nonnormative}
For array multiplication it is assumed that the scalar elements form a non-commutative ring that does not necessarily have a multiplicative identity.
\end{nonnormative}

\item\label{overloaded-binary-error}
  Otherwise the expression is erroneous.
\end{enumerate}

For an element-wise operator, \lstinline!a .op b!, \cref{overloaded-binary-predefined,overloaded-binary-arrays,overloaded-binary-error} are used; e.g., the operator \lstinline!.+! will always be defined in terms of \lstinline!'+'!.

Restrictions:
\begin{itemize}
\item
  A function is allowed for a binary operator if and only if it has at least two inputs; at least one of which is of the operator record class, and the first two inputs shall not have default values, and all inputs after the first two must have default values.
\item
  For an operator record class there shall not exist any (potential) call that lead to multiple matches in \cref{overloaded-binary-unique} above.
\end{itemize}

\section{Overloaded Unary Operations}\label{overloaded-unary-operations}

Let $\theop$ denote a unary operator and consider an expression \lstinline!$\theop$ a! where \lstinline!a! is an instance or array of instances of class \lstinline!A!.
Then \lstinline!$\theop$ a! is evaluated in the following way.

\begin{enumerate}
\item
  If \lstinline!A! is a predefined type, then the corresponding built-in operation is performed.
\item\label{unary-operator-record-unique-match}
  If \lstinline!A! is an operator record class and there exists a unique function $f$ in \lstinline!A.$\theop$! such that \lstinline!A.$\theop$.$f$(a)! is a valid match, then \lstinline!$\theop$ a! is evaluated to \lstinline!A.$\theop$.$f$(a)!.
  It is an error, if there are multiple valid matches.
  Note that if the operations take array arguments, they will in this step only match if the number of dimensions match.
\item\label{overloaded-unary-array}
  Otherwise, if \lstinline!a! is an array expression, then the expression is conceptually evaluated according to the rules of \cref{scalar-vector-matrix-and-array-operator-functions}.
\item
  Otherwise the expression is erroneous.
\end{enumerate}

Restrictions:
\begin{itemize}
\item
  A function is allowed for a unary operator if and only if it has least one input; and the first input is of the record type (or suitable arrays of such) and does not have a default value, and all inputs after the first one must have default values.
\item
  For an operator record class there shall not exist any (potential) call that lead to multiple matches in \cref{unary-operator-record-unique-match} above.
\item
  A binary and/or unary operator-class may only contain functions that are allowed for this binary and/or unary operator-class; and in case of \lstinline!'-'! it is the union of these sets, since it may define both a unary (negation) and binary (subtraction) operator.
\end{itemize}

\section{Example of Overloading for Complex Numbers}\label{example-of-overloading-for-complex-numbers}

\begin{example}
The rules in the previous subsections are demonstrated at hand of a record class to work conveniently with complex numbers:
\begin{lstlisting}[language=modelica,escapechar=!]
operator record Complex "Record defining a Complex number"
  Real re "Real part of complex number";
  Real im "Imaginary part of complex number";
  encapsulated operator 'constructor'
    import Complex;
    function fromReal
      input Real re;
      input Real im := 0;
      output Complex result(re = re, im = im);
    algorithm
      annotation(Inline = true);
    end fromReal;
  end 'constructor';

  encapsulated operator function '+' // short hand notation, see !\cref{specialized-classes}!
    import Complex;
    input Complex c1;
    input Complex c2;
    output Complex result "= c1 + c2";
  algorithm
    result := Complex(c1.re + c2.re, c1.im + c2.im);
    annotation(Inline = true);
  end '+';

  encapsulated operator '-'
    import Complex;
    function negate
      input Complex c;
      output Complex result "= - c";
    algorithm
      result := Complex(-c.re, -c.im);
      annotation(Inline = true);
    end negate;

    function subtract
      input Complex c1;
      input Complex c2;
      output Complex result "= c1 - c2";
    algorithm
      result := Complex(c1.re - c2.re, c1.im - c2.im);
      annotation(Inline = true);
    end subtract;
  end '-';

  encapsulated operator function '*'
    import Complex;
    input Complex c1;
    input Complex c2;
    output Complex result "= c1 * c2";
  algorithm
    result :=
      Complex(c1.re * c2.re - c1.im * c2.im, c1.re * c2.im + c1.im * c2.re);
    annotation(Inline = true);
  end '*';

  encapsulated operator function '/'
    import Complex; input Complex c1;
    input Complex c2;
    output Complex result "= c1 / c2";
  algorithm
    result :=
      Complex((c1.re*c2.re + c1.im*c2.im) / (c2.re^2 + c2.im^2),
              (-c1.re*c2.im + c1.im*c2.re) / (c2.re^2 + c2.im^2));
    annotation(Inline = true);
  end '/';

  encapsulated operator function '=='
    import Complex;
    input Complex c1;
    input Complex c2;
    output Boolean result "= c1 == c2";
  algorithm
    result := c1.re == c2.re and c1.im == c2.im;
    annotation(Inline = true);
  end '==';

  encapsulated operator function 'String'
    import Complex;
    input Complex c;
    input String name := "j"
      "Name of variable representing sqrt(-1) in the string";
    input Integer significantDigits = 6
      "Number of significant digits to be shown";
    output String s;
  algorithm
    s := String(c.re, significantDigits = significantDigits);
    if c.im <> 0 then
      s := if c.im > 0 then s + " + " else s + " - ";
      s := s + String(abs(c.im), significantDigits = significantDigits) + name;
    end if;
  end 'String';

  encapsulated function j
    import Complex;
    output Complex c;
  algorithm
    c := Complex(0, 1);
    annotation(Inline = true);
  end j;

  encapsulated operator function '0'
    import Complex;
    output Complex c;
  algorithm
    c := Complex(0, 0);
    annotation(Inline = true);
  end '0';
end Complex;

function eigenValues
  input Real A [:,:];
  output Complex ev[size(A, 1)];
  protected
  Integer nx = size(A, 1);
  Real eval[nx, 2];
  Integer i;
algorithm
  eval := Modelica.Math.Matrices.eigenValues(A);
  for i in 1 : nx loop
    ev[i] := Complex(eval[i, 1], eval[i, 2]);
  end for;
end eigenValues;

// Usage of Complex number above:
  Complex j = Complex.j();
  Complex c1 = 2 + 3 * j;
  Complex c2 = 3 + 4 * j;
  Complex c3 = c1 + c2;
  Complex c4[:] = eigenValues([1, 2; -3, 4]);
algorithm
  Modelica.Utilities.Streams.print("c4 = " + String(c4));
  // results in output:
  // c4 = {2.5 + 1.93649j, 2.5 - 1.93649j}
\end{lstlisting}

How overloaded operators can be symbolically processed.
Example:
\begin{lstlisting}[language=modelica]
Real a;
Complex b;
Complex c = a + b;
\end{lstlisting}
Due to inlining of functions, the equation for \lstinline!c! is transformed to:
\begin{lstlisting}[language=modelica]
c = Complex.'+'.add(Complex.'constructor'.fromReal(a), b);
  = Complex.'+'.add(Complex(re = a, im = 0), b)
  = Complex(re = a + b.re, im = b.im);
\end{lstlisting}
or
\begin{lstlisting}[language=modelica]
c.re = a + b.re;
c.im = b.im;
\end{lstlisting}
These equations can be symbolically processed as other equations.

Complex can be used in a connector:
\begin{lstlisting}[language=modelica]
  operator record ComplexVoltage = Complex(re(unit = "V"), im(unit = "V"));
  operator record ComplexCurrent = Complex(re(unit = "A"), im(unit = "A"));

  connector ComplexPin
    ComplexVoltage v;
    flow ComplexCurrent i;
  end ComplexPin;

  ComplexPin p1, p2, p3;
equation
  connect(p1, p2);
  connect(p1, p3);
\end{lstlisting}
The two \lstinline!connect!-equations result in the following connection equations:
\begin{lstlisting}[language=modelica]
p1.v = p2.v;
p1.v = p3.v;
p1.i + p2.i + p3.i = Complex.'0'();
// Complex.'+'(p1.i, Complex.'+'(p2.i, p3.i)) = Complex.'0'();
\end{lstlisting}
The restrictions on extends are intended to avoid combining two variants inheriting from the same operator record, but with possibly different operations; thus \lstinline!ComplexVoltage! and \lstinline!ComplexCurrent! still use the operations from \lstinline!Complex!.
The restriction that it is not legal to extend from any of its enclosing scopes implies that:
\begin{lstlisting}[language=modelica]
package A
  extends Icon; // Ok
  operator record B $\ldots$ end B;
end A;

package A2
  extends A($\ldots$); // Not legal
end A2;

package A3 = A($\ldots$); // Not legal
\end{lstlisting}
\end{example}<|MERGE_RESOLUTION|>--- conflicted
+++ resolved
@@ -97,23 +97,12 @@
 \item
   The operator \lstinline!C.'constructor'! shall only contain functions that declare one output component, which shall be of the operator record class \lstinline!C!.
 \item
-<<<<<<< HEAD
-  For an operator record class there shall not exist any potential call
-  that lead to multiple matches in (1) above.
-=======
-  For an operator recordclass there shall not exist any potential call that lead to multiple matches in \cref{overloaded-constructor-unique} above.
->>>>>>> 4f9fcedc
+  For an operator record class there shall not exist any potential call that lead to multiple matches in \cref{overloaded-constructor-unique} above.
   \begin{nonnormative}
   How to verify this is not specified.
   \end{nonnormative}
 \item
-<<<<<<< HEAD
-  For a pair of operator record classes \lstinline!C! and \lstinline!D! and components \lstinline!c! and \lstinline!d!
-  of these classes, respectively, at most one of \lstinline!C.'constructor'(d)! and \lstinline!D.'constructor'(c)!
-  shall be legal.
-=======
-  For a pair of operator record classes \lstinline!C! and \lstinline!D! and components \lstinline!c! and \lstinline!d! of these classes both of \lstinline!C.'constructor'(d)! and \lstinline!D.'constructor'(c)! shall not both be legal.
->>>>>>> 4f9fcedc
+  For a pair of operator record classes \lstinline!C! and \lstinline!D! and components \lstinline!c! and \lstinline!d! of these classes, respectively, at most one of \lstinline!C.'constructor'(d)! and \lstinline!D.'constructor'(c)! shall be legal.
   \begin{nonnormative}
    Hence, one of the two definitions must be removed.
   \end{nonnormative}
