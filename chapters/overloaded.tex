\chapter{Overloaded Operators}\label{overloaded-operators}

A Modelica \lstinline!operator record!\indexinline{operator record} can overload the behavior for operations such as constructing, adding, multiplying etc.

The overloading is defined in such a way that ambiguities are not allowed and give an error.
Furthermore, it is sufficient to define overloading for scalars.
Some overloaded array operations are automatically deduced from the overloaded scalar operations (see \cref{overloaded-binary-arrays} and \cref{overloaded-unary-array} in the lists below), and others can be defined independently of the corresponding scalar operations.

\section{Overview of Overloaded Operators}\label{overview-of-overloaded-operators}

In an \lstinline!operator record! the definition of operations are done using the specialized class \lstinline!operator! (a specialized class similar to \lstinline!package!, see \cref{specialized-classes}) followed by the name of the operation.
Each \lstinline!operator! class is comprised of functions implementing different variants of the operation for the \lstinline!operator record! class in which the definition resides.
% This was something weird that could be seen as a table originally,
% that is somewhat awkward - but keeping it.
%
% Changing to use itemize was attempted, but currently fails in LaTeXML
% https://github.com/brucemiller/LaTeXML/issues/1057
% (Note: It's pure coincide that this issue occured for this case.)
\begin{itemize}
\item Overloaded constructors, see \cref{overloaded-constructors}:\\ \lstinline!'constructor'!, \lstinline!'0'!
\item Overloaded string conversions, see \cref{overloaded-string-conversions}:\\ \lstinline!'String'!
\item Overloaded binary operations, see \cref{overloaded-binary-operations}:\\
  \lstinline!'+'!, \lstinline!'-'! (subtraction), \lstinline!'*'!, \lstinline!'/'!, \lstinline!'^'!,
  \lstinline!'=='!, \lstinline!'<='!, \lstinline!'>'!, \lstinline!'<'!,
  \lstinline!'>='!, \lstinline!'<='!, \lstinline!'and'!, \lstinline!'or'!
\item Overloaded unary operations, see \cref{overloaded-unary-operations}:\\
  \lstinline!'-'! (negation), \lstinline!'not'!
\end{itemize}

The functions defined in the operator-class must take at least one component of the record class as input, except for the constructor-functions which instead must return one component of the record class.
All of the functions shall return exactly one output.

The functions can be either called as defined in this section, or they can be called directly using the hierarchical name.
The operator or operator function must be encapsulated; this allows direct calls of the functions and prohibits the functions from using the elements of operator record class.

The \lstinline!operator record! may also contain additional functions, and declarations of components of the record.
It is not legal to extend from an \lstinline!operator record!, except as a short class definition modifying the default attributes for the component elements directly inside the operator record.

If an operator record was derived by a short class definition, the overloaded operators of this operator record are the operators that are defined in its base class, for subtyping see \cref{interface-or-type-relationships}.

The precedence and associativity of the overloaded operators is identical to the one defined in \cref{tab:operator-precedence} in \cref{operator-precedence-and-associativity}.

\begin{nonnormative}
Note, the operator overloading as defined in this section is only a short hand notation for function calls.
\end{nonnormative}

\section{Matching Function}\label{matching-function}

All functions defined inside the \lstinline!operator! class must return one output (based on the restriction above), and may include functions with optional arguments, i.e.\ functions of the form
\begin{lstlisting}[language=modelica]
function f
  input $A_1$ $u_1$;
  $\ldots$
  input $A_{m}$ $u_{m}$ := $a_{m}$;
  $\ldots$
  input $A_{n}$ $u_{n}$;
  output B y;
algorithm
  $\ldots$
end f;
\end{lstlisting}

The vector $P$ indicates whether argument $m$ of \lstinline!f! has a default value (\lstinline!true! for default value, \lstinline!false! otherwise).
A call \lstinline!f($a_1$, $a_{2}$, $\ldots$, $a_{k}$, $b_{1}$ = $w_{1}$, $\ldots$, $b_{p}$ = $w_{p}$)! with distinct names $b_{j}$ is a valid match for the function \lstinline!f!, provided (treating \lstinline!Integer! and \lstinline!Real! as the same type)
\begin{itemize}
\item
  $A_{i}$ = typeOf($a_{i}$) for $1 \leq i \leq k$,
\item
  the names $b_{j}$ = $u_{Q_{j}}$, $Q_{j} > k$, $A_{Q_{j}}$ = typeOf($w_{j}$) for $1 \leq j \leq p$, and
\item
  if the union of $\{i: 1 \leq i \leq k \}$, $\{Q_{j}: 1 \leq j \leq p\}$, and $\{m: P_{m} \text{ is \lstinline!true! and } 1 \leq m \leq n \}$ is the set $\{i: 1 \leq i \leq n\}$.
\end{itemize}

\begin{nonnormative}
This corresponds to the normal treatment of function calls with named arguments, requiring that all inputs have some value given by a positional argument, named argument, or a default value (and that positional and named arguments do not overlap).
Note, that this only defines a valid call, but does not explicitly define the set of domains.
\end{nonnormative}

\section{Overloaded Constructors}\label{overloaded-constructors}

Let \lstinline!C! denote an operator record class and consider an expression \lstinline!C($A_1$, $a_{2}$, $\ldots$, $a_{k}$, $b_{1}$=$w_{1}$, $\ldots$, $b_{p}$=$w_{p}$)!.

\begin{enumerate}
\item\label{overloaded-constructor-unique}
  If there exists a unique function $f$ in \lstinline!C.'constructor'! such that ($A_1$, $a_{2}$, \ldots{}, $a_{k}$, $b_{1}$=$w_{1}$, \ldots{}, $b_{p}$=$w_{p}$) is a valid match for the function $f$, then
  \lstinline!C($A_1$, $a_{2}$, $\ldots$, $a_{k}$, $b_{1}$=$w_{1}$, $\ldots$, $b_{p}$=$w_{p}$)!
  is resolved to
  \lstinline!C.'constructor'.$f$($A_1$, $a_{2}$, $\ldots$, $a_{k}$, $b_{1}$=$w_{1}$, $\ldots$, $b_{p}$=$w_{p}$)!.
\item
  If there is no operator \lstinline!C.'constructor'! the automatically generated record constructor is called.
\item
  Otherwise the expression is erroneous.
\end{enumerate}

Restrictions:
\begin{itemize}
\item
  The operator \lstinline!C.'constructor'! shall only contain functions that declare one output component, which shall be of the operator record class \lstinline!C!.
\item
  For an operator recordclass there shall not exist any potential call that lead to multiple matches in \cref{overloaded-constructor-unique} above.
  \begin{nonnormative}
  How to verify this is not specified.
  \end{nonnormative}
\item
  For a pair of operator record classes \lstinline!C! and \lstinline!D! and components \lstinline!c! and \lstinline!d! of these classes both of \lstinline!C.'constructor'(d)! and \lstinline!D.'constructor'(c)! shall not both be legal.
  \begin{nonnormative}
   Hence, one of the two definitions must be removed.
  \end{nonnormative}
\end{itemize}

\begin{nonnormative}
By the last restriction the following problem for binary operators is avoided:

Assume there are two operator record classes \lstinline!C! and \lstinline!D! that both have a constructor from \lstinline!Real!.
If we want to extend \lstinline!c + c! and \lstinline!d + d! to support mixed operations, one variant would be to define \lstinline!c + d! and \lstinline!d + c!; but then \lstinline!c + 2! becomes ambiguous (since it is not clear which instance should be converted to).
Without mixed operations expressions such as \lstinline!c + d! are only ambiguous if both conversion from \lstinline!C! to \lstinline!D! and back from \lstinline!D! to \lstinline!C! are both available, and this possibility is not allowed by the restriction above.
\end{nonnormative}

Additionally there is an operator \lstinline!'0'! defining the zero-value which can also be used to construct an element.
The operator \lstinline!'0'! for an operator record \lstinline!C! can contain only one function, having zero inputs and one output of type \lstinline!C! (the called function is therefore unambiguous).
It should return the identity element of addition, and is used for generating flow-equations for \lstinline!connect!-equations and zero elements for matrix multiplication.

\section{Overloaded String Conversions}\label{overloaded-string-conversions}

Consider an expression \lstinline!String($A_1$, $a_{2}$, $\ldots$, $a_{k}$, $b_{1}$=$w_{1}$, $\ldots$, $b_{p}$=$w_{p}$)!, $k \geq 1$ where $A_1$ is an element of class \lstinline!A!.

\begin{enumerate}
\item
  If \lstinline!A! is a predefined type, i.e., \lstinline!Boolean!, \lstinline!Integer!, \lstinline!Real!, \lstinline!String! or an enumeration, or a type derived from them, then the corresponding built-in operation is performed.
\item\label{binary-operator-record-unique-match}
  If \lstinline!A! is an operator record class and there exists a unique function $f$ in \lstinline!A.'String'! such that
  \lstinline!A.'String'.$f$($A_1$, $a_{2}$, $\ldots$, $a_{k}$, $b_{1}$=$w_{1}$, $\ldots$, $b_{p}$=$w_{p}$)!
  is a valid match for $f$, then
  \lstinline!String($A_1$, $a_{2}$, $\ldots$, $a_{k}$, $b_{1}$=$w_{1}$, $\ldots$, $b_{p}$=$w_{p}$)!
  is evaluated to\\
  \lstinline!A.'String'.$f$($A_1$, $a_{2}$, $\ldots$, $a_{k}$, $b_{1}$=$w_{1}$, $\ldots$, $b_{p}$=$w_{p}$)!.
\item
  Otherwise the expression is erroneous.
\end{enumerate}

Restrictions:
\begin{itemize}
\item
  The operator \lstinline!A.'String'! shall only contain functions that declare one output component, which shall be of the \lstinline!String! type, and the first input argument shall be of the operator record class \lstinline!A!.
\item
  For an operator record class there shall not exist any call that lead to multiple matches in \cref{binary-operator-record-unique-match} above.
  \begin{nonnormative}
  How to verify this is not specified.
  \end{nonnormative}
\end{itemize}

\section{Overloaded Binary Operations}\label{overloaded-binary-operations}

% Can't use \mathit{op} in the \lstinline math due to issue reported here:
%   https://github.com/brucemiller/LaTeXML/issues/1274 (marked as fixed as of commit 80d7940)
%\newcommand{\theop}{\mathit{op}}
\newcommand{\theop}{X}

Let $\theop$ denote a binary operator and consider an expression \lstinline!a $\theop$ b! where \lstinline!a! is an instance or array of instances of class \lstinline!A! and \lstinline!b! is an instance or array of instances of class \lstinline!B!.

\begin{enumerate}
\item\label{overloaded-binary-predefined}
  If \lstinline!A! and \lstinline!B! are predefined types of such, then the corresponding built-in operation is performed.
\item\label{overloaded-binary-unique}
  Otherwise, if there exists \emph{exactly one} function $f$ in the union of \lstinline!A.$\theop$! and \lstinline!B.$\theop$! such that \lstinline!$f$(a, b)! is a valid match for the function $f$, then \lstinline!a $\theop$ b! is evaluated using this function.
  It is an error, if multiple functions match.
  If \lstinline!A! is not an operator record class, \lstinline!A.$\theop$! is seen as the empty set, and similarly for \lstinline!B!.
  \begin{nonnormative}
  Having a union of the operators ensures that if \lstinline!A! and \lstinline!B! are the same, each function only appears once.
  \end{nonnormative}
  Note that if the operations take array arguments, they will in this step only match if the number of dimensions match.
\item
  Otherwise, consider the set given by $f$ in \lstinline!A.$\theop$! and an operator record class \lstinline!C! (different from \lstinline!B!) with a constructor, $g$, such that
  \lstinline!C.'constructor'.$g$(b)!
  is a valid match, and
  \lstinline!f(a, C.'constructor'.$g$(b))!
  is a valid match; and another set given by $f$ in \lstinline!B.$\theop$! and an operator record class \lstinline!D! (different from \lstinline!A!) with a constructor, $h$, such that
  \lstinline!D.'constructor'.$h$(a)!
  is a valid match and
  \lstinline!$f$(D.'constructor'.$h$(a), b)!
  is a valid match.
  If the sum of the sizes of these sets is one this gives the unique match.
  If the sum of the sizes is larger than one it is an error.
  Note that if the operations take array arguments, they will in this step only match if the number of dimensions match.
\begin{nonnormative}
  Informally, this means:
  If there is no direct match of \lstinline!a $\theop$ b!, then it is tried to find a direct match by automatic type casts of \lstinline!a! or \lstinline!b!, by converting either \lstinline!a! or \lstinline!b! to the needed type using an appropriate constructor function from one of the operator record classes used as arguments of the overloaded \lstinline!op! functions.
  Example using the \lstinline!Complex!-definition below:
\begin{lstlisting}[language=modelica]
Real a;
Complex b;
Complex c = a * b; // interpreted as:
// Complex.'*'.multiply(Complex.'constructor'.fromReal(a), b);
\end{lstlisting}
\end{nonnormative}
\item\label{overloaded-binary-arrays}
  Otherwise, if \lstinline!a! or \lstinline!b! is an array expression, then the expression is conceptually evaluated according to the rules of \cref{scalar-vector-matrix-and-array-operator-functions} with the following exceptions concerning \cref{matrix-and-vector-multiplication-of-numeric-arrays}:
  \begin{enumerate}
  \def\labelenumii{(\alph{enumii})}
  \item
    \lstinline!$\mathit{vector}$ * $\mathit{vector}$! is not automatically defined based on the scalar multiplication.
    \begin{nonnormative}
    The scalar product of \cref{tab:product} does not generalize to the expected linear and conjugate linear scalar product of complex numbers.
    It is possible to define a specific product function taking two array arguments handling this case.
    \end{nonnormative}
  \item
    \lstinline!$\mathit{vector}$ * $\mathit{matrix}$! is not automatically defined based on the scalar multiplication.
    \begin{nonnormative}
    The corresponding definition of \cref{tab:product} does not generalize to complex numbers in the expected way.
    It is possible to define a specific product function taking two array arguments handling this case.
    \end{nonnormative}
  \item
    If the inner dimension for \lstinline!$\mathit{matrix}$ * $\mathit{vector}$! or \lstinline!$\mathit{matrix}$ * $\mathit{matrix}$! is zero, this uses the overloaded \lstinline!'0'! operator of the result array element type.
    If the operator \lstinline!'0'! is not defined for that class it is an error if the inner dimension is zero.
  \end{enumerate}

\begin{nonnormative}
For array multiplication it is assumed that the scalar elements form a non-commutative ring that does not necessarily have a multiplicative identity.
\end{nonnormative}

\item\label{overloaded-binary-error}
  Otherwise the expression is erroneous.
\end{enumerate}

For an element-wise operator, \lstinline!a .op b!, \cref{overloaded-binary-predefined,overloaded-binary-arrays,overloaded-binary-error} are used; e.g.\ the operator \lstinline!.+! will always be defined in terms of \lstinline!'+'!.

Restrictions:
\begin{itemize}
\item
  A function is allowed for a binary operator if and only if it has at least two inputs; at least one of which is of the operator record class, and the first two inputs shall not have default values, and all inputs after the first two must have default values.
\item
  For an operator record class there shall not exist any (potential) call that lead to multiple matches in \cref{overloaded-binary-unique} above.
\end{itemize}

\section{Overloaded Unary Operations}\label{overloaded-unary-operations}

Let $\theop$ denote a unary operator and consider an expression \lstinline!$\theop$ a! where \lstinline!a! is an instance or array of instances of class \lstinline!A!.
Then \lstinline!$\theop$ a! is evaluated in the following way.

\begin{enumerate}
\item
  If \lstinline!A! is a predefined type, then the corresponding built-in operation is performed.
\item\label{unary-operator-record-unique-match}
  If \lstinline!A! is an operator record class and there exists a unique function $f$ in \lstinline!A.$\theop$! such that \lstinline!A.$\theop$.$f$(a)! is a valid match, then \lstinline!$\theop$ a! is evaluated to \lstinline!A.$\theop$.$f$(a)!.
  It is an error, if there are multiple valid matches.
  Note that if the operations take array arguments, they will in this step only match if the number of dimensions match.
\item\label{overloaded-unary-array}
  Otherwise, if \lstinline!a! is an array expression, then the expression is conceptually evaluated according to the rules of \cref{scalar-vector-matrix-and-array-operator-functions}.
\item
  Otherwise the expression is erroneous.
\end{enumerate}

Restrictions:
\begin{itemize}
\item
  A function is allowed for a unary operator if and only if it has least one input; and the first input is of the record type (or suitable arrays of such) and does not have a default value, and all inputs after the first one must have default values.
\item
  For an operator record class there shall not exist any (potential) call that lead to multiple matches in \cref{unary-operator-record-unique-match} above.
\item
  A binary and/or unary operator-class may only contain functions that are allowed for this binary and/or unary operator-class; and in case of \lstinline!'-'! it is the union of these sets, since it may define both a unary (negation) and binary (subtraction) operator.
\end{itemize}

\section{Example of Overloading for Complex Numbers}\label{example-of-overloading-for-complex-numbers}

\begin{example}
The rules in the previous subsections are demonstrated at hand of a record class to work conveniently with complex numbers:
\begin{lstlisting}[language=modelica,escapechar=!]
operator record Complex "Record defining a Complex number"
  Real re "Real part of complex number";
  Real im "Imaginary part of complex number";
  encapsulated operator 'constructor'
    import Complex;
    function fromReal
      input Real re;
      input Real im := 0;
      output Complex result(re = re, im = im);
    algorithm
      annotation(Inline = true);
    end fromReal;
  end 'constructor';

  encapsulated operator function '+' // short hand notation, see !\cref{specialized-classes}!
    import Complex;
    input Complex c1;
    input Complex c2;
    output Complex result "= c1 + c2";
  algorithm
    result := Complex(c1.re + c2.re, c1.im + c2.im);
<<<<<<< HEAD
   annotation(Inline = true);
=======
    annotation(Inline = true);
>>>>>>> a7b29803
  end '+';

  encapsulated operator '-'
    import Complex;
    function negate
      input Complex c;
      output Complex result "= - c";
    algorithm
      result := Complex(-c.re, -c.im);
      annotation(Inline = true);
    end negate;

    function subtract
      input Complex c1;
      input Complex c2;
      output Complex result "= c1 - c2";
    algorithm
      result := Complex(c1.re - c2.re, c1.im - c2.im);
      annotation(Inline = true);
    end subtract;
  end '-';

  encapsulated operator function '*'
    import Complex;
    input Complex c1;
    input Complex c2;
    output Complex result "= c1 * c2";
  algorithm
<<<<<<< HEAD
    result := Complex(c1.re*c2.re - c1.im*c2.im, c1.re*c2.im + c1.im*c2.re);
=======
    result :=
      Complex(c1.re * c2.re - c1.im * c2.im, c1.re * c2.im + c1.im * c2.re);
>>>>>>> a7b29803
    annotation(Inline = true);
  end '*';

  encapsulated operator function '/'
    import Complex; input Complex c1;
    input Complex c2;
    output Complex result "= c1 / c2";
  algorithm
<<<<<<< HEAD
    result := Complex(( c1.re*c2.re + c1.im*c2.im)/(c2.re^2 +
    c2.im^2),
    (-c1.re*c2.im + c1.im*c2.re)/(c2.re^2 + c2.im^2));
   annotation(Inline = true);
=======
    result :=
      Complex((c1.re*c2.re + c1.im*c2.im) / (c2.re^2 + c2.im^2),
              (-c1.re*c2.im + c1.im*c2.re) / (c2.re^2 + c2.im^2));
    annotation(Inline = true);
>>>>>>> a7b29803
  end '/';

  encapsulated operator function '=='
    import Complex;
    input Complex c1;
    input Complex c2;
    output Boolean result "= c1 == c2";
  algorithm
    result := c1.re == c2.re and c1.im == c2.im;
<<<<<<< HEAD
   annotation(Inline = true);
=======
    annotation(Inline = true);
>>>>>>> a7b29803
 end '==';

  encapsulated operator function 'String'
    import Complex;
    input Complex c;
    input String name := "j"
      "Name of variable representing sqrt(-1) in the string";
    input Integer significantDigits = 6
      "Number of significant digits to be shown";
    output String s;
  algorithm
    s := String(c.re, significantDigits = significantDigits);
    if c.im <> 0 then
      s := if c.im > 0 then s + " + " else s + " - ";
      s := s + String(abs(c.im), significantDigits = significantDigits) + name;
    end if;
  end 'String';

  encapsulated function j
    import Complex;
    output Complex c;
  algorithm
<<<<<<< HEAD
    c := Complex(0,1);
=======
    c := Complex(0, 1);
>>>>>>> a7b29803
    annotation(Inline = true);
  end j;

  encapsulated operator function '0'
    import Complex;
    output Complex c;
  algorithm
<<<<<<< HEAD
    c := Complex(0,0);
=======
    c := Complex(0, 0);
>>>>>>> a7b29803
    annotation(Inline = true);
  end '0';
end Complex;

function eigenValues
  input Real A [:,:];
  output Complex ev[size(A, 1)];
  protected
  Integer nx = size(A, 1);
  Real eval[nx, 2];
  Integer i;
algorithm
  eval := Modelica.Math.Matrices.eigenValues(A);
  for i in 1 : nx loop
    ev[i] := Complex(eval[i, 1], eval[i, 2]);
  end for;
end eigenValues;

// Usage of Complex number above:
  Complex j = Complex.j();
  Complex c1 = 2 + 3 * j;
  Complex c2 = 3 + 4 * j;
  Complex c3 = c1 + c2;
  Complex c4[:] = eigenValues([1, 2; -3, 4]);
algorithm
  Modelica.Utilities.Streams.print("c4 = " + String(c4));
  // results in output:
  // c4 = {2.5 + 1.93649j, 2.5 - 1.93649j}
\end{lstlisting}

How overloaded operators can be symbolically processed.
Example:
\begin{lstlisting}[language=modelica]
Real a;
Complex b;
Complex c = a + b;
\end{lstlisting}
Due to inlining of functions, the equation for \lstinline!c! is transformed to:
\begin{lstlisting}[language=modelica]
c = Complex.'+'.add(Complex.'constructor'.fromReal(a), b);
  = Complex.'+'.add(Complex(re = a, im = 0), b)
  = Complex(re = a + b.re, im = b.im);
\end{lstlisting}
or
\begin{lstlisting}[language=modelica]
c.re = a + b.re;
c.im = b.im;
\end{lstlisting}
These equations can be symbolically processed as other equations.

Complex can be used in a connector:
\begin{lstlisting}[language=modelica]
  operator record ComplexVoltage = Complex(re(unit = "V"), im(unit = "V"));
  operator record ComplexCurrent = Complex(re(unit = "A"), im(unit = "A"));

  connector ComplexPin
    ComplexVoltage v;
    flow ComplexCurrent i;
  end ComplexPin;

  ComplexPin p1, p2, p3;
equation
  connect(p1, p2);
  connect(p1, p3);
\end{lstlisting}
The two \lstinline!connect!-equations result in the following connection equations:
\begin{lstlisting}[language=modelica]
p1.v = p2.v;
p1.v = p3.v;
p1.i + p2.i + p3.i = Complex.'0'();
// Complex.'+'(p1.i, Complex.'+'(p2.i, p3.i)) = Complex.'0'();
\end{lstlisting}
The restrictions on extends are intended to avoid combining two variants inheriting from the same operator record, but with possibly different operations; thus \lstinline!ComplexVoltage! and \lstinline!ComplexCurrent! still use the operations from \lstinline!Complex!.
The restriction that it is not legal to extend from any of its enclosing scopes implies that:
\begin{lstlisting}[language=modelica]
package A
  extends Icon; // Ok
  operator record B $\ldots$ end B;
end A;

package A2
  extends A($\ldots$); // Not legal
end A2;

package A3 = A($\ldots$); // Not legal
\end{lstlisting}
\end{example}<|MERGE_RESOLUTION|>--- conflicted
+++ resolved
@@ -286,11 +286,7 @@
     output Complex result "= c1 + c2";
   algorithm
     result := Complex(c1.re + c2.re, c1.im + c2.im);
-<<<<<<< HEAD
-   annotation(Inline = true);
-=======
-    annotation(Inline = true);
->>>>>>> a7b29803
+    annotation(Inline = true);
   end '+';
 
   encapsulated operator '-'
@@ -319,12 +315,8 @@
     input Complex c2;
     output Complex result "= c1 * c2";
   algorithm
-<<<<<<< HEAD
-    result := Complex(c1.re*c2.re - c1.im*c2.im, c1.re*c2.im + c1.im*c2.re);
-=======
     result :=
       Complex(c1.re * c2.re - c1.im * c2.im, c1.re * c2.im + c1.im * c2.re);
->>>>>>> a7b29803
     annotation(Inline = true);
   end '*';
 
@@ -333,17 +325,10 @@
     input Complex c2;
     output Complex result "= c1 / c2";
   algorithm
-<<<<<<< HEAD
-    result := Complex(( c1.re*c2.re + c1.im*c2.im)/(c2.re^2 +
-    c2.im^2),
-    (-c1.re*c2.im + c1.im*c2.re)/(c2.re^2 + c2.im^2));
-   annotation(Inline = true);
-=======
     result :=
       Complex((c1.re*c2.re + c1.im*c2.im) / (c2.re^2 + c2.im^2),
               (-c1.re*c2.im + c1.im*c2.re) / (c2.re^2 + c2.im^2));
     annotation(Inline = true);
->>>>>>> a7b29803
   end '/';
 
   encapsulated operator function '=='
@@ -353,11 +338,7 @@
     output Boolean result "= c1 == c2";
   algorithm
     result := c1.re == c2.re and c1.im == c2.im;
-<<<<<<< HEAD
-   annotation(Inline = true);
-=======
-    annotation(Inline = true);
->>>>>>> a7b29803
+    annotation(Inline = true);
  end '==';
 
   encapsulated operator function 'String'
@@ -380,11 +361,7 @@
     import Complex;
     output Complex c;
   algorithm
-<<<<<<< HEAD
-    c := Complex(0,1);
-=======
     c := Complex(0, 1);
->>>>>>> a7b29803
     annotation(Inline = true);
   end j;
 
@@ -392,11 +369,7 @@
     import Complex;
     output Complex c;
   algorithm
-<<<<<<< HEAD
-    c := Complex(0,0);
-=======
     c := Complex(0, 0);
->>>>>>> a7b29803
     annotation(Inline = true);
   end '0';
 end Complex;
