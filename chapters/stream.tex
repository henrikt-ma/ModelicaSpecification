--- conflicted
+++ resolved
@@ -326,11 +326,7 @@
 \end{lstlisting}
 More sophisticated implementation, with smooth approximation, applied only when {all} flows are small:
 \begin{lstlisting}[language=modelica,escapechar=!]
-<<<<<<< HEAD
-// Define a "small number" eps (nominal(v) is the nominal value of v, see !\autoref{attributes-start-fixed-nominal-and-unbounded}!)
-=======
-// Define a "small number" eps (nominal(v) is the nominal value of v - see !\cref{attributes-start-fixed-nominal-and-unbounded}!)
->>>>>>> c0a3b015
+// Define a "small number" eps (nominal(v) is the nominal value of v, see !\cref{attributes-start-fixed-nominal-and-unbounded}!)
 eps := relativeTolerance*min(nominal($m_j$.c.m_flow));
 
 // Define a smooth curve, such that  alpha($s_i>=eps$)=1 and alpha($s_i<0$)=0
