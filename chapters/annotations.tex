\chapter{Annotations}\label{annotations}

Annotations are intended for storing extra information about a model, such as graphics, documentation or versioning, etc.
A Modelica tool is free to define and use other annotations, in addition to those defined here, according to \cref{vendor-specific-annotations}.

Annotations are optional in the Modelica grammar, and when present, indicated using the \lstinline!annotation!\indexinline{annotation} keyword, see \lstinline[language=grammar]!annotation-clause! in the grammar (\cref{expressions1}).
The structure of the annotation content is the same as a class modification (\lstinline[language=grammar]!class-modification! in the grammar).
(For replaceable class declarations with a \lstinline[language=grammar]!constraining-clause! also refer to \cref{constraining-clause-annotations}.)
The specification in this document defines the semantic meaning if a tool implements any of these annotations.

\section{Vendor-Specific Annotations}\label{vendor-specific-annotations}

A vendor may -- anywhere inside an annotation -- add specific, possibly undocumented, annotations which are not intended to be interpreted by other tools.
The only requirement is that any tool shall save files with all vendor-specific annotations (and all annotations from this chapter) intact.
Two variants of vendor-specific annotations\index{vendor-specific annotation} exist; one simple and one hierarchical.
Double underscore concatenated with a vendor name as initial characters of the identifier are used to identify vendor-specific annotations.

\begin{example}
\begin{lstlisting}[language=modelica]
annotation(
  Icon(coordinateSystem(extent = {{-100, -100}, {100, 100}}),
       graphics = {__NameOfVendor(Circle(center = {0, 0}, radius = 10))}));
\end{lstlisting}
This introduces a new graphical primitive \lstinline!Circle! using the
hierarchical variant of vendor-specific annotations.
\begin{lstlisting}[language=modelica]
annotation(
  Icon(coordinateSystem(extent = {{-100, -100}, {100, 100}}),
       graphics = {Rectangle(extent = {{-5, -5}, {7, 7}},
                             __NameOfVendor_shadow = 2)}));
\end{lstlisting}
This introduces a new attribute \lstinline!__NameOfVendor_shadow!
for the \lstinline!Rectangle! primitive using the simple variant of
vendor-specific annotations.
\end{example}

\section{Documentation}\label{annotations-for-documentation}\label{documentation}

The \fmtannotationindex{Documentation} annotation has the following contents, where the \lstinline!info! and \lstinline!revisions! annotations are described in \cref{annotation-info-revisions}, and the \lstinline!figures! annotation is described in \cref{annotations-for-figures}:
\begin{lstlisting}[language=modelica]
record Documentation
  String info = "" "Description of the class";
  String revisions = "" "Revision history";
  Figure[:] figures = {}; "Simulation result figures";
end Documentation;
\end{lstlisting}

How the tool interprets the information in \lstinline!Documentation! is unspecified.

\subsection{Class Description and Revision History}\label{annotation-info-revisions}

Inside the \lstinline!Documentation! annotation, the \lstinline!info! annotation gives a textual description of the class, and the \lstinline!revisions! annotation gives a revision history.

\begin{nonnormative}
The \lstinline!revisions! documentation may be omitted in printed documentation.
\end{nonnormative}

If the string starts with the tag \lstinline!<html>! or \lstinline!<HTML>! the entire string is HTML encoded (and is assumed to end with \lstinline!</html>! or \lstinline!</HTML>! and shall be rendered as HTML even if the end-tags are missing), otherwise the entire string is rendered as is.
The HTML encoded content may contain links.
For external links, see \cref{external-resources}.
Links to Modelica classes may be defined with the HTML link command using scheme \lstinline!Modelica! (using its lower case form in the URI, see \cref{external-resources}), e.g.,
\begin{lstlisting}[language=modelica]
<a href="modelica://MultiBody.Tutorial">MultiBody.Tutorial</a>
\end{lstlisting}

Together with scheme \lstinline!Modelica! the (URI) fragment specifiers
\lstinline!#diagram!, \lstinline!#info!, \lstinline!#text!, \lstinline!#icon! may be used to reference different
layers. User-defined fragment specifiers (anchors) may also be used, and they may be renamed
when generating HTML (in particular to avoid collisions).
Example:
\begin{lstlisting}[language=modelica]
<a href="modelica://MultiBody.Joints.Revolute#info">Revolute</a>
\end{lstlisting}

\subsection{Figures}\label{annotations-for-figures}\label{figures}

Inside the \lstinline!Documentation! annotation, each element of the \lstinline!figures! annotation array has the following content:
\begin{lstlisting}[language=modelica]
record Figure
  String title = "" "Title meant for display";
  String identifier = "" "Identifier meant for programmatic access";
  String group = "" "Name of plot group";
  Boolean preferred = false "Automatically display figure after simulation";
  Plot[:] plots "Plots";
  String caption = "" "Figure caption";
end Figure;
\end{lstlisting}

A \fmtannotationindex{Figure} is a graphical container that can contain several \lstinline!plots! described by \fmtannotationindex{Plot} annotations:
\begin{lstlisting}[language=modelica]
record Plot
  String title "Title meant for display";
  String identifier = "" "Identifier meant for programmatic access";
  Curve[:] curves "Plot curves";
  Axis x "X axis properties";
  Axis y "Y axis properties";
end Plot;
\end{lstlisting}

A \lstinline!Plot! can contain several \lstinline!curves!, see \cref{plot-curves}, that all share a common \lstinline!x! and \lstinline!y! axis with properties described in \cref{axis-properties}.

Both \lstinline!Figure! and \lstinline!Plot! can have an optional title. When
the \lstinline!Figure! \lstinline!title! is the empty string (the default), the
tool must produce a non-empty title based on the figure content.  On the other
hand, the \lstinline!Plot! \lstinline!title! has a tool-dependent default, but
the default may be the empty string.  When the \lstinline!Plot! \lstinline!title! is the empty string, no
title should be shown. The plot title is not to be confused with the plot
\emph{label} which is never empty, see below. Variable replacements, as
described in \cref{variable-replacements}, can be used in the
\lstinline!title! of \lstinline!Figure! and \lstinline!Plot!.

The \lstinline!identifier! in \lstinline!Figure! and \lstinline!Plot! is a \lstinline!String! identifier, and is intended to identify the \lstinline!Figure! and \lstinline!Plot! for programmatic access.
The \lstinline!figures! annotation is inherited in the sense that each class has a collection of figures comprised by the contents of the \lstinline!figures! annotation in the class itself, as well as the \lstinline!figures! annotations from any base classes.
A \lstinline!Figure! must be uniquely identified by its \lstinline!identifier! and a class having it in its collection.
This means that a \lstinline!Figure! \lstinline!identifier! must be unique among all \lstinline!Figure! annotations within the same \lstinline!figures! annotation as well as among all \lstinline!figures! annotations from inherited classes.
A \lstinline!Plot! \lstinline!identifier! on the other hand is only required to be unique among the \lstinline!plots! in the the same \lstinline!Figure! annotation.
If an \lstinline!identifier! is an empty string it cannot be used for programmatic access and is exempt from the uniqueness requirements.

\begin{nonnormative}
For \lstinline!Figure!, this makes it possible to reference the plot from a
tool-specific scripting environment. For \lstinline!Plot!, this makes it
possible to reference the plot in the figure caption, which becomes useful when
the \lstinline!Figure! contains more than one \lstinline!Plot!.
\end{nonnormative}

% henrikt-ma 2020-06: Once there is Modelica URI support for referring to a figure in the collection of a class, it will be easier to explain
% the following statement.
Even though a \lstinline!Figure! annotation can be shared through inheritance between classes in a class hierarchy, note that each simulated class provides
its own data to be displayed in the figure.

Every \lstinline!Plot! has an automatically generated \emph{label} which is
required to be shown as soon as at least one \lstinline!Plot! in the
\lstinline!Figure! has an \lstinline!identifier!.  A tool is free to choose both
labeling scheme (such as \emph{a}, \emph{b}, \dots, or \emph{i}, \emph{ii}, \dots), placement in the plot,
and styling in the plot itself as well as in other contexts.

When a \lstinline!Figure! defines a non-empty \lstinline!group!, it is used to
organize figures similar to how \lstinline!group! is used in the
\lstinline!Dialog! annotation (see \cref{annotations-for-the-graphical-user-interface}).  However, leaving \lstinline!group! at
the default of an empty string does not mean that a group will be created
automatically, but that the figure resides outside of any group. The
\lstinline!group! is both the key used for grouping, and the name of the group
for display purposes.

The \lstinline!preferred! attribute of \lstinline!Figure! indicates whether the figure should be given preference when automatically determining which figures to show,
and a class may define any number of \lstinline!preferred! figures.  For example, a tool might choose to automatically show all preferred figures when the class is simulated.

The \lstinline!caption! attribute of \lstinline!Figure! can use the restricted
form of text markup described in \cref{text-markup-in-captions} as well as
the variable replacements described in \cref{variable-replacements}.

\subsubsection{Axis Properties}\label{axis-properties}

Properties may be defined for each \lstinline!Plot! axis\annotationindex{Axis}:
\begin{lstlisting}[language=modelica]
record Axis
  Real min "Axis lower bound, in 'unit'";
  Real max "Axis upper bound, in 'unit'";
  String unit = "" "Unit of axis tick labels";
  String label "Axis label";
end Axis;
\end{lstlisting}

When an axis bound is not provided, the tool computes one automatically.

An empty \lstinline!unit! means that the axis is unitless, and each expression plotted against it may use its own unit determined by the tool.  The tool is responsible for conveying the information
about choice of unit for the different variables, for instance by attaching this information to curve legends.

The Modelica tool is responsible for showing that values at the axis tick marks are expressed in \lstinline!unit!, so the axis \lstinline!label! shall not contain this information.

\begin{nonnormative}
When \lstinline!unit! is empty, and axis bounds are to be determined automatically, a natural choice of unit could be the variable's \lstinline!displayUnit!.  When axis bounds are specified by the
user, on the other hand, a tool may choose a unit for the variable such that the range of the variable values (expressed in the chosen unit) fit nicely with the range of the unitless axis.
\end{nonnormative}

If a tool does not recognize the \lstinline!unit!, it is recommended to issue a warning and treat the \lstinline!unit! as if it was empty, as well as ignore any setting for \lstinline!min! and \lstinline!max!.

When \lstinline!label! is not provided, the tool produces a default label.
Providing the empty string as \lstinline!label! means that no label should be shown.
Variable replacements, as described in \cref{variable-replacements}, can be used in \lstinline!label!.
The Modelica tool is responsible for showing the unit used for values at the axis tick marks, so the axis \lstinline!label! shall not contain the unit.

\subsubsection{Plot Curves}\label{plot-curves}

The actual data to plot is specified in the \lstinline!curves!\annotationindex{Curve} of a \lstinline!Plot!:
\begin{lstlisting}[language=modelica]
record Curve
  expression x = time "X coordinate values";
  expression y "Y coordinate values";
  String legend "Legend";
end Curve;
\end{lstlisting}

The mandatory \lstinline!x! and \lstinline!y! expressions are restricted to be result references in the form of \lstinline[language=grammar]!result-reference! in the grammar (\cref{expressions1}), referring to a scalar variable (or a derivative thereof) or \lstinline!time!.
It is an error if \lstinline!x! or \lstinline!y! does not designate a scalar result.
If \lstinline!x! or \lstinline!y! is a derivative, \lstinline!der(v, $n$)!, then $n$ must not exceed the maximum amount of differentiation applied to \lstinline!v! in the model.
A diagnostic is recommended in case the simulation result is missing a trajectory for a valid result reference.

\begin{nonnormative}
While the syntax for referring to a second order derivative is \lstinline!der(v, 2)!, the appearance is left for tools to decide.
For example, a tool might choose to present this as \lstinline!der(der(v))!.
\end{nonnormative}

When the \lstinline!unit! of an \lstinline!Axis! is non-empty, it is an error if the unit of the corresponding \lstinline!x! or \lstinline!y! expression (i.e., a variable's \lstinline!unit!, or second for \lstinline!time!) is incompatible with the axis unit.

When \lstinline!legend! is not provided, the tool produces a default based on \lstinline!x! and/or \lstinline!y!.
Providing the empty string as \lstinline!legend! means that the curve shall be omitted from the plot legend.
Variable replacements, as described in \cref{variable-replacements}, can be used in \lstinline!legend!.

\subsubsection{Escape Sequences}\label{text-markup-escape-sequences}

In an attribute inside a figure where the variable replacements of \cref{variable-replacements} or the text markup of \cref{text-markup-in-captions} can be used, the following use of \firstuse[text markup escape sequence]{text markup escape sequences}\index{escape sequence!text markup} applies.
These escape sequences are applied after the application of other markup, and is not applied at all inside some of the other markup, see details for the respective markup.

The percent character `\%' shall be encoded \lstinline!%%!.  The following are all the recognized escape sequences:
\begin{center}
\begin{tabular}{c c l}
\hline
\tablehead{Sequence} & \tablehead{Encoded character} & \tablehead{Comment}\\
\hline
\hline
\lstinline!%%! & `\%' & Only way to encode character. \\
\lstinline!%]! & `]'  & Prevents termination of markup delimited by \lstinline![$\ldots$]!. \\
\hline
\end{tabular}
\end{center}

\begin{nonnormative}
With the percent character being encoded as \lstinline!%%!, the behavior of \lstinline!%! appearing in any other way than the escape sequences above, for variable replacement (\cref{variable-replacements}), or for the text markup (\cref{text-markup-in-captions}) is undefined, and thus possible to define in the future without breaking backward compatibility.
\end{nonnormative}

\subsubsection{Variable Replacements}\label{variable-replacements}

In the places listed in \cref{attributes-with-variable-replacements} where text for display is defined, the final value of a result variable can be embedded by referring to the variable as \lstinline!%{inertia1.w}!.
This is similar to the \lstinline!Text! graphical primitive in \cref{text}.

\begin{table}[H]
\caption{Attributes that can use variable replacements.}
\label{attributes-with-variable-replacements}
\begin{center}
\begin{tabular}{l l}
\hline
\tablehead{Attribute} & \tablehead{Annotation}\\
\hline
\hline
\lstinline!title! & \lstinline!Figure! and \lstinline!Plot! \\
\lstinline!caption! & \lstinline!Figure! \\
\lstinline!legend! & \lstinline!Curve! \\
\lstinline!label! & \lstinline!Axis! \\
\hline
\end{tabular}
\end{center}
\end{table}

In \lstinline!%{$\mathit{variable}$}!, text markup escape sequences don't apply inside the $\mathit{variable}$, which has the form of \lstinline[language=grammar]!result-reference!.
This means that a complete \lstinline[language=grammar]!result-reference! shall be scanned before looking for the terminating closing brace.

\begin{example}
The variable replacement \lstinline!%{'%%'}! references the variable \lstinline!'%%'!, not the variable \lstinline!'%'!.
\end{example}

\begin{example}
The variable replacement \lstinline!%{foo . '}bar{'}! makes a valid reference to the variable\linebreak[4] \lstinline!foo.'}bar{'!.
\end{example}

Note that expansion to the final value means that expansion is not restricted to
parameters and constants, so that values to be shown in a caption can be
determined during simulation.

\begin{nonnormative}
By design, neither \lstinline!%class! nor \lstinline!%name! is supported in this context, as this information is expected to already be easily accessible (when applicable) in tool-specific ways.  (Titles making use of \lstinline!%class! or \lstinline!%name! would then only lead to ugly duplication of this information.)
\end{nonnormative}

\subsubsection{Text Markup in Captions}\label{text-markup-in-captions}

In addition to variable replacements, a very restricted form of text markup is used for the \lstinline!caption!.  Note that the text markup escape sequences described in \cref{text-markup-escape-sequences} generally apply inside \lstinline!caption!, with one exception given below for links.

Links take the form \lstinline!%[$\mathit{text}$]($\mathit{link}$)!, where the \lstinline![$\mathit{text}$]! part is optional, and text markup escape sequences don't apply inside the $\mathit{link}$.  The $\mathit{link}$ can be in either of the following forms, where the interpretation is given by the first matching form:
\begin{itemize}
\item
A \lstinline!variable:$\mathit{id}$!, where $\mathit{id}$ is a component reference in the form of \lstinline[language=grammar]!result-reference! in the grammar, such as \lstinline!inertia1.w!.
\item
% The 'plot:id' form below should be deprecated in favor of using an improved form of Modelica URI reference in the future, making 'variable:id' the only non-URI reference.
A \lstinline!plot:$\mathit{id}$!, where $\mathit{id}$ is the identifier of a \lstinline!Plot! in the current \lstinline!Figure!.
\item
% Use very short Modelica URI combined with carefully chosen wording below to deal with difficult line breaking.
A URI.
Well established schemes such as \lstinline[language={[nocomment]modelica}]!https://github.com/modelica! or \lstinline[language={[nocomment]modelica}]!modelica://Modelica!, as well as lesser known schemes may be used.
(A tool that has no special recognition of a scheme can try sending the URI to the operating system for interpretation.)
\end{itemize}

When \lstinline![$\mathit{text}$]! is omitted, a Modelica tool is free to derive a default based on the $\mathit{link}$.

\begin{nonnormative}
Note that for the character `]' to appear in $\mathit{text}$, it needs to be encoded as the escape sequence \lstinline!%]!, or it would be interpreted as the terminating delimiter of the \lstinline![$\mathit{text}$]!.

Similarly, the closing parenthesis `)' must be handled with care in $\mathit{link}$ in order to not be interpreted as the terminating delimiter of the \lstinline!($\mathit{link}$)!.
\begin{itemize}
\item
For a \lstinline!variable:!, no special treatment is needed, as the component reference syntax of the $\mathit{id}$ allows parentheses to appear without risk of misinterpretation inside a quoted identifier.
For example, \lstinline"%(variable:'try)me!')" has a parenthesis in \lstinline"'try)me!'" that must not be mistaken for the end of the \lstinline!($\mathit{link}$)!.
% The following shortcoming would be resolved if the 'plot:id' form was replaced by a Modelica URI reference, thanks to URL encoding.
\item
For a \lstinline!plot:!, there is currently no way to reference a plot with `)' in its \lstinline!identifier!.
\item
For a URI, a closing parenthesis must be URL encoded in order to not be interpreted as the end of the \lstinline!($\mathit{link}$)!.
For example, the URL in \lstinline[language={[nocomment]modelica}]!%(http://example.org/(tryme))! is just \filename{http://example.org/(tryme}, and the entire link is followed by a stray closing parenthesis.
To make it work, one has to use URL encoding: \lstinline[language={[nocomment]modelica}]!%(http://example.org/%28tryme%29)! (using URL encoding of the opening parenthesis just for symmetry, and note that the \lstinline!%! of the percent-encoded sequences are not subject to text markup escape sequences).
\end{itemize}
\end{nonnormative}

The styling of the link text, as well as the link action, is left for each Modelica
tool to decide.

\begin{nonnormative}
For example, \lstinline!%(inertia1.w)! could be displayed as the text
\lstinline!inertia1.w! formatted with upright monospaced font, and have a pop-up
menu attached with menu items for plotting the variable, setting its start
value, or investigating the equation system from which it is solved.  On the
other hand, \lstinline!%[angular velocity](inertia1.w)! could be formatted in
the same style as the surrounding text, except some non-intrusive visual clue
about it being linked.
\end{nonnormative}

\begin{nonnormative}
% This non-normative text explains why we don't want to assume that the 'link' must have a scheme.
Note that $\mathit{link}$ is currently not allowed to be a \emph{URI reference}, i.e., a URI or a \emph{relative reference} such as \lstinline!#foo!.  This is due to to the current inability to define a base URI referencing the current figure.  Once this becomes possible, the URI form of $\mathit{link}$ may be changed into a URI reference.
\end{nonnormative}

A sequence of one or more newlines (encoded either literally or using the \lstinline!\n!
escape sequence) means a paragraph break.  (A line break within a paragraph is
not supported, and any paragraph break before the first paragraph or after the last
paragraph has no impact.)

\firstuse[vendor-specific markup]{Vendor-specific markup} takes the form \lstinline!%__$\mathit{nameOfVendor}_{1}$($\mathit{data}_{1}$)$\ldots$__$\mathit{nameOfVendor}_{n}$($\mathit{data}_{n}$)[$\mathit{text}$]!, where $n \geq 1$.
The $\mathit{nameOfVendor}$ consists of only digits and letters, and shall only convey the name of the vendor defining the meaning of the associated $\mathit{data}$.
Text markup escape sequences don't apply inside the $\mathit{data}$, implying that it cannot contain the closing parenthesis, `)'.
A tool which does not understand any of the vendor-specific meanings shall only display the mandatory $\mathit{text}$, but the $\mathit{text}$ may also be used together with the vendor-specific $\mathit{data}$.

\begin{example}
One application of vendor-specific markup is to prototype a feature that can later be turned into standardized markup.  For example, say that the tool AVendor wants to generalize the variable replacements such that the duration of a simulation can be substituted into a caption.  During the development, this could be represented as the vendor-specific markup \lstinline!%__AVendor(?duration)[10 s]!, if the simulation has a duration of 10~seconds at the time of writing the caption.  When AVendor renders this, it ignores the text \lstinline!10 s! and just displays the actual duration instead.  Later, if this would become supported by standard markup, it might take the form of something like \lstinline!%{experiment:duration}! instead (note that \lstinline!experiment:duration! is not in the form of a component reference, avoiding conflict with current use of variable replacements).

In a similar way, vendor-specific markup can be used to prototype a link for future inclusion in the link markup (either by extending the meaning of Modelica URIs, or by introducing another pseudo-scheme similar to \lstinline!variable:!).  This is an example where the vendor-specific markup could make use of the $\mathit{text}$ (for link text) together with the vendor-specific $\mathit{data}$ (describing the actual link).
\end{example}

\section{Symbolic Processing}\label{annotations-for-symbolic-processing}\label{symbolic-processing}

The annotation listed below, in addition to annotations described in \crefrange{derivatives-and-inverses-of-functions}{function-inlining-and-event-generation}, can influence the symbolic processing.
\begin{center}
\begin{tabular}{l|l l}
\hline
\tablehead{Annotation} & \tablehead{Description} & \tablehead{Details}\\
\hline
\hline
\lstinline!Evaluate! & Use parameter value for symbolic processing & \Cref{modelica:Evaluate}\\
\hline
\end{tabular}
\end{center}

\begin{annotationdefinition}[Evaluate]
\begin{synopsis}[grammar]\begin{lstlisting}
"Evaluate" "=" ( false | true )
\end{lstlisting}\end{synopsis}
\begin{semantics}
The annotation \lstinline!Evaluate! can occur in the component declaration, its type declaration, or a base class of the type-declaration.
In the case of multiple conflicting annotations it is handled similarly to modifiers (e.g., an \lstinline!Evaluate! annotation on the component declaration takes precedence).
In the case of hierarchical components it is applied to all components, overriding any \lstinline!Evaluate!-setting for specific components.
The annotation \lstinline!Evaluate! only has effect for a component declared with the prefix \lstinline!parameter!.

If \lstinline!Evaluate = true!, the model developer proposes to utilize the value for the symbolic processing. In that case, it is not possible to change the parameter value after symbolic pre-processing.

If \lstinline!Evaluate = false!, the model developer proposes to not utilize the value of the corresponding parameter for the symbolic processing.

\begin{nonnormative}
\lstinline!Evaluate! is for example used for axis of rotation parameters in the \lstinline!Modelica.Mechanics.MultiBody! library in order to improve the efficiency of the generated code.
\end{nonnormative}
\end{semantics}
\end{annotationdefinition}


\section{Simulations}\label{annotations-for-simulations}\label{simulations}

The annotations listed below define how models can be checked, translated, and simulated.
\begin{center}
\begin{tabular}{l|l l}
\hline
\tablehead{Annotation} & \tablehead{Description} & \tablehead{Details}\\
\hline
\hline
\lstinline!experiment! & Simulation experiment settings & \Cref{modelica:experiment}\\
\lstinline!HideResult! & Don't show component's simulator result & \Cref{modelica:HideResult}\\
\lstinline!TestCase! & Information for model used as test case & \Cref{modelica:TestCase}\\
\hline
\end{tabular}
\end{center}

\begin{annotationdefinition}[experiment]
% henrikt-ma 2021-04: Seems strange to allow 'experiment' completely without list of options -- what would it mean?
\begin{synopsis}[grammar]\begin{lstlisting}
"experiment"
   [ "(" [ experimentOption { "," experimentOption } ] ")" ]

experimentOption:
   "StartTime" "=" [ "+" | "-" ] UNSIGNED-NUMBER
   | "StopTime" "=" [ "+" | "-" ] UNSIGNED-NUMBER
   | "Interval" "=" UNSIGNED-NUMBER
   | "Tolerance" "=" UNSIGNED-NUMBER
\end{lstlisting}\end{synopsis}
\begin{semantics}
The \lstinline{experiment} annotation defines the default start time (\lstinline!StartTime!) in {[}s{]}, the default stop time (\lstinline!StopTime!) in {[}s{]}, the suitable time resolution for the result grid (\lstinline!Interval!) in {[}s{]}, and the default relative integration tolerance (\lstinline!Tolerance!) for simulation experiments to be carried out with the model or block at hand.
If \lstinline!StartTime! is not specified it is assumed to be \lstinline!0.0!.
\end{semantics}
\end{annotationdefinition}

\begin{annotationdefinition}[HideResult]
\begin{synopsis}[grammar]\begin{lstlisting}
"HideResult" "=" ( false | true )
\end{lstlisting}\end{synopsis}
\begin{semantics}
\lstinline!HideResult = true! defines that the model developer proposes to not show the simulator results of the corresponding component.

\lstinline!HideResult = false! defines that the developer proposes to show the corresponding component.

\begin{nonnormative}
For example, a tool is not expected to provide means to plot a variable with \lstinline!HideResult = true!.  If a variable is declared in a protected section, a tool might not include it in a simulation result. By setting \lstinline!HideResult = false!, the modeler would like to have the variable in the simulation result, even if in the protected section.

\lstinline!HideResult! is for example used in the connectors of the \lstinline!Modelica.StateGraph! library to not show variables to the modeler that are of no interest to him and would confuse him.
\end{nonnormative}
\end{semantics}
\end{annotationdefinition}

\begin{annotationdefinition}[TestCase]
\begin{synopsis}[grammar]\begin{lstlisting}
"TestCase" "(" "shouldPass" "=" ( false | true ) ")"
\end{lstlisting}\end{synopsis}
\begin{semantics}
If \lstinline!shouldPass! is \lstinline!false! it indicates that the translation or the simulation of the model should fail.
If a tools checks a package where classes have \lstinline!shouldPass = false! they should not generate errors, and checking may even be skipped.
On the other hand, models with \lstinline!shouldPass = false! may be useful for creation of negative tests in tool-specific ways.
Similarly as a class with obsolete-annotation, a class with \lstinline!TestCase! annotation (regardless of the value of \lstinline!shouldPass!) shall not be used in other models, unless those models also have a \lstinline!TestCase! annotation.

\begin{nonnormative}
The intent of the test-case can be included in the documentation of the class.
This annotation can both be used for models intended as test-cases for implementations, and for models explaining detectable errors.
\end{nonnormative}
\end{semantics}
\end{annotationdefinition}


\section{Single Use of Class}\label{annotation-for-single-use-of-class}\label{single-use-of-class}

The annotation listed below is used to restrict creation of component instances of a class.
\begin{center}
\begin{tabular}{l|l l}
\hline
\tablehead{Annotation} & \tablehead{Description} & \tablehead{Details}\\
\hline
\hline
\lstinline!singleInstance! & Only allow one component instance of class & \Cref{modelica:singleInstance}\\
\hline
\end{tabular}
\end{center}

\begin{annotationdefinition}[singleInstance]
\begin{synopsis}[grammar]\begin{lstlisting}
"singleInstance" "=" true
\end{lstlisting}\end{synopsis}
\begin{semantics}
The \fmtannotationindex{singleInstance} annotation in a class indicates that there should only be one component instance of the class, and it should be in the same scope as the class is defined.
The intent is to remove the class when the component is removed and to prevent duplication of the component.

% henrikt-ma 2021-06: None of the examples in the specification actually use singleInstance = true.
This is useful for local classes in the state machines described in \cref{state-machines}.
\end{semantics}
\end{annotationdefinition}


\section{Graphical Objects}\label{annotations-for-graphical-objects}\label{graphical-objects}

A graphical representation of a class consists of two abstraction
layers, icon layer and diagram layer showing graphical objects,
component icons, connectors and connection lines. The icon
representation typically visualizes the component by hiding hierarchical
details. The hierarchical decomposition is described in the diagram
layer showing icons of subcomponents and connections between these.

Graphical annotations described in this chapter ties into the Modelica
grammar as follows.
\begin{lstlisting}[language=grammar]
graphical-annotations :
  annotation "(" [ layer-annotations ] ")"

layer-annotations :
  ( icon-layer | diagram-layer ) [ "," layer-annotations ]
\end{lstlisting}
Layer descriptions (start of syntactic description):
\begin{lstlisting}[language=grammar]
icon-layer :
  "Icon" "(" [ coordsys-specification "," ] graphics ")"

diagram-layer :
  "Diagram" "(" [ coordsys-specification "," ] graphics ")"
\end{lstlisting}%
\annotationindex{Icon}\annotationindex{Diagram}

\begin{example}
\begin{lstlisting}[language=modelica]
annotation(
   Icon(coordinateSystem(extent = {{-100, -100}, {100, 100}}),
        graphics = {Rectangle(extent = {{-100, -100}, {100, 100}}),
                    Text(extent = {{-100, -100}, {100, 100}},
                         textString = "Icon")}));
\end{lstlisting}
\end{example}

The graphics is specified as an ordered sequence of graphical primitives, which are described below.
First base class contents is drawn according to the order of the \lstinline!extends!-clauses, and then graphical primitives are drawn according to the order such that later objects can cover earlier ones.

\begin{nonnormative}
Note that the ordered sequence is syntactically a valid Modelica annotation, although there
is no mechanism for defining an array of heterogeneous objects in Modelica.
\end{nonnormative}

These \lstinline!Icon!, \lstinline!Diagram!, and \lstinline!Documentation! annotations are only allowed directly in classes (e.g.\ not on components or connections).
The allowed annotations for a short class definition is the union of the allowed annotations in classes and on \lstinline!extends!-clauses.

\subsection{Common Definitions}\label{common-definitions}

The following common definitions are used to define graphical annotations in the later sections.
\begin{lstlisting}[language=modelica]
type DrawingUnit = Real(final unit="mm");
type Point = DrawingUnit[2] "{x, y}";
type Extent = Point[2] "Defines a rectangular area {{x1, y1}, {x2, y2}}";
\end{lstlisting}%
\annotationindex{DrawingUnit}\annotationindex{Point}\annotationindex{Extent}
The interpretation of \lstinline!unit! is with respect to printer output in natural size (not zoomed).

All graphical entities have a visible attribute which indicates if the entity should be shown.
\begin{lstlisting}[language=modelica]
partial record GraphicItem
  Boolean visible = true;
  Point origin = {0, 0};
  Real rotation(quantity="angle", unit="deg")=0;
end GraphicItem;
\end{lstlisting}%
\annotationindex{GraphicItem}
The \lstinline!origin! attribute specifies the origin of the graphical item in the coordinate system of the layer in which it is defined.
The origin is used to define the geometric information of the item and for all transformations applied to the item.
All geometric information is given relative the \lstinline!origin! attribute, which by default is \lstinline!{0, 0}!.

The \lstinline!rotation! attribute specifies the rotation of the graphical item
counter-clockwise around the point defined by the \lstinline!origin! attribute.

\subsubsection{Coordinate Systems}\label{coordinate-systems}

Each of the layers has its own coordinate system.\annotationindex{CoordinateSystem}
A coordinate system is defined by the coordinates of two points, the left (x1) lower (y1) corner and the right (x2) upper (y2) corner, where the coordinates of the first point shall be less than the coordinates of the second point.

The attribute \lstinline!preserveAspectRatio! specifies a hint for the shape of
components of the class, but does not actually influence the rendering of the component.
If \lstinline!preserveAspectRatio! is true, changing the
extent of components should preserve the current aspect ratio of the coordinate
system of the class.

The attribute \lstinline!initialScale! specifies the default component size as
\lstinline!initialScale! times the size of the coordinate system of the class. An
application may use a different default value of \lstinline!initialScale!.

The attribute \lstinline!grid! specifies the spacing between grid points which can
be used by tools for alignment of points in the coordinate system, e.g.\ ``snap-to-grid''.
Its use and default value is tool-dependent.

\begin{lstlisting}[language=modelica]
record CoordinateSystem
  Extent extent;
  Boolean preserveAspectRatio = true;
  Real initialScale = 0.1;
  DrawingUnit grid[2];
end CoordinateSystem;
\end{lstlisting}

\begin{example}
A coordinate system for an icon could for example be defined as:
\begin{lstlisting}[language=modelica]
CoordinateSystem(extent = {{-10, -10}, {10, 10}});
\end{lstlisting}
i.e.\ a coordinate system with width 20 units and height 20 units.
\end{example}

The coordinate systems for the icon and diagram layers are by default
defined as follows; where the array of \lstinline!GraphicsItem! represents an
ordered list of graphical primitives.

\begin{lstlisting}[language=modelica]
record Icon "Representation of the icon layer"
  CoordinateSystem coordinateSystem(extent = {{-100, -100}, {100, 100}});
  GraphicItem[:] graphics;
end Icon;

record Diagram "Representation of the diagram layer"
  CoordinateSystem coordinateSystem(extent = {{-100, -100}, {100, 100}});
  GraphicItem[:] graphics;
end Diagram;
\end{lstlisting}
The coordinate system (including \lstinline!preserveAspectRatio!) of a class is defined by the following priority:
\begin{enumerate}
\item
  The coordinate system annotation given in the class (if specified).
\item
  The coordinate systems of the first base class where the extent on the \lstinline!extends!-clause specifies a null-region (if any).
  Note that null-region is the default for base classes, see \cref{extends-clause}.
\item
  The default coordinate system \lstinline!CoordinateSystem(extent = {{-100, -100}, {100, 100}})!.
\end{enumerate}

\subsubsection{Graphical Properties}\label{graphical-properties}

Properties of graphical objects and connection lines are described using the following attribute types.
\begin{lstlisting}[language=modelica]
type Color = Integer[3](min = 0, max = 255) "RGB representation";
constant Color Black = zeros(3);
type LinePattern = enumeration(None, Solid, Dash, Dot, DashDot, DashDotDot);
type FillPattern = enumeration(None, Solid, Horizontal, Vertical,
                               Cross, Forward, Backward, CrossDiag,
                               HorizontalCylinder, VerticalCylinder, Sphere);
type BorderPattern = enumeration(None, Raised, Sunken, Engraved);
type Smooth = enumeration(None, Bezier);
type EllipseClosure = enumeration(None, Chord, Radial);
\end{lstlisting}%
\annotationindex{Color}\annotationindex{LinePattern}\annotationindex{FillPattern}\annotationindex{BorderPattern}\annotationindex{Smooth}\annotationindex{EllipseClosure}
The \lstinline!LinePattern! attribute \lstinline!Solid! indicates a normal line, \lstinline!None! an invisible line, and the other attributes various forms of dashed/dotted lines.

The \lstinline!FillPattern! attributes \lstinline!Horizontal!, \lstinline!Vertical!, \lstinline!Cross!, \lstinline!Forward!, \lstinline!Backward! and \lstinline!CrossDiag! specify fill patterns drawn with the line color over the fill color.

The attributes \lstinline!HorizontalCylinder!, \lstinline!VerticalCylinder! and \lstinline!Sphere! specify
gradients that represent a horizontal cylinder, a vertical cylinder and
a sphere, respectively. The gradient goes from line color to fill color.

The border pattern attributes \lstinline!Raised!, \lstinline!Sunken! and \lstinline!Engraved! represent frames which are rendered in a tool-dependent way --- inside the extent of the filled shape.

\begin{figure}[H]
  \begin{center}
    \includegraphics{bezierpoints}
  \end{center}
  \caption{Line with \lstinline!smooth = Bezier!.  The four line points $P_{1}$, \ldots{}, $P_{4}$ result in two quadratic splines and two straight line segments.}\label{fig:smooth-bezier}
\end{figure}

The \lstinline!smooth! attribute specifies that a line can be drawn as straight line segments (\lstinline!None!) or using a spline (\lstinline!Bezier!), where the line's points specify control points of a quadratic Bezier curve, see \cref{fig:smooth-bezier}.

For lines with only two points, the \lstinline!smooth! attribute has no effect.

For lines with three or more points ($P_{1}$, $P_{2}$, \ldots{}, $P_{n}$), the middle point of each line segment ($P_{12}$, $P_{23}$, \ldots{}, $P_{(n-1)n}$) becomes the starting point and ending
points of each quadratic Bezier curve.  For each quadratic Bezier curve, the common point of the two line segment becomes the control point. For instance, point $P_{2}$ becomes the control point for
the Bezier curve starting at $P_{12}$ and ending at $P_{23}$.  A straight line is drawn between the starting point of the line and the starting point of the first quadratic Bezier curve, as well as
between the ending point of the line and the ending point of the last quadratic Bezier curve.

In the illustration above, the square points ($P_{1}$, $P_{2}$, $P_{3}$, and $P_{4}$) represent the points that define the line, and the circle points ($P_{12}$, $P_{23}$, and $P_{34}$) are the
calculated middle points of each line segment.  Points $P_{12}$, $P_{2}$, and $P_{23}$ define the first quadratic Bezier curve, and the points $P_{23}$, $P_{3}$, and $P_{34}$ define the second
quadratic Bezier curve.  Finally a straight line is drawn between points $P_{1}$ and $P_{12}$ as well as between $P_{34}$ and $P_{4}$.

The values of the \lstinline!EllipseClosure! enumeration specify if and how the endpoints of an elliptical arc are to be joined (see \cref{ellipse}).

\begin{lstlisting}[language=modelica]
type Arrow = enumeration(None, Open, Filled, Half);
type TextStyle = enumeration(Bold, Italic, UnderLine);
type TextAlignment = enumeration(Left, Center, Right);
\end{lstlisting}%
\annotationindex{Arrow}\annotationindex{TextStyle}\annotationindex{TextAlignment}

Filled shapes have the following attributes for the border and interior.
\begin{lstlisting}[language=modelica]
record FilledShape "Style attributes for filled shapes"
  Color lineColor = Black "Color of border line";
  Color fillColor = Black "Interior fill color";
  LinePattern pattern = LinePattern.Solid "Border line pattern";
  FillPattern fillPattern = FillPattern.None "Interior fill pattern";
  DrawingUnit lineThickness = 0.25 "Line thickness";
end FilledShape;
\end{lstlisting}%
\annotationindex{FilledShape}
The extent/points of the filled shape describe the theoretical zero-thickness filled shape, and the actual rendered border is then half inside and half outside the extent.

\subsection{Component Instance}\label{component-instance}

A component instance can be placed within a diagram or icon layer.
It has an annotation with a \lstinline!Placement! modifier to describe the placement.
Placements are defined in term of coordinate systems transformations:
\begin{lstlisting}[language=modelica]
record Transformation
  Point origin = {0, 0};
  Extent extent;
  Real rotation(quantity = "angle", unit = "deg") = 0;
end Transformation;
\end{lstlisting}%
\annotationindex{Transformation}
The origin attribute defines the position of the component in the coordinate system of the enclosing class.
The \lstinline!extent! defines the position, size and flipping of the component, relative to the \lstinline!origin! attribute.
The \lstinline!extent! is defined relative to the \lstinline!origin! attribute of the component instance.
Given an extent \lstinline!{{$x_{1}$, $y_{1}$}, {$x_{2}$, $y_{2}$}}!, $x_{2} < x_{1}$ defines horizontal flipping and $y_{2} < y_{1}$ defines vertical flipping around the center of the object.

The \lstinline!rotation! attribute specifies rotation of the extent around the point defined by the \lstinline!origin! attribute.

The graphical operations are applied in the order: scaling, flipping and rotation.

\begin{lstlisting}[language=modelica]
record Placement
  Boolean visible = true;
  Transformation transformation "Placement in the diagram layer";

  Boolean iconVisible "Visible in icon layer; for public connector";
  Transformation iconTransformation
    "Placement in the icon layer; for public connector";
end Placement;
\end{lstlisting}%
\annotationindex{Placement}
If no \lstinline!iconTransformation! is given the \lstinline!transformation! is also used for placement in the icon layer.
If no \lstinline!iconVisible! is given for a public connector the \lstinline!visible! is also used for visibility in the icon layer.

\begin{nonnormative}
A connector can be shown in both an icon layer and a diagram
layer of a class. Since the coordinate systems typically are different,
placement information needs to be given using two different coordinate
systems. More flexibility than just using scaling and translation is
needed since the abstraction views might need different visual placement
of the connectors. The attribute \lstinline!transformation! gives the placement in
the diagram layer and \lstinline!iconTransformation! gives the placement in the icon
layer. When a connector is shown in a diagram layer, its diagram layer
is shown to facilitate opening up a hierarchical connector to allow
connections to its internal subconnectors.
\end{nonnormative}

For connectors, the icon layer is used to represent a connector when it
is shown in the icon layer of the enclosing model. The diagram layer of
the connector is used to represent it when shown in the diagram layer of
the enclosing model. Protected connectors are only shown in the diagram
layer. Public connectors are shown in both the diagram layer and the
icon layer. Non-connector components are only shown in the diagram
layer.

\subsection{Extends-Clause}\label{extends-clause}

Each \lstinline!extends!-clause (and short class definition, as stated in \cref{annotations-for-graphical-objects}) may have layer specific annotations which describe the rendering of the base class' icon and diagram layers in the derived class.

\begin{lstlisting}[language=modelica]
record IconMap
  Extent extent = {{0, 0}, {0, 0}};
  Boolean primitivesVisible = true;
end IconMap;

record DiagramMap
  Extent extent = {{0, 0}, {0, 0}};
  Boolean primitivesVisible = true;
end DiagramMap;
\end{lstlisting}%
\annotationindex{IconMap}\annotationindex{DiagramMap}
All graphical objects are by default inherited from a base class.
If the \lstinline!primitivesVisible! attribute is false, components and connections are visible but graphical primitives are not.

\begin{itemize}
\item
  If the extent of the \lstinline!extends!-clause defines a null region (the default), the base class contents is mapped to the same coordinates in the derived class, and the coordinate system (including \lstinline!preserveAspectRatio!) can be inherited as described in \cref{coordinate-systems}.
\item
  If the extent of the \lstinline!extends!-clause defines a non-null region, the base class coordinate system is mapped to the region specified by the attribute extent, if \lstinline!preserveAspectRatio! is true for the base class the mapping shall preserve the aspect ratio.
  The base class coordinate system (and \lstinline!preserveAspectRatio!) is not inherited.
\end{itemize}

\begin{example}
\begin{lstlisting}[language=modelica]
model A
  extends B annotation(
    IconMap(extent = {{-100, -100}, {100, 100}}, primitivesVisible = false),
    DiagramMap(extent = {{-50, -50}, {0, 0}}, primitivesVisible = true)
  );
end A;

model B
  extends C annotation(DiagramMap(primitivesVisible = false));
  $\ldots$
end B;
\end{lstlisting}
In this example the diagram of \lstinline!A! contains the graphical primitives
from \lstinline!A! and \lstinline!B! (but not from \lstinline!C! since they were hidden in \lstinline!B!) -- the ones
from \lstinline!B! are rescaled, and the icon of \lstinline!A! contains the graphical primitives
from \lstinline!A! (but neither from \lstinline!B! nor from \lstinline!C!).
\end{example}

\subsection{Connections}\label{connections1}

A connection is specified with an annotation containing a \lstinline!Line!\index{Line@\robustinline{Line}!\robustinline{connect} annotation} primitive and optionally a \lstinline!Text! primitive, as specified below.

\begin{example}
\begin{lstlisting}[language=modelica]
connect(a.x, b.x)
  annotation(Line(points = {{-25, 30}, {10, 30}, {10, -20}, {40, -20}}));
\end{lstlisting}
\end{example}

The optional \lstinline!Text!\index{Text@\robustinline{Text}!\robustinline{connect} annotation} primitive defines a text that will be written on the connection line.
It has the following definition (\emph{it is not equal to the \lstinline!Text! primitive as part of graphics -- the differences are marked as bold lines}):
% NOTE: Technically just the names -- not the entire lines are marked in bold
\begin{lstlisting}[language=modelica]
record Text
  extends GraphicItem;
  extends FilledShape;
  Extent extent;
  String string;
  Real fontSize = 0 "unit pt";
  String fontName;
  TextStyle textStyle[:];
  Color textColor = lineColor;
  TextAlignment horizontalAlignment =
    if index < 0 then TextAlignment.Right else TextAligment.Left;
  Integer index;
end Text;
\end{lstlisting}

The \lstinline!index! is one of the points of Line (numbered 1, 2, 3, \ldots{} where negative numbers count from the end, thus -1 indicate the last one).
The \lstinline!string! may use the special symbols \lstinline!"%first"! and \lstinline!"%second"! to indicate the connectors in the \lstinline!connect!-equation.

The \lstinline!extent! and \lstinline!rotation! are relative to the \lstinline!origin! (default \lstinline!{0, 0}!) and the \lstinline!origin! is relative to the point on the \lstinline!Line!.

The \lstinline!textColor! attribute defines the color of the text.  The text is drawn with transparent background and no border around the text (and without outline).  The contents inherited from \lstinline!FilledShape! is deprecated, but kept for compatibility reasons.  The default value for \lstinline!horizontalAlignment! is deprecated.  Having a zero size for the \lstinline!extent! is deprecated and is handled as if upper part is moved up an appropriate amount.

\begin{example}
\begin{lstlisting}[language=modelica]
connect(controlBus.axisControlBus1, axis1.axisControlBus)
  annotation(
    Text(string = "%first", index = -1, extent = [-6, 3; -6, 7]),
    Line(points =
      {{-80,-10},{-80,-14.5},{-79,-14.5},{-79,-17},{-65,-17},{-65,-65},{-25,-65}})
  );
\end{lstlisting}
Draws a connection line and adds the text \emph{axisControlBus1} ending at $(-6,\, 3) + (-25,\, -65)$ and 4 vertical units of space for the text.
Using a height of zero, such as \lstinline!extent = [-6, 3; -6, 3]! is deprecated, but gives similar result.
\end{example}

\subsection{Graphical Primitives}\label{graphical-primitives}

This section describes the graphical primitives that can be used to
define the graphical objects in an annotation.

\subsubsection{Line}\label{line}

A line is specified as follows:
\begin{lstlisting}[language=modelica]
record Line
  extends GraphicItem;
  Point points[:];
  Color color = Black;
  LinePattern pattern = LinePattern.Solid;
  DrawingUnit thickness = 0.25;
  Arrow arrow[2] = {Arrow.None, Arrow.None} "{start arrow, end arrow}";
  DrawingUnit arrowSize = 3;
  Smooth smooth = Smooth.None "Spline";
end Line;
\end{lstlisting}%
\annotationindex{Line}
Note that the \lstinline!Line! primitive is also used to specify the graphical representation of a connection.

For arrows:
\begin{itemize}
\item
  The arrow is drawn with an aspect ratio of 1/3 for each arrow half, i.e., if the arrow-head is 3~mm long an arrow with \lstinline!Half! will extend 1~mm from the mid-line and with \lstinline!Open! or \lstinline!Filled! extend 1~mm to each side, in total making the base 2~mm wide.
\item
  The \lstinline!arrowSize! gives the width of the arrow (including the imagined other half for \lstinline!Half!) so that \lstinline!lineThickness = 10! and \lstinline!arrowSize = 10! will touch at the outer parts.
\item
  All arrow variants overlap for overlapping lines.
\item
  The lines for the \lstinline!Open! and \lstinline!Half! variants are drawn with \lstinline!lineThickness!.
\end{itemize}

\subsubsection{Polygon}\label{polygon}

A polygon is specified as follows:
\begin{lstlisting}[language=modelica]
record Polygon
  extends GraphicItem;
  extends FilledShape;
  Point points[:];
  Smooth smooth = Smooth.None "Spline outline";
end Polygon;
\end{lstlisting}%
\annotationindex{Polygon}
The polygon is automatically closed, if the first and the last points are not identical.

\subsubsection{Rectangle}\label{rectangle}

A rectangle is specified as follows:
\begin{lstlisting}[language=modelica]
record Rectangle
  extends GraphicItem;
  extends FilledShape;
  BorderPattern borderPattern = BorderPattern.None;
  Extent extent;
  DrawingUnit radius = 0 "Corner radius";
end Rectangle;
\end{lstlisting}%
\annotationindex{Rectangle}
The \lstinline!extent! attribute specifies the bounding box of the rectangle.
If the \lstinline!radius! attribute is specified, the rectangle is drawn with rounded corners of the given radius.

\subsubsection{Ellipse}\label{ellipse}

An ellipse is specified as follows:
\begin{lstlisting}[language=modelica]
record Ellipse
  extends GraphicItem;
  extends FilledShape;
  Extent extent;
  Real startAngle(quantity = "angle", unit = "deg") = 0;
  Real endAngle(quantity = "angle", unit = "deg") = 360;
  EllipseClosure closure =
    if startAngle == 0 and endAngle == 360 then
      EllipseClosure.Chord
    else
      EllipseClosure.Radial;
end Ellipse;
\end{lstlisting}%
\annotationindex{Ellipse}
The \lstinline!extent! attribute specifies the bounding box of the ellipse.

Partial ellipses can be drawn using the \lstinline!startAngle! and \lstinline!endAngle! attributes.  These specify the endpoints of the arc prior to the stretch and rotate operations.  The arc is drawn counter-clockwise from \lstinline!startAngle! to \lstinline!endAngle!, where \lstinline!startAngle! and \lstinline!endAngle! are defined counter-clockwise from 3 o'clock (the positive x-axis).

The closure attribute specifies whether the endpoints specified by \lstinline!startAngle! and \lstinline!endAngle! are to be joined by lines to the center of the extent (\lstinline!closure = EllipseClosure.Radial!), joined by a single straight line between the end points (\lstinline!closure = EllipseClosure.Chord!), or left unconnected (\lstinline!closure = EllipseClosure.None!).  In the latter case, the ellipse is treated as an open curve instead of a closed shape, and the \lstinline!fillPattern! and \lstinline!fillColor! are not applied (if present, they are ignored).

The default closure is \lstinline!EllipseClosure.Chord! when \lstinline!startAngle! is 0 and \lstinline!endAngle! is 360, or \lstinline!EllipseClosure.Radial! otherwise.

\begin{nonnormative}
The default for a closed ellipse is not \lstinline!EllipseClosure.None!, since that would result in \lstinline!fillColor!
and \lstinline!fillPattern! being ignored, making it impossible to draw a filled ellipse. \lstinline!EllipseClosure.Chord!
is equivalent in this case, since the chord will be of zero length.
\end{nonnormative}

\subsubsection{Text}\label{text}

A text string is specified as follows:
\begin{lstlisting}[language=modelica]
record Text
  extends GraphicItem;
  extends FilledShape;
  Extent extent;
  String textString;
  Real fontSize = 0 "unit pt";
  String fontName;
  TextStyle textStyle[:];
  Color textColor = lineColor;
  TextAlignment horizontalAlignment = TextAlignment.Center;
end Text;
\end{lstlisting}%
\annotationindex{Text}
The \lstinline!textColor! attribute defines the color of the text.
The text is drawn with transparent background and no border around the text (and without outline).
The contents inherited from \lstinline!FilledShape! is deprecated, but kept for compatibility reasons.

There are a number of common macros that can be used in the text, and they should be replaced when displaying the text as follows (in order such that the earliest ones have precedence, and using the longest sequence of identifier characters -- alphanumeric and underscore):
\begin{itemize}
\item
  \%\% replaced by \%
\item
  \%name replaced by the name of the component (i.e., the identifier for
  it in the enclosing class).
\item
  \%class replaced by the name of the class (only the last part of the hierarchical name).
\item
  \%\emph{par} and \%\{\emph{par\}} replaced by the value of the
  parameter \lstinline!par!.
  If the value is numeric, tools shall display the value with \lstinline!displayUnit!, formatted according to bipm-specification.
  E.g., for
\begin{lstlisting}[language=modelica]
parameter Real t(unit = "s", displayUnit = "ms") = 0.1
\end{lstlisting}
  tools shall display \emph{100 ms}.
  The intent is that the text is easily readable,
  thus if \lstinline!par! is of an enumeration type, replace \lstinline!%par! by the item name,
  not by the full name.
  \begin{example}
  If \lstinline!par = "Modelica.Blocks.Types.Enumeration.Periodic"!, then \lstinline!%par! should be displayed as \emph{Periodic}.
  \end{example}
  The form \%\{\emph{par\}} allows component-references and is required for quoted identifiers, and can be directly
  followed by a letter. Thus \lstinline!%{w}x%{h}! gives the value of \lstinline!w!
  directly followed by \emph{x} and the value of \lstinline!h!, while \lstinline!%wxh! gives the value of the
  parameter \lstinline!wxh!. If the parameter does not exist it is an error.
\end{itemize}

The style attribute \lstinline!fontSize! specifies the font size. If the \lstinline!fontSize!
attribute is 0 the text is scaled to fit its extent. Otherwise, the size
specifies the absolute size. The text is vertically centered in the extent.

If the \lstinline!extent! specifies a box with zero width and positive height the
height is used as height for the text (unless \lstinline!fontSize! attribute is
non-zero -- which specifies the absolute size), and the text is not
truncated (the \lstinline!horizontalAlignment! is still used in this case).

\begin{nonnormative}
A zero-width \lstinline!extent! is convenient for handling texts where the width is unknown.
\end{nonnormative}

If the string \lstinline!fontName! is empty, the tool may choose a font.  The font names \lstinline!"serif"!, \lstinline!"sans-serif"!, and \lstinline!"monospace"! shall be recognized.  If possible
the correct font should be used -- otherwise a reasonable match, or treat as if \lstinline!fontName! was empty.

The style attribute \lstinline!textStyle! specifies variations of the font.

\subsubsection{Bitmap}\label{bitmap}

A bitmap image is specified as follows:
\begin{lstlisting}[language=modelica]
record Bitmap
  extends GraphicItem;
  Extent extent;
  String fileName "Name of bitmap file";
  String imageSource "Base64 representation of bitmap";
end Bitmap;
\end{lstlisting}%
\annotationindex{Bitmap}
The \lstinline!Bitmap! primitive renders a graphical bitmap image.
The data of the image can either be stored on an external file or in the annotation itself.
The image is scaled to fit the extent.
Given an extent \lstinline!{{$x_{1}$, $y_{1}$}, {$x_{2}$, $y_{2}$}}!, $x_{2} < x_{1}$ defines horizontal flipping and $y_{2} < y_{1}$ defines vertical flipping around the center of the object.

The graphical operations are applied in the order: scaling, flipping and rotation.

When the attribute \lstinline!fileName! is specified, the string refers to an
external file containing image data. The mapping from the string to the
file is specified for some URIs in \cref{external-resources}. The supported file
formats include \lstinline!PNG!, \lstinline!BMP!, \lstinline!JPEG!,
and \lstinline!SVG!.

When the attribute \lstinline!imageSource! is specified, the string contains the
image data, and the image format is determined based on the contents.
The image is represented as a Base64 encoding of the image file format
(see RFC~4648, \url{http://tools.ietf.org/html/rfc4648}).

The image is uniformly scaled (preserving the aspect ratio) so it exactly fits within the extent (touching the
extent along one axis).  The center of the image is positioned at the center of the extent.

\subsection{Variable Graphics and Schematic Animation}\label{variable-graphics-and-schematic-animation}

Any value (coordinates, color, text, etc.) in graphical annotations can be dependent on class variables using \lstinline!DynamicSelect!.
\lstinline!DynamicSelect! has the syntax of a function call with two arguments, where the first argument specifies the value of the editing state and the second argument the value of the non-editing state.
The first argument must be a literal expression.
The second argument may contain references to variables to enable a dynamic behavior.

\begin{example}
The level of a tank could be animated by a rectangle expanding in vertical direction and its color depending on a variable overflow:
\begin{lstlisting}[language=modelica]
annotation(Icon(graphics = {
  Rectangle(
    extent =
      DynamicSelect({{0, 0}, {20, 20}},
                    {{0, 0}, {20, level}}),
    fillColor =
      DynamicSelect({0, 0, 255},
                    if overflow then {255, 0, 0} else {0, 0, 255})
  )}));
\end{lstlisting}
\end{example}

\subsection{User Input}\label{user-input}

It is possible to interactively modify variables during a simulation.  The variables may either be parameters, discrete-time variables or states.  New numeric values can be given, a mouse click can change a \lstinline!Boolean! variable or a mouse movement can change a \lstinline!Real! variable.  Input fields may be associated with a \lstinline!GraphicItem! or a component as an array named \lstinline!interaction!.  The \lstinline!interaction! array may occur as an attribute of a graphic primitive, an attribute of a component annotation or as an attribute of the layer annotation of a class.

\subsubsection{Mouse Input}\label{mouse-input}

A \lstinline!Boolean! variable can be changed when the cursor is held over a graphical item or component and the selection button is pressed if the interaction annotation contains \fmtannotationindex{OnMouseDownSetBoolean}:
\begin{lstlisting}[language=modelica]
record OnMouseDownSetBoolean
  Boolean variable "Name of variable to change when mouse button pressed";
  Boolean value "Assigned value";
end OnMouseDownSetBoolean;
\end{lstlisting}

\begin{example}
A button can be represented by a rectangle changing color depending on a \lstinline!Boolean! variable \lstinline!on! and toggles the
variable when the rectangle is clicked on:
\begin{lstlisting}[language=modelica]
annotation(Icon(
  graphics = {
    Rectangle(extent = [0, 0; 20, 20],
              fillColor = if on then {255, 0, 0} else {0, 0, 255})},
  interaction = {OnMouseDownSetBoolean(on, not on)}));
\end{lstlisting}
\end{example}

In a similar way, a variable can be changed when the mouse button is \emph{released}:
\begin{lstlisting}[language=modelica]
record OnMouseUpSetBoolean
  Boolean variable "Name of variable to change when mouse button released";
  Boolean value "Assigned value";
end OnMouseUpSetBoolean;
\end{lstlisting}%
\annotationindex{OnMouseUpSetBoolean}

Note that several interaction objects can be associated with the same graphical item or component.
\begin{example}
\begin{lstlisting}[language=modelica]
interaction = {OnMouseDownSetBoolean(on, true),
               OnMouseUpSetBoolean(on, false)}
\end{lstlisting}
\end{example}

The \fmtannotationindex{OnMouseMoveXSetReal} interaction object sets the variable to the position of the cursor in X direction in the local coordinate system mapped to the interval defined by the \lstinline!minValue! and \lstinline!maxValue! attributes.
\begin{lstlisting}[language=modelica]
record OnMouseMoveXSetReal
  Real xVariable "Name of variable to change when cursor moved in x direction";
  Real minValue;
  Real maxValue;
end OnMouseMoveXSetReal;
\end{lstlisting}

The \fmtannotationindex{OnMouseMoveYSetReal} interaction object works in a corresponding way as the \lstinline!OnMouseMoveXSetReal! object but in the Y direction.
\begin{lstlisting}[language=modelica]
record OnMouseMoveYSetReal
  Real yVariable "Name of variable to change when cursor moved in y direction";
  Real minValue;
  Real maxValue;
end OnMouseMoveYSetReal;
\end{lstlisting}

\subsubsection{Edit Input}\label{edit-input}

The \fmtannotationindex{OnMouseDownEditInteger} interaction object presents an input field when the graphical item or component is clicked on.
The field shows the actual value of the variable and allows changing the value.
If a too small or too large value according to the \lstinline!min! and \lstinline!max! parameter values of the variable is given, the input is rejected.
\begin{lstlisting}[language=modelica]
record OnMouseDownEditInteger
  Integer variable "Name of variable to change";
end OnMouseDownEditInteger;
\end{lstlisting}

The \fmtannotationindex{OnMouseDownEditReal} interaction object presents an input field when the graphical item or component is clicked on.
The field shows the actual value of the variable and allows changing the value.
If a too small or too large value according to the \lstinline!min! and \lstinline!max! parameter values of the variable is given, the input is rejected.
\begin{lstlisting}[language=modelica]
record OnMouseDownEditReal
  Real variable "Name of variable to change";
end OnMouseDownEditReal;
\end{lstlisting}

The \fmtannotationindex{OnMouseDownEditString} interaction object presents an input field when the graphical item or component is clicked on.
The field shows the actual value of the variable and allows changing the value.
\begin{lstlisting}[language=modelica]
record OnMouseDownEditString
  String variable "Name of variable to change";
end OnMouseDownEditString;
\end{lstlisting}

\section{Graphical User Interface}\label{annotations-for-the-graphical-user-interface}\label{graphical-user-interface}

This section describes the annotations that are used to define properties of the graphical user interface.

\begin{lstlisting}[language=modelica]
annotation(preferredView = $\mathit{view}$)
\end{lstlisting}

The \fmtannotationindex{preferredView} annotation defines the default view when selecting the class.
The $\mathit{view}$ is a \lstinline!String! literal where \lstinline!"info"! means class documentation (``information''), \lstinline!"diagram"! means diagram view, \lstinline!"icon" means icon view, and \lstinline!"text"! means Modelica source code (``text'').

\begin{lstlisting}[language=grammar]
  documentation-class-annotation:
     annotation "(" DocumentationClass "=" true ")"
\end{lstlisting}%
\annotationindex{DocumentationClass}

Only allowed as class annotation on any kind of class and implies that this class and all classes within it are treated as having the annotation \lstinline!preferredView = "info"!.
If the annotation \lstinline!preferredView! is explicitly set for a class, it has precedence over a \lstinline!DocumentationClass! annotation.

\begin{nonnormative}
A tool may display such classes in special ways.  For example, the description texts of the classes might be displayed instead
of the class names, and if no icon is defined, a special information default icon may be displayed in the package browser.
\end{nonnormative}

\begin{lstlisting}[language=modelica]
 annotation(defaultComponentName = "name")
\end{lstlisting}%
\annotationindex{defaultComponentName}

When creating a component of the given class, the recommended component name is \emph{name}.

\begin{lstlisting}[language=modelica]
annotation(defaultComponentPrefixes = "prefixes")
\end{lstlisting}%
\annotationindex{defaultComponentPrefixes}

When creating a component, it is recommended to generate a declaration of the form
\begin{lstlisting}[language=grammar]
type-prefix type-specifier component-declaration
\end{lstlisting}

The following prefixes may be included in the string \lstinline!prefixes!: \lstinline!inner!,
\lstinline!outer!, \lstinline!replaceable!, \lstinline!constant!, \lstinline!parameter!, \lstinline!discrete!.

\begin{nonnormative}
In combination with \lstinline!defaultComponentName! it can be used to make it easy for users to create \lstinline!inner! components
matching the \lstinline!outer! declarations; see also example below.  If the prefixes contain \lstinline!inner! or \lstinline!outer!
and the default name cannot be used (e.g., since it is already in use) it is recommended to give a diagnostic.
\end{nonnormative}

\begin{lstlisting}[language=modelica]
annotation(missingInnerMessage = "message")
\end{lstlisting}%
\annotationindex{missingInnerMessage}

When an \lstinline!outer! component of the class does not have a corresponding \lstinline!inner!
component, the literal string message may be used as part of a diagnostic message (together with appropriate context), see
\cref{instance-hierarchy-name-lookup-of-inner-declarations}.

\begin{example}
\begin{lstlisting}[language=modelica]
model World
  $\ldots$
  annotation(
    defaultComponentName = "world",
    defaultComponentPrefixes = "inner replaceable",
    missingInnerMessage = "The World object is missing"
  );
end World;
\end{lstlisting}
When an instance of model \lstinline!World! is dragged in to the diagram layer, the
following declaration is generated:
\begin{lstlisting}[language=modelica]
inner replaceable World world;
\end{lstlisting}
\end{example}

A simple type or component of a simple type may have:
\begin{lstlisting}[language=modelica]
annotation(absoluteValue = false);
\end{lstlisting}%
\annotationindex{absoluteValue}

If \lstinline!false!, then the variable defines a relative quantity, and if true an absolute quantity.

\begin{nonnormative}
When converting between units (in the user-interface for plotting and entering parameters), the \lstinline!offset! must be
ignored for a variable defined with annotation \lstinline!absoluteValue = false!.
This annotation is used in the Modelica Standard Library, for example in
\lstinline!Modelica.Units.SI! for the type definition \lstinline!TemperatureDifference!.
\end{nonnormative}

A model or block definition may contain:
\begin{lstlisting}[language=modelica]
annotation(defaultConnectionStructurallyInconsistent = true)
\end{lstlisting}%
\annotationindex{defaultConnectionStructurallyInconsistent}

If \lstinline!true!, it is stated that a default connection will result in a structurally inconsistent model or block\footnote{%
  For the precise definition of \emph{structurally inconsistent}, see \textcite{Pantelides1988ConsistentInitialization}.}%
.
A "default connection" is constructed by instantiating the respective \lstinline!model! or \lstinline!block! and for every input \lstinline!u! providing an equation \lstinline!0 = f(u)!, and for every (potential, flow) pair of the form \lstinline!(v, i)!, providing an equation of the form \lstinline!0 = f(v, i)!.

\begin{nonnormative}
It is useful to check all models/blocks of a Modelica package in a simple way.  One check is to default connect every model/block and to check whether the resulting class is structurally consistent (which is a stronger requirement than being balanced).  It is rarely needed; but is for example used in \lstinline!Modelica.Blocks.Math.InverseBlockConstraints!, in order to prevent a wrong error message.  Additionally, when a user defined model is structurally inconsistent, a tool should try to pinpoint in which class the error is present.  This annotation avoids then to show a wrong error message.
\end{nonnormative}

A class may have the following annotation:
\begin{lstlisting}[language=modelica]
annotation(obsolete = "message");
\end{lstlisting}%
\annotationindex{obsolete}

It indicates that the class ideally should not be used anymore and gives a message indicating the recommended action.
This annotation is not inherited, the assumption is that if a class uses an obsolete class (as a base class or as the class of one of the components) that shall be updated -- ideally without impacting users of the class.
If that is not possible the current class can have also have an \lstinline!obsolete! annotation.

A component declaration may have the following annotation:
\begin{lstlisting}[language=modelica]
annotation(unassignedMessage = "message");
\end{lstlisting}%
\annotationindex{unassignedMessage}

When the variable to which this annotation is attached in the declaration cannot be computed due to the structure of the equations, the string \lstinline!"message"! can be used as a diagnostic message.

\begin{nonnormative}
When using BLT partitioning, this means if a variable \lstinline!a! or one of its aliases \lstinline!b = a! or \lstinline!b = -a!
cannot be assigned, the message is displayed.  This annotation is used to provide library specific error messages.
\end{nonnormative}

\begin{example}
\begin{lstlisting}[language=modelica]
connector Frame "Frame of a mechanical system"
  $\ldots$
  flow Modelica.Units.SI.Force f[3]
  annotation(unassignedMessage =
    "All Forces cannot be uniquely calculated. The reason could be that the
     mechanism contains a planar loop or that joints constrain the same motion.
     For planar loops, use in one revolute joint per loop the option
     PlanarCutJoint = true in the Advanced menu.
    ");
end Frame;
\end{lstlisting}
\end{example}

A component declaration or a short replaceable class definition may have the following annotation:
\begin{lstlisting}[language=modelica]
record Dialog
  String tab = "General";
  String group = "";
  Boolean enable = true;
  Boolean showStartAttribute = false;
  Boolean colorSelector = false;
  Selector loadSelector;
  Selector saveSelector;
  String groupImage = "";
  Boolean connectorSizing = false;
end Dialog;

record Selector
  String filter = "";
  String caption = "";
end Selector;
\end{lstlisting}%
\annotationindex{Dialog}

For a short replaceable class definition only the fields \lstinline!tab!, \lstinline!group!, \lstinline!enable! and \lstinline!groupImage! are allowed.

In the organization of a tool's user interface, the \lstinline!tab! shall correspond to a major divisioning of ``tabs'', and \lstinline!group! correspond to sub-divisioning of ``groups'' within each tab.
An empty \lstinline!group! (the default) means tool-specific choice of group.
The order of components (and class definitions) within each group and the order of the groups and tabs are according to the declaration order, where inherited elements are added at the place of the extends.

A component shall have at most one of \lstinline!showStartAttribute=true!, \lstinline!colorSelector=true!, \lstinline!loadSelector!, \lstinline!saveSelector! or \lstinline!connectorSizing=true!.

\begin{example}
When \lstinline!group! is empty, a tool may place parameters in the group ``Parameters'', and place variables with \lstinline!showStartAttribute = true! in the group ``Start Attributes''.
\end{example}

If \lstinline!enable = false!, the input field may be disabled and no input can be given.

If \lstinline!showStartAttribute = true! the dialog should allow the user to set the \lstinline!start!- and \lstinline!fixed!-attributes for the variable instead of the value of the variable.

\begin{nonnormative}
The \lstinline!showStartAttribute = true! is primarily intended for non-parameter values and avoids introducing a separate parameter for the \lstinline!start!-attribute of the variable.
\end{nonnormative}

If \lstinline!colorSelector = true!, it suggests the use of a color selector to pick an \textsc{rgb} color as a vector of three values in the range 0..255 (the color selector should be useable both for vectors of \lstinline!Integer! and \lstinline!Real!).

The presence of \lstinline!loadSelector! or \lstinline!saveSelector! specifying \fmtannotationindex{Selector} suggests the use of a file dialog to select a file.
Setting \lstinline!filter! will in the dialog only show files that fulfill the given pattern.
Setting \lstinline!text1 (*.ext1);;text2 (*.ext2)! will only show files with file extension \filename{ext1} or \filename{ext2} with the corresponding description texts \lstinline!text1! and \lstinline!text2!, respectively.
\lstinline!caption! is a caption for display in the file dialog.
\lstinline!loadSelector! is used to select an existing file for reading, whereas \lstinline!saveSelector! is used to define a file for writing.

The \lstinline!groupImage! references an image using an URI (see \cref{external-resources}), and the image is intended to be shown together with the entire group (only one image per group is supported).
Disabling the input field will not disable the image.
The background of the \lstinline!groupImage! and any image used in HTML-documentation is recommended to be transparent (intended to be a light color) or white.

The \lstinline!connectorSizing! is described separately in \cref{connector-sizing}.

\begin{example}
\begin{lstlisting}[language=modelica]
model DialogDemo
  parameter Boolean b = true "Boolean parameter";
  parameter Modelica.Units.SI.Length length "Real parameter with unit";
  parameter Real r1 "Real parameter in Group 1"
     annotation(Dialog(group = "Group 1"));
  parameter Real r2 "Disabled Real parameter in Group 1"
     annotation(Dialog(group = "Group 1", enable = not b));
  parameter Real r3 "Real parameter in Tab 1"
     annotation(Dialog(tab = "Tab 1"));
  parameter Real r4 "Real parameter in Tab 1 and Group 2"
     annotation(Dialog(tab = "Tab 1", group = "Group 2"));
  $\ldots$
end DialogDemo;
\end{lstlisting}
When clicking on an instance of model \lstinline!DialogDemo!, a dialog is shown that may have the following layout (other layouts are also possible, this is vendor specific).

\begin{center}
\includegraphics[scale=0.5]{disabledparameter}
\quad
\includegraphics[scale=0.5]{tabparameter}\\
\end{center}
\end{example}

\subsection{Connector Sizing}\label{connector-sizing}

This section describes the \lstinline!connectorSizing! annotation inside a \lstinline!Dialog! annotation.
The value of \lstinline!connectorSizing! must be a literal \lstinline!false! or \lstinline!true!.
If \lstinline!connectorSizing = false!, this annotation has no effect.
If \lstinline!connectorSizing = true!, the corresponding variable must be declared with the \lstinline!parameter! prefix, must be a subtype of a scalar \lstinline!Integer! and must have a literal default value of zero.

\begin{nonnormative}
The reason why \lstinline!connectorSizing! must be given a literal value is that if the value is an expression,
the \lstinline!connectorSizing! functionality is conditional and this will then lead easily to wrong models.

The default value of the variable must be zero since this annotation
is designed for a parameter that is used as vector dimension, and the
dimension of the vector should be zero when the component is dragged or
redeclared.  Furthermore, when a tool does not support the
\lstinline!connectorSizing! annotation, dragging will still result in a correct
model.
\end{nonnormative}

If \lstinline!connectorSizing = true!, a tool may set the parameter value in a modifier automatically, if used as dimension size of a vector of connectors.
In that case the parameter should not be modified by the user, and a tool may choose to not display that parameter in the dialog or display it with disabled input field.

\begin{nonnormative}
The \lstinline!connectorSizing! annotation is used in cases
where connections to a vector of connectors shall be made and a new
connection requires to resize the vector and to connect to the new index
(unary connections). The annotation allows a tool to perform these two
actions in many cases automatically. This is, e.g., very useful for
state machines and for certain components of fluid libraries.
\end{nonnormative}

\begin{nonnormative}
The following part is non-normative text and describes a useful
way to handle the \lstinline!connectorSizing! annotation in a tool (still a tool may
use another strategy and/or may handle other cases than described
below).
The recommended rules are clarified at hand of the following
example which represents a connector and a model from the
\lstinline!Modelica.StateGraph! library (note that they may be modified or renamed in future versions):
\begin{lstlisting}[language=modelica]
connector Step_in // Only 1:1 connections are possible since input used
  output Boolean occupied;
  input Boolean set;
end Step_in;

block Step
  // nIn cannot be set through the dialog (but maybe shown)
  parameter Integer nIn = 0 annotation(Dialog(connectorSizing = true));
  Step_in inPorts[nIn];
  $\ldots$
end Step;
\end{lstlisting}
If the parameter is used as dimension size of a vector of
connectors, it is automatically updated according to the following
rules:
\begin{enumerate}
\item \label{connectorSizing:addVector}
  If a new connection line is drawn between one outside and one
  inside vector of connectors both dimensioned with (\lstinline!connectorSizing!)
  parameters, a connection between the two vectors is performed and the
  (\lstinline!connectorSizing!) parameter is propagated from connector to component.
  Other types of outside connections do not lead to an automatic update
  of a (\lstinline!connectorSizing!) parameter. \emph{Example:} Assume there is a
  connector \lstinline!inPorts! and a component \lstinline!step1!:
\begin{lstlisting}[language=modelica]
parameter Integer nIn = 0 annotation(Dialog(connectorSizing = true));
Step_in inPorts[nIn];
Step step1(nIn = 0);
\end{lstlisting}
  Drawing a connection line between connectors \lstinline!inPorts! and
  \lstinline!step1.inPorts! results in:
\begin{lstlisting}[language=modelica]
  parameter Integer nIn = 0 annotation(Dialog(connectorSizing = true));
  Step_in inPorts[nIn];
  Step step1(nIn = nIn); // nIn = 0 changed to nIn = nIn
equation
  connect(inPorts, step1.inPorts); // new connect-equation
\end{lstlisting}
\item\label{connectorSizing:deleteVector}
  If a connection line is deleted between one outside and one inside vector of connectors both dimensioned with (\lstinline!connectorSizing!) parameters, the \lstinline!connect!-equation is removed and the (\lstinline!connectorSizing!) parameter of the component is set to zero or the modifier is removed.
  \emph{Example:} Assume the connection line in the resulting example in case~\ref{connectorSizing:addVector} is removed.
  This results in:
\begin{lstlisting}[language=modelica]
parameter Integer nIn = 0 annotation(Dialog(connectorSizing = true));
Step_in inPorts[nIn];
Step step1; // modifier nIn = nIn is removed
\end{lstlisting}
\item \label{connectorSizing:addScalar}
  If a new connection line is drawn to an inside connector with
  \lstinline!connectorSizing! and case~\ref{connectorSizing:addVector} does not apply then, the parameter is
  incremented by one and the connection is performed for the new highest
  index. \emph{Example:} Assume that 3 connections are present and a new
  connection is performed. The result is:
\begin{lstlisting}[language=modelica]
  Step step1(nIn = 4); // index changed from nIn = 3 to nIn = 4
equation
  connect($\ldots$, step1.inPorts[4]); // new connect-equation
\end{lstlisting}
  In some applications, like state machines, the vector index is
  used as a priority, e.g., to define which transition is firing if
  several transitions become active at the same time instant. It is then
  not sufficient to only provide a mechanism to always connect to the
  last index. Instead, some mechanism to select an index conveniently
  should be provided.
\item \label{connectorSizing:deleteScalar}
  If a connection line is deleted to an inside connector with
  \lstinline!connectorSizing! and case~\ref{connectorSizing:deleteVector} does not apply then, then the
  (\lstinline!connectorSizing!) parameter is decremented by one and all connections
  with index above the deleted connection index are also decremented by
  one. \emph{Example:}Assume there are 4 connections:
\begin{lstlisting}[language=modelica]
  Step step1(nIn=4);
equation
  connect(a1, step1.inPorts[1]);
  connect(a2, step1.inPorts[2]);
  connect(a3, step1.inPorts[3]);
  connect(a4, step1.inPorts[4]);
\end{lstlisting}
  and the connection from \lstinline!a2! to \lstinline!step1!. \lstinline!inPorts[2]! is deleted.
  This results in
\begin{lstlisting}[language=modelica]
  Step step1(nIn=3);
equation
  connect(a1, step1.inPorts[1]);
  connect(a3, step1.inPorts[2]);
  connect(a4, step1.inPorts[3]);
\end{lstlisting}
\end{enumerate}

These rules also apply if the connectors and/or components are defined in superclass.

\emph{Example:} Assume that \lstinline!step1! is defined in superclass \lstinline!MyCompositeStep! with 3 connections, and a new connection is performed in a derived class.
The result is:
\begin{lstlisting}[language=modelica]
  extends MyCompositeStep(step1(nIn=4)); // new modifier nIn=4
equation
  connect($\ldots$, step1.inPorts[4]);  // new connect-equation
\end{lstlisting}
\end{nonnormative}

<<<<<<< HEAD

\section{Annotations for Version Handling}\label{annotations-for-version-handling}
=======
\section{Versions}\label{annotations-for-version-handling}\label{versions}
>>>>>>> a7b29803

The annotations listed below allows a top-level package or model can specify the version of top-level classes it uses, its own version number, and if possible how to convert from previous versions.
This can be used by a tool to guarantee that consistent versions are used, and if possible to upgrade usage from an earlier version to a current one.
\begin{center}
\begin{tabular}{l|l l}
\hline
\tablehead{Annotation} & \tablehead{Description} & \tablehead{Details}\\
\hline
\hline
\lstinline!version! & Version of top-level package & \Cref{modelica:version}\\
\lstinline!conversion! & Conversions to apply when upgrading & \Cref{modelica:conversion}\\
\lstinline!uses! & Top-level package dependencies & \Cref{modelica:uses}\\
\lstinline!versionDate! & Date of first version build & \Cref{modelica:versionDate}\\
\lstinline!versionBuild! & Maintenance update number & \Cref{modelica:versionBuild}\\
\lstinline!dateModified! & Date of last change & \Cref{modelica:dateModified}\\
\lstinline!revisionId! & Version control system version information & \Cref{modelica:revisionId}\\
\hline
\end{tabular}
\end{center}


\subsection{Version Numbering}\label{version-numbering}

Version numbers can be in one of several forms:
\begin{lstlisting}[language=grammar]
package-version :
   """ ( main-version | pre-release-version | unordered-version ) """

main-version : UNSIGNED-INTEGER { "." UNSIGNED-INTEGER }

pre-release-version : UNSIGNED-INTEGER { "." UNSIGNED-INTEGER } " " { S-CHAR }

unordered-version : NON-DIGIT { S-CHAR }
\end{lstlisting}

Examples:
\begin{itemize}
\item
  Main release version: \lstinline!"2.1"!
\item
  Pre-release version: \lstinline!"2.1 Beta 1"!
\item
  Unordered version: \lstinline!"Test 1"!
\end{itemize}

The main release versions are ordered using the hierarchical numerical names, and follow the corresponding pre-release versions.
The pre-release versions of the same main release version are internally ordered alphabetically.


\subsection{Version Handling}\label{version-handling}

In a top-level class, the version number and the dependency to earlier versions of this class are defined using one or more of the annotations described in this section.

\begin{annotationdefinition}[version]
\begin{synopsis}[grammar]\begin{lstlisting}
"version" "=" package-version
\end{lstlisting}\end{synopsis}
\begin{semantics}
\lstinline!version = $\mathit{currentVersion}$! defines the version number of the model or package.
All classes within this top-level class have this version number.
\end{semantics}
\end{annotationdefinition}

\begin{annotationdefinition}[conversion]
\begin{synopsis}[grammar]\begin{lstlisting}
"conversion" "=" "(" [ conversion { "," conversion } ] ")"

conversion : conversion-none | conversion-with-rules

conversion-none : "noneFromVersion" "=" package-version

conversion-with-rules :
   "from" "("
      "version" = package-versions
      [ "," "to" "=" package-version ]
      "," conversion-rules
  ")"

conversion-rules :
   "script" "=" STRING
   | "change" "(" [ conversion-rule { "," conversion-rule } ] ")"

conversion-rule : STRING

package-versions :
   package-version
   | "{" package-version { "," package-version } "}"
\end{lstlisting}\end{synopsis}
\begin{semantics}
\lstinline!conversion(noneFromVersion = $\mathit{fromVersion}$)! defines that models and packages using the $\mathit{fromVersion}$ can be upgraded to the $\mathit{currentVersion}$ of the current class without any changes.

\lstinline!conversion(from(version = $\mathit{fromVersions}$, to = $\mathit{toVersion}$, $\mathit{conversionRules}$))! defines that models and packages using any of the $\mathit{fromVersions}$ can be upgraded to the $\mathit{toVersion}$ (if the $\mathit{toVersion}$ is omitted, this is the $\mathit{currentVersion}$) of the current class by applying the $\mathit{conversionRules}$.
When $\mathit{conversionRules}$ is given as \lstinline!script = $\mathit{conversionScript}$!, the $\mathit{conversionScript}$ is the name of a file consisting of an unordered sequence of \lstinline[language=grammar]!conversion-rule ";"! and Modelica comments, where any comments should be ignored by tools.
A \lstinline[language=grammar]!conversion-rule! has the form of a function call, where the functions are defined in \cref{conversion-rules}.

\begin{nonnormative}
The \lstinline!to! version is added for clarity and optionally allows a tool to convert in multiple steps.
\end{nonnormative}
\end{semantics}
\end{annotationdefinition}

\begin{annotationdefinition}[uses]
\begin{synopsis}[grammar]\begin{lstlisting}
"uses" "(" [ used-package { "," used-package } ] ")"

used-package :
  IDENT "("
    "version" "=" package-version
    [ "," "versionBuild" "=" UNSIGNED-INTEGER ]
    [ "," "dateModified" "=" STRING ]
  ")"
\end{lstlisting}\end{synopsis}
\begin{semantics}
\lstinline!uses($\mathit{otherPackage}$(version = $\mathit{otherPackageVersion}$))! defines that classes within this top-level class use the $\mathit{otherPackageVersion}$ of classes within the top-level class $\mathit{otherPackage}$.

See \cref{version-date-and-build-information} regarding the use of \lstinline!versionBuild! and \lstinline!dateModified!.
\end{semantics}
\end{annotationdefinition}

\begin{example}
\begin{lstlisting}[language=modelica]
package Modelica
  $\ldots$
  annotation(
    version = "3.1",
    conversion(
      noneFromVersion = "3.1 Beta 1",
      noneFromVersion = "3.1 Beta 2",
      from(version = {"2.1", "2.2", "2.2.1"},
        script = "convertTo3.mos"),
      from(version = "1.5",
        script = "convertFromModelica1_5.mos")
  ));
end Modelica;

model A
  $\ldots$
  annotation(
    version = "1.0",
    uses(Modelica(version = "1.5"))
  );
end A;

model B
  $\ldots$
  annotation(uses(Modelica(version = "3.1 Beta 1")));
end B;
\end{lstlisting}
In this example the model \lstinline!A! uses an older version of the
Modelica library and can be upgraded using the given script, and model
\lstinline!B! uses an older version of the Modelica library but no changes are
required when upgrading.
\end{example}

<<<<<<< HEAD

\subsubsection{Conversion rules}\label{conversion-rules}
=======
\subsubsection{Conversion Rules}\label{conversion-rules}
>>>>>>> a7b29803

% Using mbox to avoid having line starting with ","
There are a number of functions: \lstinline!convertClass!, \lstinline!convertClassIf!,
\lstinline!convertElement!, \mbox{\lstinline!convertModifiers!,} \lstinline!convertMessage! defined as follows. The
calls of these functions do not directly convert, instead they define
conversion rules as below.
It is recommended, but not required, to terminate each such function call with a semi-colon.
The order between the function calls does not matter, instead the longer paths (in terms of number of hierarchical names)
are used first as indicated below, and it is an error if there are any
ambiguities.

The conversion should generate correct Modelica models using the new version of the library
corresponding to the old version.

\begin{nonnormative}
Whenever possible tools should preserve the original style of the model, e.g.\ use of imports.
\end{nonnormative}

These functions can be called with literal strings or array of strings
and vectorize according to \cref{scalar-functions-applied-to-array-arguments}.

All of these convert-functions only use inheritance among user models, and not in the library that is used for the conversion -- thus conversions of base classes will require multiple conversion calls; this ensures that the conversion is independent of the new library structure.
The name of the class used as argument to \lstinline!convertElement! and \lstinline!convertModifiers! is similarly the old name of the class, i.e.\ the name before it is possibly converted by \lstinline!convertClass!.

\begin{nonnormative}
Specifying conversions using the old name of a class allows the conversion to be done without access to the old
version of the library (by suitable modifications of the lookup).  Another alternative is to use the old version
of the library during the conversion.
\end{nonnormative}

\paragraph*{convertClass("OldClass", "NewClass")}\label{convertclassoldclassnewclass}\annotationindex{convertClass}

Convert class \lstinline!OldClass! to \lstinline!NewClass!.

Match longer path first, so if converting both \lstinline!A! to \lstinline!C! and \lstinline!A.B! to \lstinline!D! then \lstinline!A.F! is converted to \lstinline!C.F! and \lstinline!A.B.E! to \lstinline!D.E!. This is considered before \lstinline!convertMessage! for the same \lstinline!OldClass!.

\begin{example}
Consider the following as part of a conversion script:
\begin{lstlisting}[language=modelica]
convertClass("Modelica.SIunits", "Modelica.Units.SI");
convertClass("Modelica.SIunits.Icons", "Modelica.Units.Icons");
\end{lstlisting}
This ensures that for example \lstinline!Modelica.SIunits.Length! is converted to \lstinline!Modelica.Units.SI.Length!
and \lstinline!Modelica.SIunits.Icons! is converted to \lstinline!Modelica.SIunits.Icons!.
\end{example}

\paragraph*{convertClassIf("OldClass", "oldElement", "whenValue", "NewClass")}\label{convertclassifoldclass-oldelement-whenvalue-newclass}\annotationindex{convertClassIf}

Convert class \lstinline!OldClass! to \lstinline!NewClass! if the literal modifier for
\lstinline!oldElement! has the value \lstinline!whenValue!, and also remove the modifier for
\lstinline!oldElement!.

These are considered before \lstinline!convertClass! and \lstinline!convertMessage! for the same \lstinline!OldClass!.

The old element should be of a \lstinline!Boolean!, \lstinline!Integer!, \lstinline!String!, or enumeration
type and the match is based on the literal value of the modifier.
For string elements the value argument to \lstinline!convertClassIf! shall be up-quoted, e.g.\ \lstinline!"\"My String\""!,
and for enumeration literals only the enumeration literal part of the old value matters, e.g., \lstinline!red!
for \lstinline!"Colors.red"!.

\paragraph*{convertElement("OldClass", "OldName", "NewName")}\label{convertelementoldclassoldnamenewname}\annotationindex{convertElement}

In \lstinline!OldClass!, convert element \lstinline!OldName! to \lstinline!NewName!.  Both \lstinline!OldName! and \lstinline!NewName! normally refer to components, but they may also refer to
class-parameters, or hierarchical names.  For hierarchical names, the longest match is used first.

For replaceable classes in packages (and replaceable classes in other classes) \lstinline!convertElement! shall
be used if the class is renamed within the package (or class), whereas \lstinline!convertClass! shall only be used if the class
is placed outside of the package (or class).

\begin{nonnormative}
The latter case indicates a problem with overuse of replaceable classes in the previous design of the library.
\end{nonnormative}

\begin{example}
Consider the following as part of a conversion script:
\begin{lstlisting}[language=modelica]
convertElement({"Modelica.Mechanics.MultiBody.World",
                "Modelica.Mechanics.MultiBody.World.gravityAcceleration"},
                "mue", "mu");
\end{lstlisting}
This implies that
\begin{lstlisting}[language=modelica]
Modelica.Mechanics.MultiBody.World world(mue=2);
function f=Modelica.Mechanics.MultiBody.World.gravityAcceleration(mue=4);
\end{lstlisting}
is converted to:
\begin{lstlisting}[language=modelica]
Modelica.Mechanics.MultiBody.World world(mu=2);
function f=Modelica.Mechanics.MultiBody.World.gravityAcceleration(mu=4);
\end{lstlisting}
\end{example}

\paragraph*{convertModifiers}\label{convertmodifiers}\annotationindex{convertModifiers}
\ % Dummy paragraph content to ensure listing below starts on a fresh line.

\begin{lstlisting}[language=modelica]
convertModifiers("OldClass",
  {"OldModifier1=default1", "OldModifier2=default2", $\ldots$},
  {"NewModifier1=$\ldots$%OldModifier2%$\ldots$", "NewModifier2=$\ldots$", $\ldots$}
  [, simplify=true]);
\end{lstlisting}

Normal case; if any modifier among \lstinline!OldModifier! exist then replace all of them with the list of\linebreak[4] \lstinline!NewModifiers!.
The \lstinline!$\ldots$%OldModifier2%$\ldots$! indicate an expression that may involve the values of the old modifiers (tools are responsible for adding parentheses if needed).
The lists of old and new modifiers can have different lengths.
The defaults (if present) are used if there are multiple \lstinline!OldModifier! and not all are set in the component instance.
The defaults are optional if there is at most one \lstinline!OldModifier! element, and should otherwise be provided.

If \lstinline!simplify! is specified and true then perform obvious simplifications
to clean up the new modifier; otherwise leave as is.

\begin{nonnormative}
Note: \lstinline!simplify! is primarily intended for converting enumerations and emulated enumerations that naturally lead to large nested \lstinline!if!-expressions.
The simplifications may also simplify parts of the original expression.
\end{nonnormative}

If the modifiers contain literal string values they must be quoted.

Behaviour in unusual cases:
\begin{itemize}
\item
  if \lstinline!NewModifier! list is empty then the modifier is just removed
\item
  If \lstinline!OldModifer! list is empty it is added for all uses of the class
\item
  If \lstinline!OldModifier$i$! is \lstinline!cardinality(a) = 0! the conversion will only be applied for a component comp if there are no inside connections to \lstinline!comp.a!. This can be combined with other modifiers that are handled in the usual way.
\item
  If \lstinline!OldModifier$i$! is \lstinline!cardinality(a) = 1! the conversion will only be applied for a component comp if there are any inside connections to \lstinline!comp.a!.
\end{itemize}

The converted modifiers and existing modifiers are merged such that the existing modifiers take precedence over the result of \lstinline!convertModifiers!.
A diagnostic is recommended if this merging removes some modifiers unless those modifiers are identical or it is the special case of an empty \lstinline!OldModifier! list.
\begin{nonnormative}
This can be used to handle the case where the default value was changed.
\end{nonnormative}

Converting modifiers with cardinality is used to remove the deprecated operator \lstinline!cardinality! from model libraries, and replace tests on cardinality in models by parameters explicitly enabling the different cases.
The case where the old class is used as a base class, and there exist outside connections to \lstinline!a!, and there is \lstinline!convertModifiers! involving the cardinality of \lstinline!a! is not handled.

\begin{nonnormative}
Having a parameter for explicitly enabling the different cases means that instead of model \lstinline!A! internally testing if its
connector \lstinline!B! is connected, there will be a parameter for enabling connector \lstinline!B!, and the conversion ensures that
each component of model \lstinline!A! will have this parameter set accordingly.

In case a parameter is simply renamed it is preferable to use \lstinline!convertElement!, since that also handles e.g.\ binding equations
using the parameter.
\end{nonnormative}

\begin{example}
The conversion
\begin{lstlisting}[language=modelica]
convertClass("Modelica.Thermal.FluidHeatFlow.Components.IsolatedPipe",
             "Modelica.Thermal.FluidHeatFlow.Components.Pipe");
convertModifiers({"Modelica.Thermal.FluidHeatFlow.Components.IsolatedPipe"},
                 fill("", 0), {"useHeatPort=false"});

convertClass("Modelica.StateGraph.Temporary.NumericValue",
             "Modelica.Blocks.Interaction.Show.RealValue");
convertModifiers("Modelica.StateGraph.Temporary.NumericValue",
                 {"Value"}, {"number=%Value%"});
convertModifiers("Modelica.StateGraph.Temporary.NumericValue",
                 {"hideConnector"}, {"use_numberPort=not %hideConnector%"});

convertModifiers("Modelica.Blocks.Math.LinearDependency",
   {"y0=0", "k1=0", "k2=0"}, {"y0=%y0%", "k1=%y0%*%k1%", "k2=%y0%*%k2%"},
   true);
convertClass(
   "Modelica.Electrical.Machines.BasicMachines.QuasiStationaryDCMachines",
   "Modelica.Electrical.Machines.BasicMachines.QuasiStaticDCMachines");
convertElement("Modelica.Electrical.Machines.Interfaces.PartialBasicDCMachine",
               "quasiStationary", "quasiStatic");
convertElement("Modelica.Electrical.Machines.BasicMachines." +
                "QuasiStationaryDCMachines.DC_ElectricalExcited",
               "quasiStationary", "quasiStatic");
\end{lstlisting}
converts
\begin{lstlisting}[language=modelica]
Modelica.Thermal.FluidHeatFlow.Components.IsolatedPipe pipe1;
Modelica.StateGraph.Temporary.NumericValue tempValue(
  Value = 10, hideConnector = true);
Modelica.Blocks.Math.LinearDependency linearDep(y0 = 2, k2 = 1);
model A
  import Modelica.Electrical.Machines.BasicMachines;
  extends BasicMachines.QuasiStationaryDCMachines.DC_ElectricalExcited;
end A;
model B
  extends A;
  Boolean b = quasiStationary;
end B;
\end{lstlisting}
to
\begin{lstlisting}[language=modelica]
Modelica.Thermal.FluidHeatFlow.Components.Pipe pipe1(useHeatPort = false);
Modelica.Blocks.Interaction.Show.RealValue(
  number = 10, use_numberPort = not true);
Modelica.Blocks.Math.LinearDependency linearDep(y0 = 2, k1 = 0, k2 = 2);
model A
  import Modelica.Electrical.Machines.BasicMachines;
  extends BasicMachines.QuasiStaticDCMachines.DC_ElectricalExcited;
end A;
model B
  extends A;
  Boolean b = a.quasiStatic;
end B;
\end{lstlisting}
The \lstinline!convertElement! call for \lstinline!DC_ElectricalExcited! is needed to avoid relying on base classes in the original library where \lstinline!DC_ElectricalExcited! inherits from \lstinline!PartialBasicDCMachine!.
However, the inheritance among the models to convert (in this case \lstinline!B! inherits from \lstinline!A!) should be handled.
\end{example}

\paragraph*{convertMessage("OldClass", "Failed Message")}\label{convertmessageoldclass-failed-message}\annotationindex{convertMessage}

For any use of \lstinline!OldClass! (or element of \lstinline!OldClass!) report that conversion
could not be applied with the given message.

\begin{nonnormative}
This may be useful if there is no possibility to convert a specific class. An alternative is to construct \lstinline!ObsoleteLibraryA! for problematic
cases, which may be more work but allows users to directly run the models after the conversion and later convert them.
\end{nonnormative}

\paragraph*{convertMessage("OldClass", "Failed Message", "oldElement")}\label{convertmessageoldclass-failed-message2}

For any use of \lstinline!oldElement! in \lstinline!OldClass! report that conversion
could not be applied with the given message.

\begin{nonnormative}
This is useful if there is no possibility to convert a specific parameter (or other element), especially if it rarely modified.  If the parameter had no impact on the model it can be removed using \lstinline!convertModifiers!, see \cref{convertmodifiers}.
\end{nonnormative}

<<<<<<< HEAD

\subsection{Mapping of Versions to File System}\label{mapping-of-versions-to-file-system}
=======
\subsection{Versions in the File System}\label{mapping-of-versions-to-file-system}\label{versions-in-the-File-System}
>>>>>>> a7b29803

The top-level class $\mathit{packageName}$ with version $\mathit{packageVersion}$ can be stored in one of the following ways in a directory given in the \lstinline!MODELICAPATH! (\cref{the-modelica-library-path-modelicapath}):
\begin{itemize}
\item
  The file $\mathit{packageName}$\filename{.mo}\\
  Example: \filename{Modelica.mo}
\item
  The file $\mathit{packageName}$\textvisiblespace$\mathit{packageVersion}$\filename{.mo}\\
  Example: \filename{Modelica 2.1.mo}
\item
  The directory $\mathit{packageName}$ with the file \filename{package.mo} directly inside it\\
  Example: \filename{Modelica/package.mo}
\item
  The directory $\mathit{packageName}$\textvisiblespace$\mathit{packageVersion}$ with the file \filename{package.mo} directly inside it\\
  Example: \filename{Modelica 2.1/package.mo}
\end{itemize}

This allows a tool to access multiple versions of the same package.


\subsection{Version Date and Build Information}\label{version-date-and-build-information}

This section describes top-level annotations that a top-level class can have to specify information associated to the version number.

The \lstinline!versionBuild! and \lstinline!dateModified! annotations can also be specified in the \lstinline!uses! annotation (together with the version number).

\begin{nonnormative}
It is recommended that tools do not automatically store \lstinline!versionBuild! and \lstinline!dateModified! in the \lstinline!uses! annotation.
\end{nonnormative}

\begin{annotationdefinition}[versionDate]
\begin{synopsis}[grammar]\begin{lstlisting}
"versionDate" "=" STRING
\end{lstlisting}\end{synopsis}
\begin{semantics}
\lstinline!versionDate! is the date when the library was released.
This string is updated by the library author to correspond with the version number.

The date shall be given as UTC according to ISO 8601: YYYY-MM-DD
\end{semantics}
\end{annotationdefinition}

\begin{annotationdefinition}[versionBuild]
\begin{synopsis}[grammar]\begin{lstlisting}
"versionBuild" "=" UNSIGNED-INTEGER
\end{lstlisting}\end{synopsis}
\begin{semantics}
\lstinline!versionBuild! is the optional build number of the library.
When a new version is released \lstinline!versionBuild! should be omitted or \lstinline!versionBuild = 1!.
There might be bug fixes to the library that do not justify a new library version.
Such maintenance changes are called a \emph{build} release of the library.
For every new maintenance change, the \lstinline!versionBuild! number is increased.
A \lstinline!versionBuild! number $A$ that is higher than \lstinline!versionBuild! number $B$, is a newer release of the library.
There are no conversions between the same versions with different build numbers.

Two releases of a library with the same \lstinline!version! but different \lstinline!versionBuild! are in general assumed to be compatible.
In special cases, the \lstinline!uses!-clause of a model may specify \lstinline!versionBuild! and/or \lstinline!dateModified!.
In such a case the tool is expected to give a warning if there is a mismatch between library and model.
\end{semantics}
\end{annotationdefinition}

\begin{annotationdefinition}[dateModified]
\begin{synopsis}[grammar]\begin{lstlisting}
"dateModified" "=" STRING
\end{lstlisting}\end{synopsis}
\begin{semantics}
\lstinline!dateModified! is the date and time of the last modification of the package.

The date and time shall given as UTC according to ISO 8601 (with one space between date and time): YYYY-MM-DD hh:mm:ssZ

\begin{nonnormative}
The intention is that a Modelica tool updates this annotation whenever the package or part of it was modified and is saved on persistent storage (like file or database system).
\end{nonnormative}
\end{semantics}
\end{annotationdefinition}

\begin{annotationdefinition}[revisionId]
\begin{synopsis}[grammar]\begin{lstlisting}
"revisionId" "=" STRING
\end{lstlisting}\end{synopsis}
\begin{semantics}
\lstinline!revisionId! is a tool specific revision identifier possibly generated by a source code management system (e.g., Subversion or CVS).
This information exactly identifies the library source code in the source code management system.
\end{semantics}
\end{annotationdefinition}

\begin{example}
\begin{lstlisting}[language=modelica,mathescape=false]
package Modelica
  $\ldots$
  annotation(
    version = "3.0.1",
    versionDate = "2008-04-10",
    versionBuild = 4,
    dateModified = "2009-02-15 16:33:14Z",
    revisionId = "$Id:: package.mo 2566 2009-05-26 13:25:54Z #$"
  );
end Modelica;

model M1
  annotation(uses(Modelica(version = "3.0.1"))); // Common case
end M1

model M2
  annotation(uses(Modelica(version = "3.0.1", versionBuild = 4)));
end M2
\end{lstlisting}
\end{example}


\section{Access Control to Protect Intellectual Property}\label{annotations-for-access-control-to-protect-intellectual-property}\label{access-control-to-protect-intellectual-property}

This section presents annotations to define the protection and the
licensing of packages. The goal is to unify basic mechanisms to control
the access to a package in order to protect the intellectual property
contained in it. This information is used to encrypt a package and bind
it optionally to a particular target machine, and/or restrict the usage
for a particular period of time.

\begin{nonnormative}
Protecting the intellectual property of a Modelica package is
considerably more difficult than protecting code from a programming
language. The reason is that a Modelica tool needs the model equations
in order that it can process the equations symbolically, as needed for
acausal modeling. Furthermore, if a Modelica tool generates C-code of
the processed equations, this code is then potentially available for
inspection by the user. Finally, the Modelica tool vendors have to be
trusted, that they do not have a backdoor in their tools to store the
(internally) decrypted classes in human readable format. The only way to
protect against such misuse is legally binding warranties of the tool
vendors.

The intent of this section is to enable a library vendor to
maintain one source version of their Modelica library that can be
encrypted and used with several different Modelica tools, using
different encryption formats.
\end{nonnormative}

The following definitions relate to access control.

\begin{definition}[Protection]\index{protection!access control}
Define what parts of a class are visible.
\end{definition}

\begin{definition}[Obfuscation]\index{obfuscation!access control}
Changing a Modelica class or generated code so that it is difficult to inspect by a user (e.g.\ by automatically renaming variables to non-meaningful names).
\end{definition}

\begin{definition}[Encryption]\index{encryption!access control}
Encoding of a model or a package in a form so that the modeler cannot inspect any content of a class without an appropriate key.  An encrypted package that has the \lstinline!Protection! annotation
is read-only; the way to modify it is to generate a new encrypted version.
\end{definition}

\begin{definition}[Licensing]\index{licensing!access control}
Restrict the use of an encrypted package for particular users for a specified period of time.
\end{definition}

In this section annotations are defined for protection and licensing.  Obfuscation and encryption are not standardized.

Protection and licensing are both defined inside the \fmtannotationindex{Protection} annotation:
\begin{lstlisting}[language=modelica]
annotation(Protection($\ldots$));
\end{lstlisting}

\subsection{Protection of Classes}\label{protection-of-classes}

A class may have the following annotations to define what parts of a class are visible, and only the parts explicitly listed as visible below can be accessed (if a class is encrypted and no \lstinline!Protection! annotation is defined, the access annotation has the default value \lstinline!Access.documentation!):
\begin{lstlisting}[language=modelica]
type Access =
  enumeration(hide, icon, documentation, diagram,
              nonPackageText, nonPackageDuplicate,
              packageText, packageDuplicate);
annotation(Protection(access = Access.documentation));
\end{lstlisting}

The items of the \fmtannotationindex{Access} enumeration have the following meanings:
\begin{enumerate}
\item
  \lstinline!Access.hide!\\
  Do not show the class anywhere (it is not possible to inspect any part
  of the class).
\item
  \lstinline!Access.icon!\\
  The class can be instantiated and public parameter, constant, input, output variables as well as public connectors can be accessed, as well as the \lstinline!Icon! annotation, as defined in \cref{annotations-for-graphical-objects} (the declared information of these elements can be shown).  Additionally, the class name and its description text can be accessed.
\item
  \lstinline!Access.documentation!\\
  Same as \lstinline!Access.icon! and additionally the \lstinline!Documentation! annotation (as defined in \cref{annotations-for-documentation}) can be accessed.  HTML-generation in the \lstinline!Documentation! annotation is normally performed before encryption, but the generated HTML is intended to be used with the encrypted package.  Thus the HTML-generation should use the same access as the encrypted version -- even before encryption.
\item
  \lstinline!Access.diagram!\\
  Same as \lstinline!Access.documentation! and additionally, the \lstinline!Diagram! annotation, and all components and \lstinline!connect!-equations that have a graphical annotation can be accessed.
\item
  \lstinline!Access.nonPackageText!\\
  Same as \lstinline!Access.diagram! and additionally if it is not a package: the whole class definition can be accessed (but that text cannot be copied, i.e., you can see but not copy the source code).
\item
  \lstinline!Access.nonPackageDuplicate!\\
  Same as \lstinline!Access.nonPackageText! and additionally if it is not a package: the class, or part of the class, can be copied.
\item
  \lstinline!Access.packageText!\\
  Same as \lstinline!Access.diagram! (note: \emph{not} including all rights of \lstinline!Access.nonPackageDuplicate!) and additionally the whole class definition can be accessed (but that text cannot be copied, i.e., you can see but not copy the source code).
\item
  \lstinline!Access.packageDuplicate!\\
  Same as \lstinline!Access.packageText! and additionally the class, or part of the class, can be copied.
\end{enumerate}

The \lstinline!access! annotation holds for the respective class and all classes
that are hierarchically on a lower level, unless overridden by a
\lstinline!Protection! annotation with \lstinline!access!.
Overriding \lstinline!access=Access.hide! or \lstinline!access=Access.packageDuplicate!
has no effect.

\begin{example}
If the annotation is given on the top level of a package and at no other class in this package, then the \lstinline!access! annotation holds for all classes in this package.
\end{example}

\begin{nonnormative}
It is currently not standardized which result variables are
accessible for plotting. It seems natural to not introduce new flags for
this, but reuse the \lstinline!Access.XXX! definition, e.g., for \lstinline!Access.icon!
only the variables can be stored in a result file that can also be
inspected in the class, and for \lstinline!Access.nonPackageText! all public
and protected variables can be stored in a result file, because all
variables can be inspected in the class.

\begin{lstlisting}[language=modelica]
package CommercialFluid // Access icon, documentation, diagram
  package Examples // Access icon, documentation, diagram
    model PipeExample // Access everything, can be copied
    end PipeExample;

    package Circuits // Access icon, documentation, diagram
      model ClosedCircuit // Access everything, can be copied
      end ClosedCircuit;
    end Circuits;

    model SecretExample // No access
      annotation(Protection(access = Access.hide));
    end SecretExample;
    annotation(Protection(access = Access.nonPackageDuplicate));
  end Examples;

  package Pipe // Access icon
    model StraightPipe // Access icon
    end StraightPipe;
    annotation(Protection(access = Access.icon));
  end Pipe;

  package Vessels // Access icon, documentation, diagram
    model Tank // Access icon, documentation, diagram, text
    end Tank;
  end Vessels;
  annotation(Protection(access = Access.nonPackageText));
end CommercialFluid;
\end{lstlisting}
\end{nonnormative}

\subsection{Licensing}\label{licensing}

In this section annotations within the \lstinline!Protection! annotation are
defined to restrict the usage of the encrypted package:
\begin{lstlisting}[language=modelica]
record Protection
  $\ldots$
  String features[:] = fill("", 0) "Required license features";
  record License
    String libraryKey;
    String licenseFile = "" "Optional, default mapping if empty";
  end License;
end Protection;
\end{lstlisting}
The \fmtannotationindex{License} annotation has only an effect on the top of an encrypted class and is then valid for the whole class hierarchy.
(Usually the licensed class is a package.)
The \lstinline!libraryKey! is a secret string from the library vendor and is the protection mechanism so that a user cannot generate his/her own authorization file since the \lstinline!libraryKey! is unknown to him/her.

The \lstinline!features! annotation defines the required license options. If the
features vector has more than one element, then at least a license
feature according to one of the elements must be present. As with the
other annotations, the \lstinline!features! annotation holds for the respective
class and for all classes that are hierarchically on a lower level,
unless further restricted by a corresponding annotation. If no license
according to the \lstinline!features! annotation is provided in the
authorization file, the corresponding classes are not visible and cannot
be used, not even internally in the package.

\begin{example}
\begin{lstlisting}[language=modelica]
// Requires license feature "LicenseOption"
annotation(Protection(features = {"LicenseOption"}));

// Requires license features "LicenseOption1" or "LicenseOption2"
annotation(Protection(features = {"LicenseOption1", "LicenseOption2"}));

// Requires license features ("LicenseOption1" and "LicenseOption2") or
// "LicenseOption3"
annotation(Protection(features =
  {"LicenseOption1 LicenseOption2", "LicenseOption3"}));
\end{lstlisting}
\end{example}

In order that the protected class can be used either a tool specific license manager, or a license file (called \lstinline!licenseFile!) must be present.
The license file is standardized.
It is a Modelica package without classes that has a \lstinline!Protection! annotation of the following form which specifies a sequence of target records, which makes it natural to define start/end dates for different sets of targets individually:
\begin{lstlisting}[language=modelica]
record Authorization
  String licensor = ""
    "Optional string to show information about the licensor";
  String libraryKey
    "Matching the key in the class. Must be encrypted and not visible";
  License license[:]
    "Definition of the license options and of the access rights";
end Authorization;

record License
  String licensee = ""
    "Optional string to show information about the licensee";
  String id[:]
    "Unique machine identifications, e.g.\ MAC addresses";
  String features[:] = fill("", 0)
    "Activated library license features";
  String startDate = ""
    "Optional start date in UTCformat YYYY-MM-DD";
  String expirationDate = ""
    "Optional expiration date in UTCformat YYYY-MM-DD";
  String operations[:] = fill("", 0)
    "Library usage conditions";
end License;
\end{lstlisting}%
\index{Authorization@\robustinline{Authorization}!license file}\index{License@\robustinline{License}!license file}

The format of the strings used for \lstinline!libraryKey! and \lstinline!id! are not specified
(they are vendor specific). The \lstinline!libraryKey! is a secret of the library
developer. The \lstinline!operations! define the usage conditions and the following
are default names:
\begin{itemize}
\item
  \lstinline!"ExportBinary"! Binary code generated from the Modelica code of the
  library can be included in binaries produced by a simulation
  tool.
\item
  \lstinline!"ExportSource"! Source code generated from the Modelica code of the
  library can be included in sources produced by a simulation tool.
\end{itemize}

Additional tool-specific names can also be used. To protect the
\lstinline!libraryKey! and the target definitions, the authorization file must
be encrypted and must never show the \lstinline!libraryKey!.

\begin{nonnormative}
All other information, especially licensor and license should be visible, in order
that the user can get information about the license. It is useful to
include the name of the tool in the authorization file name with which
it was encrypted. Note, it is not useful to store this information in
the annotation, because only the tool that encrypted the \lstinline!Authorization!
package can also decrypt it.
\end{nonnormative}

\begin{example}
(Before encryption:)
\begin{lstlisting}[language=modelica]
// File MyLibrary\package.mo
package MyLibrary
  annotation(Protection(
    License(
      libraryKey = "15783-A39323-498222-444ckk4ll",
      licenseFile = "MyLibraryAuthorization_Tool.mo_lic),
    $\ldots$));
end MyLibrary;

// File MyLibrary\MyLibraryAuthorization_Tool.mo\
// (authorization file before encryption)
package MyLibraryAuthorization_Tool
  annotation(Authorization(
    libraryKey = "15783-A39323-498222-444ckk4ll",
    licensor = "Organization A\nRoad, Country",
    license = {
      License(licensee = "Organization B, Mr.X",
        id = {"lic:1269"}), // tool license number
      License(licensee = "Organization C, Mr. Y",
        id = {"lic:511"},
        expirationDate = "2010-06-30",
        operations = {"ExportBinary"}),
      License(licensee = "Organization D, Mr. Z",
        id = {"mac:0019d2c9bfe7"}) // MAC address
  }));
end MyLibraryAuthorization_Tool;
\end{lstlisting}
\end{example}


\section{Functions}\label{annotations-for-functions}

See \crefnameref{derivatives-and-inverses-of-functions}, \crefnameref{function-inlining-and-event-generation}, and \crefnameref{annotations-for-external-libraries-and-include-files}.


\section{Choices for Modifications and Redeclarations}\label{annotation-choices-for-modifications-and-redeclarations}\label{choices-for-modifications-and-redeclarations}

See \crefnameref{annotations-for-suggested-redeclarations-and-modifications}.<|MERGE_RESOLUTION|>--- conflicted
+++ resolved
@@ -1510,12 +1510,8 @@
 \end{lstlisting}
 \end{nonnormative}
 
-<<<<<<< HEAD
-
-\section{Annotations for Version Handling}\label{annotations-for-version-handling}
-=======
+
 \section{Versions}\label{annotations-for-version-handling}\label{versions}
->>>>>>> a7b29803
 
 The annotations listed below allows a top-level package or model can specify the version of top-level classes it uses, its own version number, and if possible how to convert from previous versions.
 This can be used by a tool to guarantee that consistent versions are used, and if possible to upgrade usage from an earlier version to a current one.
@@ -1670,12 +1666,8 @@
 required when upgrading.
 \end{example}
 
-<<<<<<< HEAD
-
-\subsubsection{Conversion rules}\label{conversion-rules}
-=======
+
 \subsubsection{Conversion Rules}\label{conversion-rules}
->>>>>>> a7b29803
 
 % Using mbox to avoid having line starting with ","
 There are a number of functions: \lstinline!convertClass!, \lstinline!convertClassIf!,
@@ -1904,12 +1896,8 @@
 This is useful if there is no possibility to convert a specific parameter (or other element), especially if it rarely modified.  If the parameter had no impact on the model it can be removed using \lstinline!convertModifiers!, see \cref{convertmodifiers}.
 \end{nonnormative}
 
-<<<<<<< HEAD
-
-\subsection{Mapping of Versions to File System}\label{mapping-of-versions-to-file-system}
-=======
+
 \subsection{Versions in the File System}\label{mapping-of-versions-to-file-system}\label{versions-in-the-File-System}
->>>>>>> a7b29803
 
 The top-level class $\mathit{packageName}$ with version $\mathit{packageVersion}$ can be stored in one of the following ways in a directory given in the \lstinline!MODELICAPATH! (\cref{the-modelica-library-path-modelicapath}):
 \begin{itemize}
