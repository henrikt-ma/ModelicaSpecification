--- conflicted
+++ resolved
@@ -160,27 +160,19 @@
 Properties may be defined for each \lstinline!Plot! axis:
 \begin{lstlisting}[language=modelica]
 record Axis
-<<<<<<< HEAD
   Real min "Axis lower bound, in 'unit'";
   Real max "Axis upper bound, in 'unit'";
-  String unit "Unit of axis tick labels";
-=======
-  Real min "Axis lower bound";
-  Real max "Axis upper bound";
-  String unit = "" "Unit of min and max";
->>>>>>> 5c28f0d6
+  String unit = "" "Unit of axis tick labels";
   String label "Axis label";
 end Axis;
 \end{lstlisting}
 
 When an axis bound isn't provided, the tool computes one automatically.
 
-<<<<<<< HEAD
-The Modelica tool is responsible for showing that values at the axis tick marks are expressed in \lstinline!unit!, so the axis \lstinline!label! shall not contain this information.
-=======
 An empty \lstinline!unit! means that the axis is unitless, and each expression plotted against it may use its own unit determined by the tool.  The tool is responsible for conveying the information
 about choice of unit for the different variables, for instance by attaching this information to curve legends.
->>>>>>> 5c28f0d6
+
+The Modelica tool is responsible for showing that values at the axis tick marks are expressed in \lstinline!unit!, so the axis \lstinline!label! shall not contain this information.
 
 \begin{nonnormative}
 When \lstinline!unit! is empty, and axis bounds are to be determined automatically, a natural choice of unit could be the variable's \lstinline!displayUnit!.  When axis bounds are specified by the
