\chapter{Annotations}\label{annotations}

Annotations are intended for storing extra information about a model, such as graphics, documentation or versioning, etc.
A Modelica tool is free to define and use other annotations, in addition to those defined here, according to \cref{vendor-specific-annotations}.

Annotations are optional in the Modelica grammar, and when present, indicated using the \lstinline!annotation!\indexinline{annotation} keyword, see \lstinline[language=grammar]!annotation-clause! in the grammar (\cref{expressions1}).
The structure of the annotation content is the same as a class modification (\lstinline[language=grammar]!class-modification! in the grammar).
(For replaceable class declarations with a \lstinline[language=grammar]!constraining-clause! also refer to \cref{constraining-clause-annotations}.)
The specification in this document defines the semantic meaning if a tool implements any of these annotations.

\section{Vendor-Specific Annotations}\label{vendor-specific-annotations}

A vendor may -- anywhere inside an annotation -- add specific, possibly undocumented, annotations which are not intended to be interpreted by other tools.
The only requirement is that any tool shall save files with all vendor-specific annotations (and all annotations from this chapter) intact.
Two variants of vendor-specific annotations\index{vendor-specific annotation} exist; one simple and one hierarchical.
Double underscore concatenated with a vendor name as initial characters of the identifier are used to identify vendor-specific annotations.

\begin{example}
\begin{lstlisting}[language=modelica]
annotation(
  Icon(coordinateSystem(extent = {{-100, -100}, {100, 100}}),
       graphics = {__NameOfVendor(Circle(center = {0, 0}, radius = 10))}));
\end{lstlisting}
This introduces a new graphical primitive \lstinline!Circle! using the
hierarchical variant of vendor-specific annotations.
\begin{lstlisting}[language=modelica]
annotation(
  Icon(coordinateSystem(extent = {{-100, -100}, {100, 100}}),
       graphics = {Rectangle(extent = {{-5, -5}, {7, 7}},
                             __NameOfVendor_shadow = 2)}));
\end{lstlisting}
This introduces a new attribute \lstinline!__NameOfVendor_shadow!
for the \lstinline!Rectangle! primitive using the simple variant of
vendor-specific annotations.
\end{example}

\section{Documentation}\label{annotations-for-documentation}\label{documentation}

The \fmtannotationindex{Documentation} annotation has the following contents, where the \lstinline!info! and \lstinline!revisions! annotations are described in \cref{annotation-info-revisions}, and the \lstinline!figures! annotation is described in \cref{annotations-for-figures}:
\begin{lstlisting}[language=modelica]
record Documentation
  String info = "" "Description of the class";
  String revisions = "" "Revision history";
  Figure[:] figures = {}; "Simulation result figures";
end Documentation;
\end{lstlisting}

How the tool interprets the information in \lstinline!Documentation! is unspecified.

\subsection{Class Description and Revision History}\label{annotation-info-revisions}

Inside the \lstinline!Documentation! annotation, the \lstinline!info! annotation gives a textual description of the class, and the \lstinline!revisions! annotation gives a revision history.

\begin{nonnormative}
The \lstinline!revisions! documentation may be omitted in printed documentation.
\end{nonnormative}

If the string starts with the tag \lstinline!<html>! or \lstinline!<HTML>! the entire string is HTML encoded (and is assumed to end with \lstinline!</html>! or \lstinline!</HTML>! and shall be rendered as HTML even if the end-tags are missing), otherwise the entire string is rendered as is.
The HTML encoded content may contain links.
For external links, see \cref{external-resources}.
Links to Modelica classes may be defined with the HTML link command using scheme \lstinline!Modelica! (using its lower case form in the URI, see \cref{external-resources}), e.g.,
\begin{lstlisting}[language=modelica]
<a href="modelica://MultiBody.Tutorial">MultiBody.Tutorial</a>
\end{lstlisting}

Together with scheme \lstinline!Modelica! the (URI) fragment specifiers
\lstinline!#diagram!, \lstinline!#info!, \lstinline!#text!, \lstinline!#icon! may be used to reference different
layers. User-defined fragment specifiers (anchors) may also be used, and they may be renamed
when generating HTML (in particular to avoid collisions).
Example:
\begin{lstlisting}[language=modelica]
<a href="modelica://MultiBody.Joints.Revolute#info">Revolute</a>
\end{lstlisting}

\subsection{Figures}\label{annotations-for-figures}\label{figures}

Inside the \lstinline!Documentation! annotation, each element of the \lstinline!figures! annotation array has the following content:
\begin{lstlisting}[language=modelica]
record Figure
  String title = "" "Title meant for display";
  String identifier = "" "Identifier meant for programmatic access";
  String group = "" "Name of plot group";
  Boolean preferred = false "Automatically display figure after simulation";
  Plot[:] plots "Plots";
  String caption = "" "Figure caption";
end Figure;
\end{lstlisting}

A \fmtannotationindex{Figure} is a graphical container that can contain several \lstinline!plots! described by \fmtannotationindex{Plot} annotations:
\begin{lstlisting}[language=modelica]
record Plot
  String title "Title meant for display";
  String identifier = "" "Identifier meant for programmatic access";
  Curve[:] curves "Plot curves";
  Axis x "X axis properties";
  Axis y "Y axis properties";
end Plot;
\end{lstlisting}

A \lstinline!Plot! can contain several \lstinline!curves!, see \cref{plot-curves}, that all share a common \lstinline!x! and \lstinline!y! axis with properties described in \cref{axis-properties}.

Both \lstinline!Figure! and \lstinline!Plot! can have an optional title. When
the \lstinline!Figure! \lstinline!title! is the empty string (the default), the
tool must produce a non-empty title based on the figure content.  On the other
hand, the \lstinline!Plot! \lstinline!title! has a tool-dependent default, but
the default may be the empty string.  When the \lstinline!Plot! \lstinline!title! is the empty string, no
title should be shown. The plot title is not to be confused with the plot
\emph{label} which is never empty, see below. Variable replacements, as
described in \cref{variable-replacements}, can be used in the
\lstinline!title! of \lstinline!Figure! and \lstinline!Plot!.

The \lstinline!identifier! in \lstinline!Figure! and \lstinline!Plot! is a \lstinline!String! identifier, and is intended to identify the \lstinline!Figure! and \lstinline!Plot! for programmatic access.
The \lstinline!figures! annotation is inherited in the sense that each class has a collection of figures comprised by the contents of the \lstinline!figures! annotation in the class itself, as well as the \lstinline!figures! annotations from any base classes.
A \lstinline!Figure! must be uniquely identified by its \lstinline!identifier! and a class having it in its collection.
This means that a \lstinline!Figure! \lstinline!identifier! must be unique among all \lstinline!Figure! annotations within the same \lstinline!figures! annotation as well as among all \lstinline!figures! annotations from inherited classes.
A \lstinline!Plot! \lstinline!identifier! on the other hand is only required to be unique among the \lstinline!plots! in the the same \lstinline!Figure! annotation.
If an \lstinline!identifier! is an empty string it cannot be used for programmatic access and is exempt from the uniqueness requirements.

\begin{nonnormative}
For \lstinline!Figure!, this makes it possible to reference the plot from a
tool-specific scripting environment. For \lstinline!Plot!, this makes it
possible to reference the plot in the figure caption, which becomes useful when
the \lstinline!Figure! contains more than one \lstinline!Plot!.
\end{nonnormative}

% henrikt-ma 2020-06: Once there is Modelica URI support for referring to a figure in the collection of a class, it will be easier to explain
% the following statement.
Even though a \lstinline!Figure! annotation can be shared through inheritance between classes in a class hierarchy, note that each simulated class provides
its own data to be displayed in the figure.

Every \lstinline!Plot! has an automatically generated \emph{label} which is
required to be shown as soon as at least one \lstinline!Plot! in the
\lstinline!Figure! has an \lstinline!identifier!.  A tool is free to choose both
labeling scheme (such as \emph{a}, \emph{b}, \dots, or \emph{i}, \emph{ii}, \dots), placement in the plot,
and styling in the plot itself as well as in other contexts.

When a \lstinline!Figure! defines a non-empty \lstinline!group!, it is used to
organize figures similar to how \lstinline!group! is used in the
\lstinline!Dialog! annotation (see \cref{annotations-for-the-graphical-user-interface}).  However, leaving \lstinline!group! at
the default of an empty string does not mean that a group will be created
automatically, but that the figure resides outside of any group. The
\lstinline!group! is both the key used for grouping, and the name of the group
for display purposes.

The \lstinline!preferred! attribute of \lstinline!Figure! indicates whether the figure should be given preference when automatically determining which figures to show,
and a class may define any number of \lstinline!preferred! figures.  For example, a tool might choose to automatically show all preferred figures when the class is simulated.

The \lstinline!caption! attribute of \lstinline!Figure! can use the restricted
form of text markup described in \cref{text-markup-in-captions} as well as
the variable replacements described in \cref{variable-replacements}.

\subsubsection{Axis Properties}\label{axis-properties}

Properties may be defined for each \lstinline!Plot! axis\annotationindex{Axis}:
\begin{lstlisting}[language=modelica]
record Axis
  Real min "Axis lower bound, in 'unit'";
  Real max "Axis upper bound, in 'unit'";
  String unit = "" "Unit of axis tick labels";
  String label "Axis label";
end Axis;
\end{lstlisting}

When an axis bound is not provided, the tool computes one automatically.

An empty \lstinline!unit! means that the axis is unitless, and each expression plotted against it may use its own unit determined by the tool.  The tool is responsible for conveying the information
about choice of unit for the different variables, for instance by attaching this information to curve legends.

The Modelica tool is responsible for showing that values at the axis tick marks are expressed in \lstinline!unit!, so the axis \lstinline!label! shall not contain this information.

\begin{nonnormative}
When \lstinline!unit! is empty, and axis bounds are to be determined automatically, a natural choice of unit could be the variable's \lstinline!displayUnit!.  When axis bounds are specified by the
user, on the other hand, a tool may choose a unit for the variable such that the range of the variable values (expressed in the chosen unit) fit nicely with the range of the unitless axis.
\end{nonnormative}

If a tool does not recognize the \lstinline!unit!, it is recommended to issue a warning and treat the \lstinline!unit! as if it was empty, as well as ignore any setting for \lstinline!min! and \lstinline!max!.

When \lstinline!label! is not provided, the tool produces a default label.
Providing the empty string as \lstinline!label! means that no label should be shown.
Variable replacements, as described in \cref{variable-replacements}, can be used in \lstinline!label!.
The Modelica tool is responsible for showing the unit used for values at the axis tick marks, so the axis \lstinline!label! shall not contain the unit.

\subsubsection{Plot Curves}\label{plot-curves}

The actual data to plot is specified in the \lstinline!curves!\annotationindex{Curve} of a \lstinline!Plot!:
\begin{lstlisting}[language=modelica]
record Curve
  expression x = time "X coordinate values";
  expression y "Y coordinate values";
  String legend "Legend";
end Curve;
\end{lstlisting}

The mandatory \lstinline!x! and \lstinline!y! expressions are restricted to be result references in the form of \lstinline[language=grammar]!result-reference! in the grammar (\cref{expressions1}), referring to a scalar variable (or a derivative thereof) or \lstinline!time!.
It is an error if \lstinline!x! or \lstinline!y! does not designate a scalar result.
If \lstinline!x! or \lstinline!y! is a derivative, \lstinline!der(v, $n$)!, then $n$ must not exceed the maximum amount of differentiation applied to \lstinline!v! in the model.
A diagnostic is recommended in case the simulation result is missing a trajectory for a valid result reference.

\begin{nonnormative}
While the syntax for referring to a second order derivative is \lstinline!der(v, 2)!, the appearance is left for tools to decide.
For example, a tool might choose to present this as \lstinline!der(der(v))!.
\end{nonnormative}

When the \lstinline!unit! of an \lstinline!Axis! is non-empty, it is an error if the unit of the corresponding \lstinline!x! or \lstinline!y! expression (i.e., a variable's \lstinline!unit!, or second for \lstinline!time!) is incompatible with the axis unit.

When \lstinline!legend! is not provided, the tool produces a default based on \lstinline!x! and/or \lstinline!y!.
Providing the empty string as \lstinline!legend! means that the curve shall be omitted from the plot legend.
Variable replacements, as described in \cref{variable-replacements}, can be used in \lstinline!legend!.

\subsubsection{Escape Sequences}\label{text-markup-escape-sequences}

In an attribute inside a figure where the variable replacements of \cref{variable-replacements} or the text markup of \cref{text-markup-in-captions} can be used, the following use of \firstuse[text markup escape sequence]{text markup escape sequences}\index{escape sequence!text markup} applies.
These escape sequences are applied after the application of other markup, and is not applied at all inside some of the other markup, see details for the respective markup.

The percent character `\%' shall be encoded \lstinline!%%!.  The following are all the recognized escape sequences:
\begin{center}
\begin{tabular}{c c l}
\hline
\tablehead{Sequence} & \tablehead{Encoded character} & \tablehead{Comment}\\
\hline
\hline
{\lstinline!%%!} & `\%' & Only way to encode character. \\
{\lstinline!%]!} & `]'  & Prevents termination of markup delimited by {\lstinline![$\ldots$]!}. \\
\hline
\end{tabular}
\end{center}

\begin{nonnormative}
With the percent character being encoded as \lstinline!%%!, the behavior of \lstinline!%! appearing in any other way than the escape sequences above, for variable replacement (\cref{variable-replacements}), or for the text markup (\cref{text-markup-in-captions}) is undefined, and thus possible to define in the future without breaking backward compatibility.
\end{nonnormative}

\subsubsection{Variable Replacements}\label{variable-replacements}

In the places listed in \cref{attributes-with-variable-replacements} where text for display is defined, the final value of a result variable can be embedded by referring to the variable as \lstinline!%{inertia1.w}!.
This is similar to the \lstinline!Text! graphical primitive in \cref{text}.

\begin{table}[H]
\caption{Attributes that can use variable replacements.}
\label{attributes-with-variable-replacements}
\begin{center}
\begin{tabular}{l l}
\hline
\tablehead{Attribute} & \tablehead{Annotation}\\
\hline
\hline
{\lstinline!title!} & {\lstinline!Figure!} and {\lstinline!Plot!} \\
{\lstinline!caption!} & {\lstinline!Figure!} \\
{\lstinline!legend!} & {\lstinline!Curve!} \\
{\lstinline!label!} & {\lstinline!Axis!} \\
\hline
\end{tabular}
\end{center}
\end{table}

In \lstinline!%{$\mathit{variable}$}!, text markup escape sequences don't apply inside the $\mathit{variable}$, which has the form of \lstinline[language=grammar]!result-reference!.
This means that a complete \lstinline[language=grammar]!result-reference! shall be scanned before looking for the terminating closing brace.

\begin{example}
The variable replacement \lstinline!%{'%%'}! references the variable \lstinline!'%%'!, not the variable \lstinline!'%'!.
\end{example}

\begin{example}
The variable replacement \lstinline!%{foo . '}bar{'}! makes a valid reference to the variable\linebreak[4] \lstinline!foo.'}bar{'!.
\end{example}

Note that expansion to the final value means that expansion is not restricted to
parameters and constants, so that values to be shown in a caption can be
determined during simulation.

\begin{nonnormative}
By design, neither \lstinline!%class! nor \lstinline!%name! is supported in this context, as this information is expected to already be easily accessible (when applicable) in tool-specific ways.  (Titles making use of \lstinline!%class! or \lstinline!%name! would then only lead to ugly duplication of this information.)
\end{nonnormative}

\subsubsection{Text Markup in Captions}\label{text-markup-in-captions}

In addition to variable replacements, a very restricted form of text markup is used for the \lstinline!caption!.  Note that the text markup escape sequences described in \cref{text-markup-escape-sequences} generally apply inside \lstinline!caption!, with one exception given below for links.

Links take the form \lstinline!%[$\mathit{text}$]($\mathit{link}$)!, where the \lstinline![$\mathit{text}$]! part is optional, and text markup escape sequences don't apply inside the $\mathit{link}$.  The $\mathit{link}$ can be in either of the following forms, where the interpretation is given by the first matching form:
\begin{itemize}
\item
A \lstinline!variable:$\mathit{id}$!, where $\mathit{id}$ is a component reference in the form of \lstinline[language=grammar]!result-reference! in the grammar, such as \lstinline!inertia1.w!.
\item
% The 'plot:id' form below should be deprecated in favor of using an improved form of Modelica URI reference in the future, making 'variable:id' the only non-URI reference.
A \lstinline!plot:$\mathit{id}$!, where $\mathit{id}$ is the identifier of a \lstinline!Plot! in the current \lstinline!Figure!.
\item
% Use very short Modelica URI combined with carefully chosen wording below to deal with difficult line breaking.
A URI.
Well established schemes such as \lstinline[language={[nocomment]modelica}]!https://github.com/modelica! or \lstinline[language={[nocomment]modelica}]!modelica://Modelica!, as well as lesser known schemes may be used.
(A tool that has no special recognition of a scheme can try sending the URI to the operating system for interpretation.)
\end{itemize}

When \lstinline![$\mathit{text}$]! is omitted, a Modelica tool is free to derive a default based on the $\mathit{link}$.

\begin{nonnormative}
Note that for the character `]' to appear in $\mathit{text}$, it needs to be encoded as the escape sequence \lstinline!%]!, or it would be interpreted as the terminating delimiter of the \lstinline![$\mathit{text}$]!.

Similarly, the closing parenthesis `)' must be handled with care in $\mathit{link}$ in order to not be interpreted as the terminating delimiter of the \lstinline!($\mathit{link}$)!.
\begin{itemize}
\item
For a \lstinline!variable:!, no special treatment is needed, as the component reference syntax of the $\mathit{id}$ allows parentheses to appear without risk of misinterpretation inside a quoted identifier.
For example, \lstinline"%(variable:'try)me!')" has a parenthesis in \lstinline"'try)me!'" that must not be mistaken for the end of the \lstinline!($\mathit{link}$)!.
% The following shortcoming would be resolved if the 'plot:id' form was replaced by a Modelica URI reference, thanks to URL encoding.
\item
For a \lstinline!plot:!, there is currently no way to reference a plot with `)' in its \lstinline!identifier!.
\item
For a URI, a closing parenthesis must be URL encoded in order to not be interpreted as the end of the \lstinline!($\mathit{link}$)!.
For example, the URL in \lstinline[language={[nocomment]modelica}]!%(http://example.org/(tryme))! is just \filename{http://example.org/(tryme}, and the entire link is followed by a stray closing parenthesis.
To make it work, one has to use URL encoding: \lstinline[language={[nocomment]modelica}]!%(http://example.org/%28tryme%29)! (using URL encoding of the opening parenthesis just for symmetry, and note that the \lstinline!%! of the percent-encoded sequences are not subject to text markup escape sequences).
\end{itemize}
\end{nonnormative}

The styling of the link text, as well as the link action, is left for each Modelica
tool to decide.

\begin{nonnormative}
For example, \lstinline!%(inertia1.w)! could be displayed as the text
\lstinline!inertia1.w! formatted with upright monospaced font, and have a pop-up
menu attached with menu items for plotting the variable, setting its start
value, or investigating the equation system from which it is solved.  On the
other hand, \lstinline!%[angular velocity](inertia1.w)! could be formatted in
the same style as the surrounding text, except some non-intrusive visual clue
about it being linked.
\end{nonnormative}

\begin{nonnormative}
% This non-normative text explains why we don't want to assume that the 'link' must have a scheme.
Note that $\mathit{link}$ is currently not allowed to be a \emph{URI reference}, i.e., a URI or a \emph{relative reference} such as \lstinline!#foo!.  This is due to to the current inability to define a base URI referencing the current figure.  Once this becomes possible, the URI form of $\mathit{link}$ may be changed into a URI reference.
\end{nonnormative}

A sequence of one or more newlines (encoded either literally or using the \lstinline!\n!
escape sequence) means a paragraph break.  (A line break within a paragraph is
not supported, and any paragraph break before the first paragraph or after the last
paragraph has no impact.)

\firstuse[vendor-specific markup]{Vendor-specific markup} takes the form \lstinline!%__$\mathit{nameOfVendor}_{1}$($\mathit{data}_{1}$)$\ldots$__$\mathit{nameOfVendor}_{n}$($\mathit{data}_{n}$)[$\mathit{text}$]!, where $n \geq 1$.
The $\mathit{nameOfVendor}$ consists of only digits and letters, and shall only convey the name of the vendor defining the meaning of the associated $\mathit{data}$.
Text markup escape sequences don't apply inside the $\mathit{data}$, implying that it cannot contain the closing parenthesis, `)'.
A tool which does not understand any of the vendor-specific meanings shall only display the mandatory $\mathit{text}$, but the $\mathit{text}$ may also be used together with the vendor-specific $\mathit{data}$.

\begin{example}
One application of vendor-specific markup is to prototype a feature that can later be turned into standardized markup.  For example, say that the tool AVendor wants to generalize the variable replacements such that the duration of a simulation can be substituted into a caption.  During the development, this could be represented as the vendor-specific markup \lstinline!%__AVendor(?duration)[10 s]!, if the simulation has a duration of 10~seconds at the time of writing the caption.  When AVendor renders this, it ignores the text \lstinline!10 s! and just displays the actual duration instead.  Later, if this would become supported by standard markup, it might take the form of something like \lstinline!%{experiment:duration}! instead (note that \lstinline!experiment:duration! is not in the form of a component reference, avoiding conflict with current use of variable replacements).

In a similar way, vendor-specific markup can be used to prototype a link for future inclusion in the link markup (either by extending the meaning of Modelica URIs, or by introducing another pseudo-scheme similar to \lstinline!variable:!).  This is an example where the vendor-specific markup could make use of the $\mathit{text}$ (for link text) together with the vendor-specific $\mathit{data}$ (describing the actual link).
\end{example}

\section{Symbolic Processing}\label{annotations-for-symbolic-processing}\label{symbolic-processing}

The annotation listed below, in addition to annotations described in \crefrange{derivatives-and-inverses-of-functions}{function-inlining-and-event-generation}, can influence the symbolic processing.
\begin{center}
\begin{tabular}{l|l l}
\hline
\tablehead{Annotation} & \tablehead{Description} & \tablehead{Details}\\
\hline
\hline
{\lstinline!Evaluate!} & Use parameter value for symbolic processing & \Cref{modelica:Evaluate}\\
\hline
\end{tabular}
\end{center}

\begin{annotationdefinition}[Evaluate]
\begin{synopsis}[grammar]\begin{lstlisting}
"Evaluate" "=" ( false | true )
\end{lstlisting}\end{synopsis}
\begin{semantics}
The annotation \lstinline!Evaluate! can occur in the component declaration, its type declaration, or a base class of the type-declaration.
In the case of multiple conflicting annotations it is handled similarly to modifiers (e.g., an \lstinline!Evaluate! annotation on the component declaration takes precedence).
In the case of hierarchical components it is applied to all components, overriding any \lstinline!Evaluate!-setting for specific components.
The annotation \lstinline!Evaluate! only has effect for a component declared with the prefix \lstinline!parameter!.

If \lstinline!Evaluate = true!, the model developer proposes to utilize the value for the symbolic processing. In that case, it is not possible to change the parameter value after symbolic pre-processing.

If \lstinline!Evaluate = false!, the model developer proposes to not utilize the value of the corresponding parameter for the symbolic processing.

\begin{nonnormative}
\lstinline!Evaluate! is for example used for axis of rotation parameters in the \lstinline!Modelica.Mechanics.MultiBody! library in order to improve the efficiency of the generated code.
\end{nonnormative}
\end{semantics}
\end{annotationdefinition}


\section{Simulations}\label{annotations-for-simulations}\label{simulations}

The annotations listed below define how models can be checked, translated, and simulated.
\begin{center}
\begin{tabular}{l|l l}
\hline
\tablehead{Annotation} & \tablehead{Description} & \tablehead{Details}\\
\hline
\hline
{\lstinline!experiment!} & Simulation experiment settings & \Cref{modelica:experiment}\\
{\lstinline!HideResult!} & Don't show component's simulation result & \Cref{modelica:HideResult}\\
{\lstinline!TestCase!} & Information for model used as test case & \Cref{modelica:TestCase}\\
\hline
\end{tabular}
\end{center}

\begin{annotationdefinition}[experiment]
% henrikt-ma 2021-04: Seems strange to allow 'experiment' completely without list of options -- what would it mean?
\begin{synopsis}[grammar]\begin{lstlisting}
"experiment"
   [ "(" [ experimentOption { "," experimentOption } ] ")" ]

experimentOption:
   "StartTime" "=" [ "+" | "-" ] UNSIGNED-NUMBER
   | "StopTime" "=" [ "+" | "-" ] UNSIGNED-NUMBER
   | "Interval" "=" UNSIGNED-NUMBER
   | "Tolerance" "=" UNSIGNED-NUMBER
\end{lstlisting}\end{synopsis}
\begin{semantics}
The \lstinline{experiment} annotation defines the default start time (\lstinline!StartTime!) in {[}s{]}, the default stop time (\lstinline!StopTime!) in {[}s{]}, the suitable time resolution for the result grid (\lstinline!Interval!) in {[}s{]}, and the default relative integration tolerance (\lstinline!Tolerance!) for simulation experiments to be carried out with the model or block at hand.
If \lstinline!StartTime! is not specified it is assumed to be \lstinline!0.0!.
\end{semantics}
\end{annotationdefinition}

\begin{annotationdefinition}[HideResult]
\begin{synopsis}[grammar]\begin{lstlisting}
"HideResult" "=" ( false | true )
\end{lstlisting}\end{synopsis}
\begin{semantics}
\lstinline!HideResult = true! defines that the model developer proposes to not show the simulation results of the corresponding component.

\lstinline!HideResult = false! defines that the developer proposes to show the corresponding component.

\begin{nonnormative}
For example, a tool is not expected to provide means to plot a variable with \lstinline!HideResult = true!.  If a variable is declared in a protected section, a tool might not include it in a simulation result. By setting \lstinline!HideResult = false!, the modeler would like to have the variable in the simulation result, even if in the protected section.

\lstinline!HideResult! is for example used in the connectors of the \lstinline!Modelica.StateGraph! library to not show variables to the modeler that are of no interest to him and would confuse him.
\end{nonnormative}
\end{semantics}
\end{annotationdefinition}

\begin{annotationdefinition}[TestCase]
\begin{synopsis}[grammar]\begin{lstlisting}
"TestCase" "(" "shouldPass" "=" ( false | true ) ")"
\end{lstlisting}\end{synopsis}
\begin{semantics}
If \lstinline!shouldPass! is \lstinline!false! it indicates that the translation or the simulation of the model should fail.
If a tools checks a package where classes have \lstinline!shouldPass = false! they should not generate errors, and checking may even be skipped.
On the other hand, models with \lstinline!shouldPass = false! may be useful for creation of negative tests in tool-specific ways.
Similarly as a class with obsolete-annotation, a class with \lstinline!TestCase! annotation (regardless of the value of \lstinline!shouldPass!) shall not be used in other models, unless those models also have a \lstinline!TestCase! annotation.

\begin{nonnormative}
The intent of the test-case can be included in the documentation of the class.
This annotation can both be used for models intended as test-cases for implementations, and for models explaining detectable errors.
\end{nonnormative}
\end{semantics}
\end{annotationdefinition}


\section{Usage Restrictions}\label{usage-restrictions}
\subsection{Single Use of Class}\label{annotation-for-single-use-of-class}\label{single-use-of-class}

The annotation listed below is used to restrict creation of component instances of a class.
\begin{center}
\begin{tabular}{l|l l}
\hline
\tablehead{Annotation} & \tablehead{Description} & \tablehead{Details}\\
\hline
\hline
\lstinline!singleInstance! & Only allow one component instance of class & \Cref{modelica:singleInstance}\\
\hline
\end{tabular}
\end{center}

\begin{annotationdefinition}[singleInstance]
\begin{synopsis}[grammar]\begin{lstlisting}
"singleInstance" "=" true
\end{lstlisting}\end{synopsis}
\begin{semantics}
The \fmtannotationindex{singleInstance} annotation in a class indicates that there should only be one component instance of the class, and it should be in the same scope as the class is defined.
The intent is to remove the class when the component is removed and to prevent duplication of the component.

<<<<<<< HEAD
% henrikt-ma 2021-06: None of the examples in the specification actually use singleInstance = true.
This is useful for local classes in the state machines described in \cref{state-machines}.
\end{semantics}
\end{annotationdefinition}

=======
\subsection{Connection Restrictions}\label{connection-restrictions}

A connector component declaration may have the following annotation:
\begin{lstlisting}[language=modelica]
annotation(mustBeConnected = "message");
\end{lstlisting}%
\annotationindex{mustBeConnected}

It makes it an error if the connector is not connected from the outside (for a conditional connector this check is only active if the connector is enabled).
For an array of connectors it applies separately to each element.

\begin{nonnormative}
This annotation is intended for non-causal connectors, see \cref{restrictions-of-connections-and-connectors}.
It is particularly suited for stream connectors, see \cref{stream-connectors}.
\end{nonnormative}

\begin{example}
This can be used for some optional connectors that should be connected when conditionally enabled.
\begin{lstlisting}[language=modelica]
partial model PartialWithSupport
  Flange_b flange;
  parameter Boolean useSupport;
  Support support if useSupport
    annotation(
      mustBeConnected = "Support connector should be connected if activated.");
end PartialWithSupport;
\end{lstlisting}
The protected components and connections needed to internally handle the support-connector is omitted.
\end{example}
>>>>>>> 300619cf

\section{Graphical Objects}\label{annotations-for-graphical-objects}\label{graphical-objects}

A graphical representation of a class consists of two abstraction
layers, icon layer and diagram layer showing graphical objects,
component icons, connectors and connection lines. The icon
representation typically visualizes the component by hiding hierarchical
details. The hierarchical decomposition is described in the diagram
layer showing icons of subcomponents and connections between these.

Graphical annotations described in this chapter ties into the Modelica
grammar as follows.
\begin{lstlisting}[language=grammar]
graphical-annotations :
  annotation "(" [ layer-annotations ] ")"

layer-annotations :
  ( icon-layer | diagram-layer ) [ "," layer-annotations ]
\end{lstlisting}
Layer descriptions (start of syntactic description):
\begin{lstlisting}[language=grammar]
icon-layer :
  "Icon" "(" [ coordsys-specification "," ] graphics ")"

diagram-layer :
  "Diagram" "(" [ coordsys-specification "," ] graphics ")"
\end{lstlisting}%
\annotationindex{Icon}\annotationindex{Diagram}

\begin{example}
\begin{lstlisting}[language=modelica]
annotation(
   Icon(coordinateSystem(extent = {{-100, -100}, {100, 100}}),
        graphics = {Rectangle(extent = {{-100, -100}, {100, 100}}),
                    Text(extent = {{-100, -100}, {100, 100}},
                         textString = "Icon")}));
\end{lstlisting}
\end{example}

The graphics is specified as an ordered sequence of graphical primitives, which are described below.
First base class contents is drawn according to the order of the \lstinline!extends!-clauses, and then graphical primitives are drawn according to the order such that later objects can cover earlier ones.

\begin{nonnormative}
Note that the ordered sequence is syntactically a valid Modelica annotation, although there
is no mechanism for defining an array of heterogeneous objects in Modelica.
\end{nonnormative}

These \lstinline!Icon!, \lstinline!Diagram!, and \lstinline!Documentation! annotations are only allowed directly in classes (e.g.\ not on components or connections).
The allowed annotations for a short class definition is the union of the allowed annotations in classes and on \lstinline!extends!-clauses.

\subsection{Common Definitions}\label{common-definitions}

The following common definitions are used to define graphical annotations in the later sections.
\begin{lstlisting}[language=modelica]
type DrawingUnit = Real(final unit="mm");
type Point = DrawingUnit[2] "{x, y}";
type Extent = Point[2] "Defines a rectangular area {{x1, y1}, {x2, y2}}";
\end{lstlisting}%
\annotationindex{DrawingUnit}\annotationindex{Point}\annotationindex{Extent}
The interpretation of \lstinline!unit! is with respect to printer output in natural size (not zoomed).

All graphical entities have a visible attribute which indicates if the entity should be shown.
\begin{lstlisting}[language=modelica]
partial record GraphicItem
  Boolean visible = true;
  Point origin = {0, 0};
  Real rotation(quantity="angle", unit="deg")=0;
end GraphicItem;
\end{lstlisting}%
\annotationindex{GraphicItem}
The \lstinline!origin! attribute specifies the origin of the graphical item in the coordinate system of the layer in which it is defined.
The origin is used to define the geometric information of the item and for all transformations applied to the item.
All geometric information is given relative the \lstinline!origin! attribute, which by default is \lstinline!{0, 0}!.

The \lstinline!rotation! attribute specifies the rotation of the graphical item
counter-clockwise around the point defined by the \lstinline!origin! attribute.

\subsubsection{Coordinate Systems}\label{coordinate-systems}

Each of the layers has its own coordinate system.\annotationindex{CoordinateSystem}
A coordinate system is defined by the coordinates of two points, the left (x1) lower (y1) corner and the right (x2) upper (y2) corner, where the coordinates of the first point shall be less than the coordinates of the second point.

The attribute \lstinline!preserveAspectRatio! specifies a hint for the shape of
components of the class, but does not actually influence the rendering of the component.
If \lstinline!preserveAspectRatio! is true, changing the
extent of components should preserve the current aspect ratio of the coordinate
system of the class.

The attribute \lstinline!initialScale! specifies the default component size as
\lstinline!initialScale! times the size of the coordinate system of the class. An
application may use a different default value of \lstinline!initialScale!.

The attribute \lstinline!grid! specifies the spacing between grid points which can
be used by tools for alignment of points in the coordinate system, e.g.\ ``snap-to-grid''.
Its use and default value is tool-dependent.

\begin{lstlisting}[language=modelica]
record CoordinateSystem
  Extent extent;
  Boolean preserveAspectRatio = true;
  Real initialScale = 0.1;
  DrawingUnit grid[2];
end CoordinateSystem;
\end{lstlisting}

\begin{example}
A coordinate system for an icon could for example be defined as:
\begin{lstlisting}[language=modelica]
CoordinateSystem(extent = {{-10, -10}, {10, 10}});
\end{lstlisting}
i.e.\ a coordinate system with width 20 units and height 20 units.
\end{example}

The coordinate systems for the icon and diagram layers are by default defined as follows; where the array of \lstinline!GraphicItem! represents an ordered list of graphical primitives.

\begin{lstlisting}[language=modelica]
record Icon "Representation of the icon layer"
  CoordinateSystem coordinateSystem(extent = {{-100, -100}, {100, 100}});
  GraphicItem[:] graphics;
end Icon;

record Diagram "Representation of the diagram layer"
  CoordinateSystem coordinateSystem(extent = {{-100, -100}, {100, 100}});
  GraphicItem[:] graphics;
end Diagram;
\end{lstlisting}
The coordinate system (including \lstinline!preserveAspectRatio!) of a class is defined by the following priority:
\begin{enumerate}
\item
  The coordinate system annotation given in the class (if specified).
\item
  The coordinate systems of the first base class where the extent on the \lstinline!extends!-clause specifies a null-region (if any).
  Note that null-region is the default for base classes, see \cref{extends-clause}.
\item
  The default coordinate system \lstinline!CoordinateSystem(extent = {{-100, -100}, {100, 100}})!.
\end{enumerate}

\subsubsection{Graphical Properties}\label{graphical-properties}

Properties of graphical objects and connection lines are described using the following attribute types.
\begin{lstlisting}[language=modelica]
type Color = Integer[3](min = 0, max = 255) "RGB representation";
constant Color Black = zeros(3);
type LinePattern = enumeration(None, Solid, Dash, Dot, DashDot, DashDotDot);
type FillPattern = enumeration(None, Solid, Horizontal, Vertical,
                               Cross, Forward, Backward, CrossDiag,
                               HorizontalCylinder, VerticalCylinder, Sphere);
type BorderPattern = enumeration(None, Raised, Sunken, Engraved);
type Smooth = enumeration(None, Bezier);
type EllipseClosure = enumeration(None, Chord, Radial);
\end{lstlisting}%
\annotationindex{Color}\annotationindex{LinePattern}\annotationindex{FillPattern}\annotationindex{BorderPattern}\annotationindex{Smooth}\annotationindex{EllipseClosure}
The \lstinline!LinePattern! attribute \lstinline!Solid! indicates a normal line, \lstinline!None! an invisible line, and the other attributes various forms of dashed/dotted lines.

The \lstinline!FillPattern! attributes \lstinline!Horizontal!, \lstinline!Vertical!, \lstinline!Cross!, \lstinline!Forward!, \lstinline!Backward! and \lstinline!CrossDiag! specify fill patterns drawn with the line color over the fill color.

The attributes \lstinline!HorizontalCylinder!, \lstinline!VerticalCylinder! and \lstinline!Sphere! specify
gradients that represent a horizontal cylinder, a vertical cylinder and
a sphere, respectively. The gradient goes from line color to fill color.

The border pattern attributes \lstinline!Raised!, \lstinline!Sunken! and \lstinline!Engraved! represent frames which are rendered in a tool-dependent way --- inside the extent of the filled shape.

\begin{figure}[H]
  \begin{center}
    \includegraphics{bezierpoints}
  \end{center}
  \caption{Line with \lstinline!smooth = Bezier!.  The four line points $P_{1}$, \ldots{}, $P_{4}$ result in two quadratic splines and two straight line segments.}\label{fig:smooth-bezier}
\end{figure}

The \lstinline!smooth! attribute specifies that a line can be drawn as straight line segments (\lstinline!None!) or using a spline (\lstinline!Bezier!), where the line's points specify control points of a quadratic Bezier curve, see \cref{fig:smooth-bezier}.

For lines with only two points, the \lstinline!smooth! attribute has no effect.

For lines with three or more points ($P_{1}$, $P_{2}$, \ldots{}, $P_{n}$), the middle point of each line segment ($P_{12}$, $P_{23}$, \ldots{}, $P_{(n-1)n}$) becomes the starting point and ending
points of each quadratic Bezier curve.  For each quadratic Bezier curve, the common point of the two line segment becomes the control point. For instance, point $P_{2}$ becomes the control point for
the Bezier curve starting at $P_{12}$ and ending at $P_{23}$.  A straight line is drawn between the starting point of the line and the starting point of the first quadratic Bezier curve, as well as
between the ending point of the line and the ending point of the last quadratic Bezier curve.

In the illustration above, the square points ($P_{1}$, $P_{2}$, $P_{3}$, and $P_{4}$) represent the points that define the line, and the circle points ($P_{12}$, $P_{23}$, and $P_{34}$) are the
calculated middle points of each line segment.  Points $P_{12}$, $P_{2}$, and $P_{23}$ define the first quadratic Bezier curve, and the points $P_{23}$, $P_{3}$, and $P_{34}$ define the second
quadratic Bezier curve.  Finally a straight line is drawn between points $P_{1}$ and $P_{12}$ as well as between $P_{34}$ and $P_{4}$.

The values of the \lstinline!EllipseClosure! enumeration specify if and how the endpoints of an elliptical arc are to be joined (see \cref{ellipse}).

\begin{lstlisting}[language=modelica]
type Arrow = enumeration(None, Open, Filled, Half);
type TextStyle = enumeration(Bold, Italic, UnderLine);
type TextAlignment = enumeration(Left, Center, Right);
\end{lstlisting}%
\annotationindex{Arrow}\annotationindex{TextStyle}\annotationindex{TextAlignment}

Filled shapes have the following attributes for the border and interior.
\begin{lstlisting}[language=modelica]
record FilledShape "Style attributes for filled shapes"
  Color lineColor = Black "Color of border line";
  Color fillColor = Black "Interior fill color";
  LinePattern pattern = LinePattern.Solid "Border line pattern";
  FillPattern fillPattern = FillPattern.None "Interior fill pattern";
  DrawingUnit lineThickness = 0.25 "Line thickness";
end FilledShape;
\end{lstlisting}%
\annotationindex{FilledShape}
The extent/points of the filled shape describe the theoretical zero-thickness filled shape, and the actual rendered border is then half inside and half outside the extent.

\subsection{Component Instance}\label{component-instance}

A component instance can be placed within a diagram or icon layer.
It has an annotation with a \lstinline!Placement! modifier to describe the placement.
Placements are defined in term of coordinate systems transformations:
\begin{lstlisting}[language=modelica]
record Transformation
  Point origin = {0, 0};
  Extent extent;
  Real rotation(quantity = "angle", unit = "deg") = 0;
end Transformation;
\end{lstlisting}%
\annotationindex{Transformation}
The origin attribute defines the position of the component in the coordinate system of the enclosing class.
The \lstinline!extent! defines the position, size and flipping of the component, relative to the \lstinline!origin! attribute.
The \lstinline!extent! is defined relative to the \lstinline!origin! attribute of the component instance.
Given an extent \lstinline!{{$x_{1}$, $y_{1}$}, {$x_{2}$, $y_{2}$}}!, $x_{2} < x_{1}$ defines horizontal flipping and $y_{2} < y_{1}$ defines vertical flipping around the center of the object.

The \lstinline!rotation! attribute specifies rotation of the extent around the point defined by the \lstinline!origin! attribute.

The graphical operations are applied in the order: scaling, flipping and rotation.

\begin{lstlisting}[language=modelica]
record Placement
  Boolean visible = true;
  Transformation transformation "Placement in the diagram layer";

  Boolean iconVisible "Visible in icon layer; for public connector";
  Transformation iconTransformation
    "Placement in the icon layer; for public connector";
end Placement;
\end{lstlisting}%
\annotationindex{Placement}
If no \lstinline!iconTransformation! is given the \lstinline!transformation! is also used for placement in the icon layer.
If no \lstinline!iconVisible! is given for a public connector the \lstinline!visible! is also used for visibility in the icon layer.

\begin{nonnormative}
A connector can be shown in both an icon layer and a diagram
layer of a class. Since the coordinate systems typically are different,
placement information needs to be given using two different coordinate
systems. More flexibility than just using scaling and translation is
needed since the abstraction views might need different visual placement
of the connectors. The attribute \lstinline!transformation! gives the placement in
the diagram layer and \lstinline!iconTransformation! gives the placement in the icon
layer. When a connector is shown in a diagram layer, its diagram layer
is shown to facilitate opening up a hierarchical connector to allow
connections to its internal subconnectors.
\end{nonnormative}

For connectors, the icon layer is used to represent a connector when it
is shown in the icon layer of the enclosing model. The diagram layer of
the connector is used to represent it when shown in the diagram layer of
the enclosing model. Protected connectors are only shown in the diagram
layer. Public connectors are shown in both the diagram layer and the
icon layer. Non-connector components are only shown in the diagram
layer.

\subsection{Extends-Clause}\label{extends-clause}

Each \lstinline!extends!-clause (and short class definition, as stated in \cref{annotations-for-graphical-objects}) may have layer specific annotations which describe the rendering of the base class' icon and diagram layers in the derived class.

\begin{lstlisting}[language=modelica]
record IconMap
  Extent extent = {{0, 0}, {0, 0}};
  Boolean primitivesVisible = true;
end IconMap;

record DiagramMap
  Extent extent = {{0, 0}, {0, 0}};
  Boolean primitivesVisible = true;
end DiagramMap;
\end{lstlisting}%
\annotationindex{IconMap}\annotationindex{DiagramMap}
All graphical objects are by default inherited from a base class.
If the \lstinline!primitivesVisible! attribute is false, components and connections are visible but graphical primitives are not.

\begin{itemize}
\item
  If the \lstinline!extent! is \lstinline!{{0, 0}, {0, 0}}! (the default), the base class contents is mapped to the same coordinates in the derived class, and the coordinate system (including \lstinline!preserveAspectRatio!) can be inherited as described in \cref{coordinate-systems}.
\item
  For any other \lstinline!extent!, the base class coordinate system is mapped to this region, with the exception that \lstinline!preserveAspectRatio = true! in the base class requires that the mapping shall preserve the aspect ratio.
  The base class coordinate system (and \lstinline!preserveAspectRatio!) is not inherited.
\end{itemize}

\begin{nonnormative}
A zero area \lstinline!extent! other than \lstinline!{{0, 0}, {0, 0}}! will result in none of the base class contents being visible.
By affecting components and connections as well as graphical primitives, this is different from setting \lstinline!primitivesVisible = false!.

Reversed corners of the \lstinline!extent! will result in mirrored (rotated if reversed in both direction) base class contents.
\end{nonnormative}

\begin{example}
\begin{lstlisting}[language=modelica]
model A
  extends B annotation(
    IconMap(extent = {{-100, -100}, {100, 100}}, primitivesVisible = false),
    DiagramMap(extent = {{-50, -50}, {0, 0}}, primitivesVisible = true)
  );
end A;

model B
  extends C annotation(DiagramMap(primitivesVisible = false));
  $\ldots$
end B;
\end{lstlisting}
In this example the diagram of \lstinline!A! contains the graphical primitives
from \lstinline!A! and \lstinline!B! (but not from \lstinline!C! since they were hidden in \lstinline!B!) -- the ones
from \lstinline!B! are rescaled, and the icon of \lstinline!A! contains the graphical primitives
from \lstinline!A! (but neither from \lstinline!B! nor from \lstinline!C!).
\end{example}

\subsection{Connections}\label{connections1}

A connection is specified with an annotation containing a \lstinline!Line!\index{Line@\robustinline{Line}!\robustinline{connect} annotation} primitive and optionally a \lstinline!Text! primitive, as specified below.

\begin{example}
\begin{lstlisting}[language=modelica]
connect(a.x, b.x)
  annotation(Line(points = {{-25, 30}, {10, 30}, {10, -20}, {40, -20}}));
\end{lstlisting}
\end{example}

The optional \lstinline!Text!\index{Text@\robustinline{Text}!\robustinline{connect} annotation} primitive defines a text that will be written on the connection line.
It has the following definition (\emph{it is not equal to the \lstinline!Text! primitive as part of graphics -- the differences are marked as bold lines}):
% NOTE: Technically just the names -- not the entire lines are marked in bold
\begin{lstlisting}[language=modelica]
record Text
  extends GraphicItem;
  extends FilledShape;
  Extent extent;
  String string;
  Real fontSize = 0 "unit pt";
  String fontName;
  TextStyle textStyle[:];
  Color textColor = lineColor;
  TextAlignment horizontalAlignment =
    if index < 0 then TextAlignment.Right else TextAligment.Left;
  Integer index;
end Text;
\end{lstlisting}

The \lstinline!index! is one of the points of Line (numbered 1, 2, 3, \ldots{} where negative numbers count from the end, thus -1 indicate the last one).
The \lstinline!string! may use the special symbols \lstinline!"%first"! and \lstinline!"%second"! to indicate the connectors in the \lstinline!connect!-equation.

The \lstinline!extent! and \lstinline!rotation! are relative to the \lstinline!origin! (default \lstinline!{0, 0}!) and the \lstinline!origin! is relative to the point on the \lstinline!Line!.

The \lstinline!textColor! attribute defines the color of the text.  The text is drawn with transparent background and no border around the text (and without outline).  The contents inherited from \lstinline!FilledShape! is deprecated, but kept for compatibility reasons.  The default value for \lstinline!horizontalAlignment! is deprecated.  Having a zero size for the \lstinline!extent! is deprecated and is handled as if upper part is moved up an appropriate amount.

\begin{example}
\begin{lstlisting}[language=modelica]
connect(controlBus.axisControlBus1, axis1.axisControlBus)
  annotation(
    Text(string = "%first", index = -1, extent = [-6, 3; -6, 7]),
    Line(points =
      {{-80,-10},{-80,-14.5},{-79,-14.5},{-79,-17},{-65,-17},{-65,-65},{-25,-65}})
  );
\end{lstlisting}
Draws a connection line and adds the text \emph{axisControlBus1} ending at $(-6,\, 3) + (-25,\, -65)$ and 4 vertical units of space for the text.
Using a height of zero, such as \lstinline!extent = [-6, 3; -6, 3]! is deprecated, but gives similar result.
\end{example}

\subsection{Graphical Primitives}\label{graphical-primitives}

This section describes the graphical primitives that can be used to
define the graphical objects in an annotation.

\subsubsection{Line}\label{line}

A line is specified as follows:
\begin{lstlisting}[language=modelica]
record Line
  extends GraphicItem;
  Point points[:];
  Color color = Black;
  LinePattern pattern = LinePattern.Solid;
  DrawingUnit thickness = 0.25;
  Arrow arrow[2] = {Arrow.None, Arrow.None} "{start arrow, end arrow}";
  DrawingUnit arrowSize = 3;
  Smooth smooth = Smooth.None "Spline";
end Line;
\end{lstlisting}%
\annotationindex{Line}
Note that the \lstinline!Line! primitive is also used to specify the graphical representation of a connection.

For arrows:
\begin{itemize}
\item
  The arrow is drawn with an aspect ratio of 1/3 for each arrow half, i.e., if the arrow-head is 3~mm long an arrow with \lstinline!Half! will extend 1~mm from the mid-line and with \lstinline!Open! or \lstinline!Filled! extend 1~mm to each side, in total making the base 2~mm wide.
\item
  The \lstinline!arrowSize! gives the width of the arrow (including the imagined other half for \lstinline!Half!) so that \lstinline!lineThickness = 10! and \lstinline!arrowSize = 10! will touch at the outer parts.
\item
  All arrow variants overlap for overlapping lines.
\item
  The lines for the \lstinline!Open! and \lstinline!Half! variants are drawn with \lstinline!lineThickness!.
\end{itemize}

\subsubsection{Polygon}\label{polygon}

A polygon is specified as follows:
\begin{lstlisting}[language=modelica]
record Polygon
  extends GraphicItem;
  extends FilledShape;
  Point points[:];
  Smooth smooth = Smooth.None "Spline outline";
end Polygon;
\end{lstlisting}%
\annotationindex{Polygon}
The polygon is automatically closed, if the first and the last points are not identical.

\subsubsection{Rectangle}\label{rectangle}

A rectangle is specified as follows:
\begin{lstlisting}[language=modelica]
record Rectangle
  extends GraphicItem;
  extends FilledShape;
  BorderPattern borderPattern = BorderPattern.None;
  Extent extent;
  DrawingUnit radius = 0 "Corner radius";
end Rectangle;
\end{lstlisting}%
\annotationindex{Rectangle}
The \lstinline!extent! attribute specifies the bounding box of the rectangle.
If the \lstinline!radius! attribute is specified, the rectangle is drawn with rounded corners of the given radius.

\subsubsection{Ellipse}\label{ellipse}

An ellipse is specified as follows:
\begin{lstlisting}[language=modelica]
record Ellipse
  extends GraphicItem;
  extends FilledShape;
  Extent extent;
  Real startAngle(quantity = "angle", unit = "deg") = 0;
  Real endAngle(quantity = "angle", unit = "deg") = 360;
  EllipseClosure closure =
    if startAngle == 0 and endAngle == 360 then
      EllipseClosure.Chord
    else
      EllipseClosure.Radial;
end Ellipse;
\end{lstlisting}%
\annotationindex{Ellipse}
The \lstinline!extent! attribute specifies the bounding box of the ellipse.

Partial ellipses can be drawn using the \lstinline!startAngle! and \lstinline!endAngle! attributes.  These specify the endpoints of the arc prior to the stretch and rotate operations.  The arc is drawn counter-clockwise from \lstinline!startAngle! to \lstinline!endAngle!, where \lstinline!startAngle! and \lstinline!endAngle! are defined counter-clockwise from 3 o'clock (the positive x-axis).

The closure attribute specifies whether the endpoints specified by \lstinline!startAngle! and \lstinline!endAngle! are to be joined by lines to the center of the extent (\lstinline!closure = EllipseClosure.Radial!), joined by a single straight line between the end points (\lstinline!closure = EllipseClosure.Chord!), or left unconnected (\lstinline!closure = EllipseClosure.None!).  In the latter case, the ellipse is treated as an open curve instead of a closed shape, and the \lstinline!fillPattern! and \lstinline!fillColor! are not applied (if present, they are ignored).

The default closure is \lstinline!EllipseClosure.Chord! when \lstinline!startAngle! is 0 and \lstinline!endAngle! is 360, or \lstinline!EllipseClosure.Radial! otherwise.

\begin{nonnormative}
The default for a closed ellipse is not \lstinline!EllipseClosure.None!, since that would result in \lstinline!fillColor!
and \lstinline!fillPattern! being ignored, making it impossible to draw a filled ellipse. \lstinline!EllipseClosure.Chord!
is equivalent in this case, since the chord will be of zero length.
\end{nonnormative}

\subsubsection{Text}\label{text}

A text string is specified as follows:
\begin{lstlisting}[language=modelica]
record Text
  extends GraphicItem;
  extends FilledShape;
  Extent extent;
  String textString;
  Real fontSize = 0 "unit pt";
  String fontName;
  TextStyle textStyle[:];
  Color textColor = lineColor;
  TextAlignment horizontalAlignment = TextAlignment.Center;
end Text;
\end{lstlisting}%
\annotationindex{Text}
The \lstinline!textColor! attribute defines the color of the text.
The text is drawn with transparent background and no border around the text (and without outline).
The contents inherited from \lstinline!FilledShape! is deprecated, but kept for compatibility reasons.

There are a number of common macros that can be used in the text, and they should be replaced when displaying the text as follows (in order such that the earliest ones have precedence, and using the longest sequence of identifier characters -- alphanumeric and underscore):
\begin{itemize}
\item
  \%\% replaced by \%
\item
  \%name replaced by the name of the component (i.e., the identifier for
  it in the enclosing class).
\item
  \%class replaced by the name of the class (only the last part of the hierarchical name).
\item
  \%\emph{par} and \%\{\emph{par\}} replaced by the value of the
  parameter \lstinline!par!.
  If the value is numeric, tools shall display the value with \lstinline!displayUnit!, formatted according to bipm-specification.
  E.g., for
\begin{lstlisting}[language=modelica]
parameter Real t(unit = "s", displayUnit = "ms") = 0.1
\end{lstlisting}
  tools shall display \emph{100 ms}.
  The intent is that the text is easily readable,
  thus if \lstinline!par! is of an enumeration type, replace \lstinline!%par! by the item name,
  not by the full name.
  \begin{example}
  If \lstinline!par = "Modelica.Blocks.Types.Enumeration.Periodic"!, then \lstinline!%par! should be displayed as \emph{Periodic}.
  \end{example}
  The form \%\{\emph{par\}} allows component-references and is required for quoted identifiers, and can be directly
  followed by a letter. Thus \lstinline!%{w}x%{h}! gives the value of \lstinline!w!
  directly followed by \emph{x} and the value of \lstinline!h!, while \lstinline!%wxh! gives the value of the
  parameter \lstinline!wxh!. If the parameter does not exist it is an error.
\end{itemize}

The style attribute \lstinline!fontSize! specifies the font size. If the \lstinline!fontSize!
attribute is 0 the text is scaled to fit its extent. Otherwise, the size
specifies the absolute size. The text is vertically centered in the extent.

If the \lstinline!extent! specifies a box with zero width and positive height the
height is used as height for the text (unless \lstinline!fontSize! attribute is
non-zero -- which specifies the absolute size), and the text is not
truncated (the \lstinline!horizontalAlignment! is still used in this case).

\begin{nonnormative}
A zero-width \lstinline!extent! is convenient for handling texts where the width is unknown.
\end{nonnormative}

If the string \lstinline!fontName! is empty, the tool may choose a font.  The font names \lstinline!"serif"!, \lstinline!"sans-serif"!, and \lstinline!"monospace"! shall be recognized.  If possible
the correct font should be used -- otherwise a reasonable match, or treat as if \lstinline!fontName! was empty.

The style attribute \lstinline!textStyle! specifies variations of the font.

\subsubsection{Bitmap}\label{bitmap}

A bitmap image is specified as follows:
\begin{lstlisting}[language=modelica]
record Bitmap
  extends GraphicItem;
  Extent extent;
  String fileName "Name of bitmap file";
  String imageSource "Base64 representation of bitmap";
end Bitmap;
\end{lstlisting}%
\annotationindex{Bitmap}
The \lstinline!Bitmap! primitive renders a graphical bitmap image.
The data of the image can either be stored on an external file or in the annotation itself.
The image is scaled to fit the extent.
Given an extent \lstinline!{{$x_{1}$, $y_{1}$}, {$x_{2}$, $y_{2}$}}!, $x_{2} < x_{1}$ defines horizontal flipping and $y_{2} < y_{1}$ defines vertical flipping around the center of the object.

The graphical operations are applied in the order: scaling, flipping and rotation.

When the attribute \lstinline!fileName! is specified, the string refers to an
external file containing image data. The mapping from the string to the
file is specified for some URIs in \cref{external-resources}. The supported file
formats include \lstinline!PNG!, \lstinline!BMP!, \lstinline!JPEG!,
and \lstinline!SVG!.

When the attribute \lstinline!imageSource! is specified, the string contains the
image data, and the image format is determined based on the contents.
The image is represented as a Base64 encoding of the image file format
(see RFC~4648, \url{http://tools.ietf.org/html/rfc4648}).

The image is uniformly scaled (preserving the aspect ratio) so it exactly fits within the extent (touching the
extent along one axis).  The center of the image is positioned at the center of the extent.

\subsection{Variable Graphics and Schematic Animation}\label{variable-graphics-and-schematic-animation}

Any value (coordinates, color, text, etc.) in graphical annotations can be dependent on class variables using \lstinline!DynamicSelect!.
\lstinline!DynamicSelect! has the syntax of a function call with two arguments, where the first argument specifies the value of the editing state and the second argument the value of the non-editing state.
The first argument must be a literal expression.
The second argument may contain references to variables to enable a dynamic behavior.

\begin{example}
The level of a tank could be animated by a rectangle expanding in vertical direction and its color depending on a variable overflow:
\begin{lstlisting}[language=modelica]
annotation(Icon(graphics = {
  Rectangle(
    extent =
      DynamicSelect({{0, 0}, {20, 20}},
                    {{0, 0}, {20, level}}),
    fillColor =
      DynamicSelect({0, 0, 255},
                    if overflow then {255, 0, 0} else {0, 0, 255})
  )}));
\end{lstlisting}
\end{example}

\subsection{User Input}\label{user-input}

It is possible to interactively modify variables during a simulation.  The variables may either be parameters, discrete-time variables or states.  New numeric values can be given, a mouse click can change a \lstinline!Boolean! variable or a mouse movement can change a \lstinline!Real! variable.  Input fields may be associated with a \lstinline!GraphicItem! or a component as an array named \lstinline!interaction!.  The \lstinline!interaction! array may occur as an attribute of a graphic primitive, an attribute of a component annotation or as an attribute of the layer annotation of a class.

\subsubsection{Mouse Input}\label{mouse-input}

A \lstinline!Boolean! variable can be changed when the cursor is held over a graphical item or component and the selection button is pressed if the interaction annotation contains \fmtannotationindex{OnMouseDownSetBoolean}:
\begin{lstlisting}[language=modelica]
record OnMouseDownSetBoolean
  Boolean variable "Name of variable to change when mouse button pressed";
  Boolean value "Assigned value";
end OnMouseDownSetBoolean;
\end{lstlisting}

\begin{example}
A button can be represented by a rectangle changing color depending on a \lstinline!Boolean! variable \lstinline!on! and toggles the
variable when the rectangle is clicked on:
\begin{lstlisting}[language=modelica]
annotation(Icon(
  graphics = {
    Rectangle(extent = [0, 0; 20, 20],
              fillColor = if on then {255, 0, 0} else {0, 0, 255})},
  interaction = {OnMouseDownSetBoolean(on, not on)}));
\end{lstlisting}
\end{example}

In a similar way, a variable can be changed when the mouse button is \emph{released}:
\begin{lstlisting}[language=modelica]
record OnMouseUpSetBoolean
  Boolean variable "Name of variable to change when mouse button released";
  Boolean value "Assigned value";
end OnMouseUpSetBoolean;
\end{lstlisting}%
\annotationindex{OnMouseUpSetBoolean}

Note that several interaction objects can be associated with the same graphical item or component.
\begin{example}
\begin{lstlisting}[language=modelica]
interaction = {OnMouseDownSetBoolean(on, true),
               OnMouseUpSetBoolean(on, false)}
\end{lstlisting}
\end{example}

The \fmtannotationindex{OnMouseMoveXSetReal} interaction object sets the variable to the position of the cursor in X direction in the local coordinate system mapped to the interval defined by the \lstinline!minValue! and \lstinline!maxValue! attributes.
\begin{lstlisting}[language=modelica]
record OnMouseMoveXSetReal
  Real xVariable "Name of variable to change when cursor moved in x direction";
  Real minValue;
  Real maxValue;
end OnMouseMoveXSetReal;
\end{lstlisting}

The \fmtannotationindex{OnMouseMoveYSetReal} interaction object works in a corresponding way as the \lstinline!OnMouseMoveXSetReal! object but in the Y direction.
\begin{lstlisting}[language=modelica]
record OnMouseMoveYSetReal
  Real yVariable "Name of variable to change when cursor moved in y direction";
  Real minValue;
  Real maxValue;
end OnMouseMoveYSetReal;
\end{lstlisting}

\subsubsection{Edit Input}\label{edit-input}

The \fmtannotationindex{OnMouseDownEditInteger} interaction object presents an input field when the graphical item or component is clicked on.
The field shows the actual value of the variable and allows changing the value.
If a too small or too large value according to the \lstinline!min! and \lstinline!max! parameter values of the variable is given, the input is rejected.
\begin{lstlisting}[language=modelica]
record OnMouseDownEditInteger
  Integer variable "Name of variable to change";
end OnMouseDownEditInteger;
\end{lstlisting}

The \fmtannotationindex{OnMouseDownEditReal} interaction object presents an input field when the graphical item or component is clicked on.
The field shows the actual value of the variable and allows changing the value.
If a too small or too large value according to the \lstinline!min! and \lstinline!max! parameter values of the variable is given, the input is rejected.
\begin{lstlisting}[language=modelica]
record OnMouseDownEditReal
  Real variable "Name of variable to change";
end OnMouseDownEditReal;
\end{lstlisting}

The \fmtannotationindex{OnMouseDownEditString} interaction object presents an input field when the graphical item or component is clicked on.
The field shows the actual value of the variable and allows changing the value.
\begin{lstlisting}[language=modelica]
record OnMouseDownEditString
  String variable "Name of variable to change";
end OnMouseDownEditString;
\end{lstlisting}

\section{Graphical User Interface}\label{annotations-for-the-graphical-user-interface}\label{graphical-user-interface}

This section describes the annotations that are used to define properties of the graphical user interface.

\begin{lstlisting}[language=modelica]
annotation(preferredView = $\mathit{view}$)
\end{lstlisting}

The \fmtannotationindex{preferredView} annotation defines the default view when selecting the class.
The $\mathit{view}$ is a \lstinline!String! literal where \lstinline!"info"! means class documentation (``information''), \lstinline!"diagram"! means diagram view, \lstinline!"icon"! means icon view, and \lstinline!"text"! means Modelica source code (``text'').

\begin{lstlisting}[language=grammar]
  documentation-class-annotation:
     annotation "(" DocumentationClass "=" true ")"
\end{lstlisting}%
\annotationindex{DocumentationClass}

Only allowed as class annotation on any kind of class and implies that this class and all classes within it are treated as having the annotation \lstinline!preferredView = "info"!.
If the annotation \lstinline!preferredView! is explicitly set for a class, it has precedence over a \lstinline!DocumentationClass! annotation.

\begin{nonnormative}
A tool may display such classes in special ways.  For example, the description texts of the classes might be displayed instead
of the class names, and if no icon is defined, a special information default icon may be displayed in the package browser.
\end{nonnormative}

\begin{lstlisting}[language=modelica]
 annotation(defaultComponentName = "name")
\end{lstlisting}%
\annotationindex{defaultComponentName}

When creating a component of the given class, the recommended component name is \emph{name}.
If the default name cannot be used (e.g., since it is already in use), another name based on \lstinline!defaultComponentName! shall be derived automatically, except as described under \lstinline!defaultComponentPrefixes!.
When automatically deriving a name, any trailing `\lstinline!1!' in the \lstinline!defaultComponentName! shall be disregarded.

\begin{lstlisting}[language=modelica]
annotation(defaultComponentPrefixes = "prefixes")
\end{lstlisting}%
\annotationindex{defaultComponentPrefixes}

When creating a component, it is recommended to generate a declaration of the form
\begin{lstlisting}[language=grammar]
type-prefix type-specifier component-declaration
\end{lstlisting}

The following prefixes may be included in the string \lstinline!prefixes!: \lstinline!inner!,
\lstinline!outer!, \lstinline!replaceable!, \lstinline!constant!, \lstinline!parameter!, \lstinline!discrete!.

\begin{nonnormative}
In combination with \lstinline!defaultComponentName! it can be used to make it easy for users to create \lstinline!inner! components
matching the \lstinline!outer! declarations; see also example below.  If the prefixes contain \lstinline!inner! or \lstinline!outer!
and the default name cannot be used (e.g., since it is already in use) it is recommended to give a diagnostic.
\end{nonnormative}

\begin{lstlisting}[language=modelica]
annotation(missingInnerMessage = "message")
\end{lstlisting}%
\annotationindex{missingInnerMessage}

When an \lstinline!outer! component of the class does not have a corresponding \lstinline!inner!
component, the literal string message may be used as part of a diagnostic message (together with appropriate context), see
\cref{instance-hierarchy-name-lookup-of-inner-declarations}.

\begin{example}
\begin{lstlisting}[language=modelica]
model World
  $\ldots$
  annotation(
    defaultComponentName = "world",
    defaultComponentPrefixes = "inner replaceable",
    missingInnerMessage = "The World object is missing"
  );
end World;
\end{lstlisting}
When an instance of model \lstinline!World! is dragged in to the diagram layer, the
following declaration is generated:
\begin{lstlisting}[language=modelica]
inner replaceable World world;
\end{lstlisting}
\end{example}

A simple type or component of a simple type may have:
\begin{lstlisting}[language=modelica]
annotation(absoluteValue = false);
\end{lstlisting}%
\annotationindex{absoluteValue}

If \lstinline!false!, then the variable defines a relative quantity, and if true an absolute quantity.

\begin{nonnormative}
When converting between units (in the user-interface for plotting and entering parameters), the \lstinline!offset! must be
ignored for a variable defined with annotation \lstinline!absoluteValue = false!.
This annotation is used in the Modelica Standard Library, for example in
\lstinline!Modelica.Units.SI! for the type definition \lstinline!TemperatureDifference!.
\end{nonnormative}

A model or block definition may contain:
\begin{lstlisting}[language=modelica]
annotation(defaultConnectionStructurallyInconsistent = true)
\end{lstlisting}%
\annotationindex{defaultConnectionStructurallyInconsistent}

If \lstinline!true!, it is stated that a default connection will result in a structurally inconsistent model or block\footnote{%
  For the precise definition of \emph{structurally inconsistent}, see \textcite{Pantelides1988ConsistentInitialization}.}%
.
A "default connection" is constructed by instantiating the respective \lstinline!model! or \lstinline!block! and for every input \lstinline!u! providing an equation \lstinline!0 = f(u)!, and for every (potential, flow) pair of the form \lstinline!(v, i)!, providing an equation of the form \lstinline!0 = f(v, i)!.

\begin{nonnormative}
It is useful to check all models/blocks of a Modelica package in a simple way.  One check is to default connect every model/block and to check whether the resulting class is structurally consistent (which is a stronger requirement than being balanced).  It is rarely needed; but is for example used in \lstinline!Modelica.Blocks.Math.InverseBlockConstraints!, in order to prevent a wrong error message.  Additionally, when a user defined model is structurally inconsistent, a tool should try to pinpoint in which class the error is present.  This annotation avoids then to show a wrong error message.
\end{nonnormative}

A class may have the following annotation:
\begin{lstlisting}[language=modelica]
annotation(obsolete = "message");
\end{lstlisting}%
\annotationindex{obsolete}

It indicates that the class ideally should not be used anymore and gives a message indicating the recommended action.
This annotation is not inherited, the assumption is that if a class uses an obsolete class (as a base class or as the class of one of the components) that shall be updated -- ideally without impacting users of the class.
If that is not possible the current class can have also have an \lstinline!obsolete! annotation.

A component declaration may have the following annotation:
\begin{lstlisting}[language=modelica]
annotation(unassignedMessage = "message");
\end{lstlisting}%
\annotationindex{unassignedMessage}

When the variable to which this annotation is attached in the declaration cannot be computed due to the structure of the equations, the string \lstinline!"message"! can be used as a diagnostic message.

\begin{nonnormative}
When using BLT partitioning, this means if a variable \lstinline!a! or one of its aliases \lstinline!b = a! or \lstinline!b = -a!
cannot be assigned, the message is displayed.  This annotation is used to provide library specific error messages.
\end{nonnormative}

\begin{example}
\begin{lstlisting}[language=modelica]
connector Frame "Frame of a mechanical system"
  $\ldots$
  flow Modelica.Units.SI.Force f[3]
  annotation(unassignedMessage =
    "All Forces cannot be uniquely calculated. The reason could be that the " +
    "mechanism contains a planar loop or that joints constrain the same motion.\n" +
    "For planar loops, use in one revolute joint per loop the option " +
    "PlanarCutJoint = true in the Advanced menu."
  );
end Frame;
\end{lstlisting}
\end{example}

A component declaration or a short replaceable class definition may have the following annotation:
\begin{lstlisting}[language=modelica]
record Dialog
  String tab = "General";
  String group = "";
  Boolean enable = true;
  Boolean showStartAttribute = false;
  Boolean colorSelector = false;
  Selector loadSelector;
  Selector saveSelector;
  Selector directorySelector;
  String groupImage = "";
  Boolean connectorSizing = false;
end Dialog;

record Selector
  String filter = "";
  String caption = "";
end Selector;
\end{lstlisting}%
\annotationindex{Dialog}

For a short replaceable class definition only the fields \lstinline!tab!, \lstinline!group!, \lstinline!enable! and \lstinline!groupImage! are allowed.

In the organization of a tool's user interface, the \lstinline!tab! shall correspond to a major divisioning of ``tabs'', and \lstinline!group! correspond to sub-divisioning of ``groups'' within each tab.
An empty \lstinline!group! (the default) means tool-specific choice of group.
The order of components (and class definitions) within each group and the order of the groups and tabs are according to the declaration order, where inherited elements are added at the place of the extends.

A component shall have at most one of \lstinline!showStartAttribute=true!, \lstinline!colorSelector=true!, \lstinline!loadSelector!, \lstinline!saveSelector!, \lstinline!directorySelector!, or \lstinline!connectorSizing=true!.

\begin{example}
When \lstinline!group! is empty, a tool may place parameters in the group ``Parameters'', and place variables with \lstinline!showStartAttribute = true! in the group ``Start Attributes''.
\end{example}

If \lstinline!enable = false!, the input field may be disabled and no input can be given.

If \lstinline!showStartAttribute = true! the dialog should allow the user to set the \lstinline!start!- and \lstinline!fixed!-attributes for the variable instead of the value of the variable.

\begin{nonnormative}
The \lstinline!showStartAttribute = true! is primarily intended for non-parameter values and avoids introducing a separate parameter for the \lstinline!start!-attribute of the variable.
\end{nonnormative}

If \lstinline!colorSelector = true!, it suggests the use of a color selector to pick an \textsc{rgb} color as a vector of three values in the range 0..255 (the color selector should be useable both for vectors of \lstinline!Integer! and \lstinline!Real!).

The presence of \lstinline!loadSelector! or \lstinline!saveSelector! specifying \fmtannotationindex{Selector} suggests the use of a file dialog to select a file.
Setting \lstinline!filter! will in the dialog only show files that fulfill the given pattern.
Setting \lstinline!text1 (*.ext1);;text2 (*.ext2)! will only show files with file extension \filename{ext1} or \filename{ext2} with the corresponding description texts \lstinline!text1! and \lstinline!text2!, respectively.
\lstinline!caption! is a caption for display in the file dialog.
\lstinline!loadSelector! is used to select an existing file for reading, whereas \lstinline!saveSelector! is used to define a file for writing.

The presence of \lstinline!directorySelector! specifying \lstinline!Selector! suggests the use of a dialog to select an existing directory.
The selected directory does not need to exist at the time of opening the dialog; it is allowed to let the dialog be used to create directory before selecting it.
The \lstinline!filter! may not be used.
The \lstinline!caption! is a caption for display in the file dialog.

The \lstinline!groupImage! references an image using an URI (see \cref{external-resources}), and the image is intended to be shown together with the entire group (only one image per group is supported).
Disabling the input field will not disable the image.
The background of the \lstinline!groupImage! and any image used in HTML-documentation is recommended to be transparent (intended to be a light color) or white.

The \lstinline!connectorSizing! is described separately in \cref{connector-sizing}.

\begin{example}
\begin{lstlisting}[language=modelica]
model DialogDemo
  parameter Boolean b = true "Boolean parameter";
  parameter Modelica.Units.SI.Length length "Real parameter with unit";
  parameter Real r1 "Real parameter in Group 1"
     annotation(Dialog(group = "Group 1"));
  parameter Real r2 "Disabled Real parameter in Group 1"
     annotation(Dialog(group = "Group 1", enable = not b));
  parameter Real r3 "Real parameter in Tab 1"
     annotation(Dialog(tab = "Tab 1"));
  parameter Real r4 "Real parameter in Tab 1 and Group 2"
     annotation(Dialog(tab = "Tab 1", group = "Group 2"));
  $\ldots$
end DialogDemo;
\end{lstlisting}
When clicking on an instance of model \lstinline!DialogDemo!, a dialog is shown that may have the following layout (other layouts are also possible, this is vendor specific).

\begin{center}
\includegraphics[scale=0.5]{disabledparameter}
\quad
\includegraphics[scale=0.5]{tabparameter}\\
\end{center}
\end{example}

\subsection{Connector Sizing}\label{connector-sizing}

This section describes the \lstinline!connectorSizing! annotation inside a \lstinline!Dialog! annotation.
The value of \lstinline!connectorSizing! must be a literal \lstinline!false! or \lstinline!true!.
If \lstinline!connectorSizing = false!, this annotation has no effect.
If \lstinline!connectorSizing = true!, the corresponding variable must be declared with the \lstinline!parameter! prefix, must be a subtype of a scalar \lstinline!Integer! and must have a literal default value of zero.

\begin{nonnormative}
The reason why \lstinline!connectorSizing! must be given a literal value is that if the value is an expression,
the \lstinline!connectorSizing! functionality is conditional and this will then lead easily to wrong models.

The default value of the variable must be zero since this annotation
is designed for a parameter that is used as vector dimension, and the
dimension of the vector should be zero when the component is dragged or
redeclared.  Furthermore, when a tool does not support the
\lstinline!connectorSizing! annotation, dragging will still result in a correct
model.
\end{nonnormative}

If \lstinline!connectorSizing = true!, a tool may set the parameter value in a modifier automatically, if used as dimension size of a vector of connectors.
In that case the parameter should not be modified by the user, and a tool may choose to not display that parameter in the dialog or display it with disabled input field.

\begin{nonnormative}
The \lstinline!connectorSizing! annotation is used in cases
where connections to a vector of connectors shall be made and a new
connection requires to resize the vector and to connect to the new index
(unary connections). The annotation allows a tool to perform these two
actions in many cases automatically. This is, e.g., very useful for
state machines and for certain components of fluid libraries.
\end{nonnormative}

\begin{nonnormative}
The following part is non-normative text and describes a useful
way to handle the \lstinline!connectorSizing! annotation in a tool (still a tool may
use another strategy and/or may handle other cases than described
below).
The recommended rules are clarified at hand of the following
example which represents a connector and a model from the
\lstinline!Modelica.StateGraph! library (note that they may be modified or renamed in future versions):
\begin{lstlisting}[language=modelica]
connector Step_in // Only 1:1 connections are possible since input used
  output Boolean occupied;
  input Boolean set;
end Step_in;

block Step
  // nIn cannot be set through the dialog (but maybe shown)
  parameter Integer nIn = 0 annotation(Dialog(connectorSizing = true));
  Step_in inPorts[nIn];
  $\ldots$
end Step;
\end{lstlisting}
If the parameter is used as dimension size of a vector of
connectors, it is automatically updated according to the following
rules:
\begin{enumerate}
\item \label{connectorSizing:addVector}
  If a new connection line is drawn between one outside and one
  inside vector of connectors both dimensioned with (\lstinline!connectorSizing!)
  parameters, a connection between the two vectors is performed and the
  (\lstinline!connectorSizing!) parameter is propagated from connector to component.
  Other types of outside connections do not lead to an automatic update
  of a (\lstinline!connectorSizing!) parameter. \emph{Example:} Assume there is a
  connector \lstinline!inPorts! and a component \lstinline!step1!:
\begin{lstlisting}[language=modelica]
parameter Integer nIn = 0 annotation(Dialog(connectorSizing = true));
Step_in inPorts[nIn];
Step step1(nIn = 0);
\end{lstlisting}
  Drawing a connection line between connectors \lstinline!inPorts! and
  \lstinline!step1.inPorts! results in:
\begin{lstlisting}[language=modelica]
  parameter Integer nIn = 0 annotation(Dialog(connectorSizing = true));
  Step_in inPorts[nIn];
  Step step1(nIn = nIn); // nIn = 0 changed to nIn = nIn
equation
  connect(inPorts, step1.inPorts); // new connect-equation
\end{lstlisting}
\item\label{connectorSizing:deleteVector}
  If a connection line is deleted between one outside and one inside vector of connectors both dimensioned with (\lstinline!connectorSizing!) parameters, the \lstinline!connect!-equation is removed and the (\lstinline!connectorSizing!) parameter of the component is set to zero or the modifier is removed.
  \emph{Example:} Assume the connection line in the resulting example in case~\ref{connectorSizing:addVector} is removed.
  This results in:
\begin{lstlisting}[language=modelica]
parameter Integer nIn = 0 annotation(Dialog(connectorSizing = true));
Step_in inPorts[nIn];
Step step1; // modifier nIn = nIn is removed
\end{lstlisting}
\item \label{connectorSizing:addScalar}
  If a new connection line is drawn to an inside connector with
  \lstinline!connectorSizing! and case~\ref{connectorSizing:addVector} does not apply then, the parameter is
  incremented by one and the connection is performed for the new highest
  index. \emph{Example:} Assume that 3 connections are present and a new
  connection is performed. The result is:
\begin{lstlisting}[language=modelica]
  Step step1(nIn = 4); // index changed from nIn = 3 to nIn = 4
equation
  connect($\ldots$, step1.inPorts[4]); // new connect-equation
\end{lstlisting}
  In some applications, like state machines, the vector index is
  used as a priority, e.g., to define which transition is firing if
  several transitions become active at the same time instant. It is then
  not sufficient to only provide a mechanism to always connect to the
  last index. Instead, some mechanism to select an index conveniently
  should be provided.
\item \label{connectorSizing:deleteScalar}
  If a connection line is deleted to an inside connector with
  \lstinline!connectorSizing! and case~\ref{connectorSizing:deleteVector} does not apply then, then the
  (\lstinline!connectorSizing!) parameter is decremented by one and all connections
  with index above the deleted connection index are also decremented by
  one. \emph{Example:}Assume there are 4 connections:
\begin{lstlisting}[language=modelica]
  Step step1(nIn=4);
equation
  connect(a1, step1.inPorts[1]);
  connect(a2, step1.inPorts[2]);
  connect(a3, step1.inPorts[3]);
  connect(a4, step1.inPorts[4]);
\end{lstlisting}
  and the connection from \lstinline!a2! to \lstinline!step1!. \lstinline!inPorts[2]! is deleted.
  This results in
\begin{lstlisting}[language=modelica]
  Step step1(nIn=3);
equation
  connect(a1, step1.inPorts[1]);
  connect(a3, step1.inPorts[2]);
  connect(a4, step1.inPorts[3]);
\end{lstlisting}
\end{enumerate}

These rules also apply if the connectors and/or components are defined in superclass.

\emph{Example:} Assume that \lstinline!step1! is defined in superclass \lstinline!MyCompositeStep! with 3 connections, and a new connection is performed in a derived class.
The result is:
\begin{lstlisting}[language=modelica]
  extends MyCompositeStep(step1(nIn=4)); // new modifier nIn=4
equation
  connect($\ldots$, step1.inPorts[4]);  // new connect-equation
\end{lstlisting}
\end{nonnormative}


\section{Versions}\label{annotations-for-version-handling}\label{versions}

The annotations listed below allows a top-level package or model can specify the version of top-level classes it uses, its own version number, and if possible how to convert from previous versions.
This can be used by a tool to guarantee that consistent versions are used, and if possible to upgrade usage from an earlier version to a current one.
\begin{center}
\begin{tabular}{l|l l}
\hline
\tablehead{Annotation} & \tablehead{Description} & \tablehead{Details}\\
\hline
\hline
\lstinline!version! & Version of top-level package & \Cref{modelica:version}\\
\lstinline!conversion! & Conversions to apply when upgrading & \Cref{modelica:conversion}\\
\lstinline!uses! & Top-level package dependencies & \Cref{modelica:uses}\\
\lstinline!versionDate! & Date of first version build & \Cref{modelica:versionDate}\\
\lstinline!versionBuild! & Maintenance update number & \Cref{modelica:versionBuild}\\
\lstinline!dateModified! & Date of last change & \Cref{modelica:dateModified}\\
\lstinline!revisionId! & Version control system version information & \Cref{modelica:revisionId}\\
\hline
\end{tabular}
\end{center}


\subsection{Version Numbering}\label{version-numbering}

Version numbers can be in one of several forms:
% The syntax highlighting gets confused by the quoted double quote below, making " PACKAGE-VERSION " be styled as a string literal.
% We should figure out a better way to do this, or tweak the syntax highlighting to give special treatment to """.
\begin{lstlisting}[language=grammar]
PACKAGE-VERSION-STRING = """ PACKAGE-VERSION """

PACKAGE-VERSION = MAIN-VERSION | PRE-RELEASE-VERSION | UNORDERED-VERSION

MAIN-VERSION = UNSIGNED-INTEGER { "." UNSIGNED-INTEGER }

PRE-RELEASE-VERSION = MAIN-VERSION " " { S-CHAR }

UNORDERED-VERSION = NON-DIGIT { S-CHAR }
\end{lstlisting}

Examples:
\begin{itemize}
\item
  Main release version: \lstinline!"2.1"!
\item
  Pre-release version: \lstinline!"2.1 Beta 1"!
\item
  Unordered version: \lstinline!"Test 1"!
\end{itemize}

The main release versions are ordered using the hierarchical numerical names, and follow the corresponding pre-release versions.
The pre-release versions of the same main release version are internally ordered alphabetically.


\subsection{Version Handling}\label{version-handling}

In a top-level class, the version number and the dependency to earlier versions of this class are defined using one or more of the annotations described in this section.

\begin{annotationdefinition}[version]
\begin{synopsis}[grammar]\begin{lstlisting}
"version" "=" PACKAGE-VERSION-STRING
\end{lstlisting}\end{synopsis}
\begin{semantics}
\lstinline!version = $\mathit{currentVersion}$! defines the version number of the model or package.
All classes within this top-level class have this version number.
\end{semantics}
\end{annotationdefinition}

\begin{annotationdefinition}[conversion]
\begin{synopsis}[grammar]\begin{lstlisting}
"conversion" "=" "(" [ conversion { "," conversion } ] ")"

conversion : conversion-none | conversion-with-rules

conversion-none : "noneFromVersion" "=" PACKAGE-VERSION-STRING

conversion-with-rules :
   "from" "("
      "version" = package-versions
      [ "," "to" "=" PACKAGE-VERSION-STRING ]
      "," conversion-rules
  ")"

conversion-rules :
   "script" "=" STRING
   | "change" "(" [ conversion-rule { "," conversion-rule } ] ")"

conversion-rule : STRING

package-versions :
   PACKAGE-VERSION-STRING
   | "{" PACKAGE-VERSION-STRING { "," PACKAGE-VERSION-STRING } "}"
\end{lstlisting}\end{synopsis}
\begin{semantics}
\lstinline!conversion(noneFromVersion = $\mathit{fromVersion}$)! defines that models and packages using the $\mathit{fromVersion}$ can be upgraded to the $\mathit{currentVersion}$ of the current class without any changes.

\lstinline!conversion(from(version = $\mathit{fromVersions}$, to = $\mathit{toVersion}$, $\mathit{conversionRules}$))! defines that models and packages using any of the $\mathit{fromVersions}$ can be upgraded to the $\mathit{toVersion}$ (if the $\mathit{toVersion}$ is omitted, this is the $\mathit{currentVersion}$) of the current class by applying the $\mathit{conversionRules}$.
When $\mathit{conversionRules}$ is given as \lstinline!script = $\mathit{conversionScript}$!, the $\mathit{conversionScript}$ is the name of a file consisting of an unordered sequence of \lstinline[language=grammar]!conversion-rule ";"! and Modelica comments, where any comments should be ignored by tools.
A \lstinline[language=grammar]!conversion-rule! has the form of a function call, where the functions are defined in \cref{conversion-rules}.

\begin{nonnormative}
The \lstinline!to! version is added for clarity and optionally allows a tool to convert in multiple steps.
\end{nonnormative}
\end{semantics}
\end{annotationdefinition}

\begin{annotationdefinition}[uses]
\begin{synopsis}[grammar]\begin{lstlisting}
"uses" "(" [ used-package { "," used-package } ] ")"

used-package :
  IDENT "("
    "version" "=" PACKAGE-VERSION-STRING
    [ "," "versionBuild" "=" UNSIGNED-INTEGER ]
    [ "," "dateModified" "=" STRING ]
  ")"
\end{lstlisting}\end{synopsis}
\begin{semantics}
\lstinline!uses($\mathit{otherPackage}$(version = $\mathit{otherPackageVersion}$))! defines that classes within this top-level class use the $\mathit{otherPackageVersion}$ of classes within the top-level class $\mathit{otherPackage}$.

See \cref{version-date-and-build-information} regarding the use of \lstinline!versionBuild! and \lstinline!dateModified!.
\end{semantics}
\end{annotationdefinition}

\begin{example}
\begin{lstlisting}[language=modelica]
package Modelica
  $\ldots$
  annotation(
    version = "3.1",
    conversion(
      noneFromVersion = "3.1 Beta 1",
      noneFromVersion = "3.1 Beta 2",
      from(version = {"2.1", "2.2", "2.2.1"},
           script = "convertTo3.mos"),
      from(version = "1.5",
           script = "convertFromModelica1_5.mos")
  ));
end Modelica;

model A
  $\ldots$
  annotation(
    version = "1.0",
    uses(Modelica(version = "1.5"))
  );
end A;

model B
  $\ldots$
  annotation(
    uses(Modelica(version = "3.1 Beta 1")));
end B;
\end{lstlisting}
In this example the model \lstinline!A! uses an older version of the Modelica library and can be upgraded using the given script, and model \lstinline!B! uses an older version of the Modelica library but no changes are required when upgrading.
\end{example}


\subsubsection{Conversion Rules}\label{conversion-rules}

% Using mbox to avoid having line starting with ","
There are a number of functions: \lstinline!convertClass!, \lstinline!convertClassIf!,
\lstinline!convertElement!, \mbox{\lstinline!convertModifiers!,} \lstinline!convertMessage! defined as follows. The
calls of these functions do not directly convert, instead they define
conversion rules as below.
It is recommended, but not required, to terminate each such function call with a semi-colon.
The order between the function calls does not matter, instead the longer paths (in terms of number of hierarchical names)
are used first as indicated below, and it is an error if there are any
ambiguities.

The conversion should generate correct Modelica models using the new version of the library
corresponding to the old version.

\begin{nonnormative}
Whenever possible tools should preserve the original style of the model, e.g.\ use of imports.
Conversions should be applied in all places where named element are used in code, including Modelica URIs (for example, in \lstinline!Documentation! annotations).
\end{nonnormative}

These functions can be called with literal strings or array of strings
and vectorize according to \cref{scalar-functions-applied-to-array-arguments}.

All of these convert-functions only use inheritance among user models, and not in the library that is used for the conversion -- thus conversions of base classes will require multiple conversion calls; this ensures that the conversion is independent of the new library structure.
The name of the class used as argument to \lstinline!convertElement! and \lstinline!convertModifiers! is similarly the old name of the class, i.e.\ the name before it is possibly converted by \lstinline!convertClass!.

\begin{nonnormative}
Specifying conversions using the old name of a class allows the conversion to be done without access to the old
version of the library (by suitable modifications of the lookup).  Another alternative is to use the old version
of the library during the conversion.
\end{nonnormative}

\paragraph*{convertClass("OldClass", "NewClass")}\label{convertclassoldclassnewclass}\annotationindex{convertClass}

Convert class \lstinline!OldClass! to \lstinline!NewClass!.

Match longer path first, so if converting both \lstinline!A! to \lstinline!C! and \lstinline!A.B! to \lstinline!D! then \lstinline!A.F! is converted to \lstinline!C.F! and \lstinline!A.B.E! to \lstinline!D.E!. This is considered before \lstinline!convertMessage! for the same \lstinline!OldClass!.

\begin{example}
Consider the following as part of a conversion script:
\begin{lstlisting}[language=modelica]
convertClass("Modelica.SIunits", "Modelica.Units.SI");
convertClass("Modelica.SIunits.Icons", "Modelica.Units.Icons");
\end{lstlisting}
This ensures that for example \lstinline!Modelica.SIunits.Length! is converted to \lstinline!Modelica.Units.SI.Length!
and \lstinline!Modelica.SIunits.Icons! is converted to \lstinline!Modelica.SIunits.Icons!.
\end{example}

\paragraph*{convertClassIf("OldClass", "oldElement", "whenValue", "NewClass")}\label{convertclassifoldclass-oldelement-whenvalue-newclass}\annotationindex{convertClassIf}

Convert class \lstinline!OldClass! to \lstinline!NewClass! if the literal modifier for
\lstinline!oldElement! has the value \lstinline!whenValue!, and also remove the modifier for
\lstinline!oldElement!.

These are considered before \lstinline!convertClass! and \lstinline!convertMessage! for the same \lstinline!OldClass!.

The old element should be of a \lstinline!Boolean!, \lstinline!Integer!, \lstinline!String!, or enumeration
type and the match is based on the literal value of the modifier.
For string elements the value argument to \lstinline!convertClassIf! shall be up-quoted, e.g.\ \lstinline!"\"My String\""!,
and for enumeration literals only the enumeration literal part of the old value matters, e.g., \lstinline!red!
for \lstinline!"Colors.red"!.

\paragraph*{convertElement("OldClass", "OldName", "NewName")}\label{convertelementoldclassoldnamenewname}\annotationindex{convertElement}

In \lstinline!OldClass!, convert element \lstinline!OldName! to \lstinline!NewName!.  Both \lstinline!OldName! and \lstinline!NewName! normally refer to components, but they may also refer to
class-parameters, or hierarchical names.  For hierarchical names, the longest match is used first.

For replaceable classes in packages (and replaceable classes in other classes) \lstinline!convertElement! shall
be used if the class is renamed within the package (or class), whereas \lstinline!convertClass! shall only be used if the class
is placed outside of the package (or class).

\begin{nonnormative}
The latter case indicates a problem with overuse of replaceable classes in the previous design of the library.
\end{nonnormative}

\begin{example}
Consider the following as part of a conversion script:
\begin{lstlisting}[language=modelica]
convertElement({"Modelica.Mechanics.MultiBody.World",
                "Modelica.Mechanics.MultiBody.World.gravityAcceleration"},
                "mue", "mu");
\end{lstlisting}
This implies that
\begin{lstlisting}[language=modelica]
Modelica.Mechanics.MultiBody.World world(mue=2);
function f=Modelica.Mechanics.MultiBody.World.gravityAcceleration(mue=4);
\end{lstlisting}
is converted to:
\begin{lstlisting}[language=modelica]
Modelica.Mechanics.MultiBody.World world(mu=2);
function f=Modelica.Mechanics.MultiBody.World.gravityAcceleration(mu=4);
\end{lstlisting}
\end{example}

\paragraph*{convertModifiers}\label{convertmodifiers}\annotationindex{convertModifiers}
\ % Dummy paragraph content to ensure listing below starts on a fresh line.

\begin{lstlisting}[language=modelica]
convertModifiers("OldClass",
  {"OldModifier1=default1", "OldModifier2=default2", $\ldots$},
  {"NewModifier1=$\ldots$%OldModifier2%$\ldots$", "NewModifier2=$\ldots$", $\ldots$}
  [, simplify=true]);
\end{lstlisting}

Normal case; if any modifier among \lstinline!OldModifier! exist then replace all of them with the list of\linebreak[4] \lstinline!NewModifiers!.
The \lstinline!$\ldots$%OldModifier2%$\ldots$! indicate an expression that may involve the values of the old modifiers (tools are responsible for adding parentheses if needed).
The lists of old and new modifiers can have different lengths.
The defaults (if present) are used if there are multiple \lstinline!OldModifier! and not all are set in the component instance.
The defaults are optional if there is at most one \lstinline!OldModifier! element, and should otherwise be provided.

If \lstinline!simplify! is specified and true then perform obvious simplifications
to clean up the new modifier; otherwise leave as is.

\begin{nonnormative}
Note: \lstinline!simplify! is primarily intended for converting enumerations and emulated enumerations that naturally lead to large nested \lstinline!if!-expressions.
The simplifications may also simplify parts of the original expression.
\end{nonnormative}

If the modifiers contain literal string values they must be quoted.

Behaviour in unusual cases:
\begin{itemize}
\item
  if \lstinline!NewModifier! list is empty then the modifier is just removed
\item
  If \lstinline!OldModifer! list is empty it is added for all uses of the class
\item
  If \lstinline!OldModifier$i$! is \lstinline!cardinality(a) = 0! the conversion will only be applied for a component comp if there are no inside connections to \lstinline!comp.a!. This can be combined with other modifiers that are handled in the usual way.
\item
  If \lstinline!OldModifier$i$! is \lstinline!cardinality(a) = 1! the conversion will only be applied for a component comp if there are any inside connections to \lstinline!comp.a!.
\end{itemize}

The converted modifiers and existing modifiers are merged such that the existing modifiers take precedence over the result of \lstinline!convertModifiers!.
A diagnostic is recommended if this merging removes some modifiers unless those modifiers are identical or it is the special case of an empty \lstinline!OldModifier! list.
\begin{nonnormative}
This can be used to handle the case where the default value was changed.
\end{nonnormative}

Converting modifiers with cardinality is used to remove the deprecated operator \lstinline!cardinality! from model libraries, and replace tests on cardinality in models by parameters explicitly enabling the different cases.
The case where the old class is used as a base class, and there exist outside connections to \lstinline!a!, and there is \lstinline!convertModifiers! involving the cardinality of \lstinline!a! is not handled.

\begin{nonnormative}
Having a parameter for explicitly enabling the different cases means that instead of model \lstinline!A! internally testing if its
connector \lstinline!B! is connected, there will be a parameter for enabling connector \lstinline!B!, and the conversion ensures that
each component of model \lstinline!A! will have this parameter set accordingly.

In case a parameter is simply renamed it is preferable to use \lstinline!convertElement!, since that also handles e.g.\ binding equations
using the parameter.
\end{nonnormative}

\begin{example}
The conversion
\begin{lstlisting}[language=modelica]
convertClass("Modelica.Thermal.FluidHeatFlow.Components.IsolatedPipe",
             "Modelica.Thermal.FluidHeatFlow.Components.Pipe");
convertModifiers({"Modelica.Thermal.FluidHeatFlow.Components.IsolatedPipe"},
                 fill("", 0), {"useHeatPort=false"});

convertClass("Modelica.StateGraph.Temporary.NumericValue",
             "Modelica.Blocks.Interaction.Show.RealValue");
convertModifiers("Modelica.StateGraph.Temporary.NumericValue",
                 {"Value"}, {"number=%Value%"});
convertModifiers("Modelica.StateGraph.Temporary.NumericValue",
                 {"hideConnector"}, {"use_numberPort=not %hideConnector%"});

convertModifiers("Modelica.Blocks.Math.LinearDependency",
   {"y0=0", "k1=0", "k2=0"}, {"y0=%y0%", "k1=%y0%*%k1%", "k2=%y0%*%k2%"},
   true);

convertClass("My.Library.BadPackage",
             "My.Library.Package");
convertElement("My.Library.BadPackage.PartialBase",
               "bad", "correct");
convertElement("My.Library.BadPackage.ActualClass",
               "bad", "correct");
\end{lstlisting}
converts
\begin{lstlisting}[language=modelica]
Modelica.Thermal.FluidHeatFlow.Components.IsolatedPipe pipe1;
Modelica.StateGraph.Temporary.NumericValue tempValue(
  Value = 10, hideConnector = true);
Modelica.Blocks.Math.LinearDependency linearDep(y0 = 2, k2 = 1);
model A
  import My.Library;
  extends Library.BadPackage.ActualClass;
end A;
model B
  extends A;
  Boolean b = bad;
end B;
\end{lstlisting}
to
\begin{lstlisting}[language=modelica]
Modelica.Thermal.FluidHeatFlow.Components.Pipe pipe1(useHeatPort = false);
Modelica.Blocks.Interaction.Show.RealValue(
  number = 10, use_numberPort = not true);
Modelica.Blocks.Math.LinearDependency linearDep(y0 = 2, k1 = 0, k2 = 2);
model A
  import My.Library;
  extends Library.Package.ActualClass;
end A;
model B
  extends A;
  Boolean b = correct;
end B;
\end{lstlisting}
The \lstinline!convertElement! call for \lstinline!ActualClass! is needed to avoid relying on base classes in the original library where \lstinline!ActualClass! inherits from \lstinline!PartialBase!.
However, the inheritance among the models to convert (in this case \lstinline!B! inherits from \lstinline!A!) should be handled.
Note that conversion works regardless of the import of \lstinline!My.Library!.
\end{example}

\paragraph*{convertMessage("OldClass", "Failed Message")}\label{convertmessageoldclass-failed-message}\annotationindex{convertMessage}

For any use of \lstinline!OldClass! (or element of \lstinline!OldClass!) report that conversion
could not be applied with the given message.

\begin{nonnormative}
This may be useful if there is no possibility to convert a specific class. An alternative is to construct \lstinline!ObsoleteLibraryA! for problematic
cases, which may be more work but allows users to directly run the models after the conversion and later convert them.
\end{nonnormative}

\paragraph*{convertMessage("OldClass", "Failed Message", "oldElement")}\label{convertmessageoldclass-failed-message2}

For any use of \lstinline!oldElement! in \lstinline!OldClass! report that conversion
could not be applied with the given message.

\begin{nonnormative}
This is useful if there is no possibility to convert a specific parameter (or other element), especially if it rarely modified.  If the parameter had no impact on the model it can be removed using \lstinline!convertModifiers!, see \cref{convertmodifiers}.
\end{nonnormative}


\subsection{Versions in the File System}\label{mapping-of-versions-to-file-system}\label{versions-in-the-File-System}

The top-level class $\mathit{packageName}$ with version $\mathit{packageVersion}$ (matching \lstinline[language=grammar]!PACKAGE-VERSION! defined in \cref{version-numbering}) can be stored in one of the following ways in a directory given in the \lstinline!MODELICAPATH! (\cref{the-modelica-library-path-modelicapath}):
\begin{itemize}
\item
  The file $\mathit{packageName}$\filename{.mo}\\
  Example: \filename{Modelica.mo}
\item
  The file $\mathit{packageName}$\textvisiblespace$\mathit{packageVersion}$\filename{.mo} (one space character separating $\mathit{packageName}$ from $\mathit{packageVersion}$)\\
  Example: \filename{Modelica 2.1.mo}
\item
  The directory $\mathit{packageName}$ with the file \filename{package.mo} directly inside it\\
  Example: \filename{Modelica/package.mo}
\item
  The directory $\mathit{packageName}$\textvisiblespace$\mathit{packageVersion}$ with the file \filename{package.mo} directly inside it\\
  Example: \filename{Modelica 2.1/package.mo}
\end{itemize}

This allows a tool to access multiple versions of the same package.


\subsection{Version Date and Build Information}\label{version-date-and-build-information}

This section describes top-level annotations that a top-level class can have to specify information associated to the version number.

The \lstinline!versionBuild! and \lstinline!dateModified! annotations can also be specified in the \lstinline!uses! annotation (together with the version number).

\begin{nonnormative}
It is recommended that tools do not automatically store \lstinline!versionBuild! and \lstinline!dateModified! in the \lstinline!uses! annotation.
\end{nonnormative}

\begin{annotationdefinition}[versionDate]
\begin{synopsis}[grammar]\begin{lstlisting}
"versionDate" "=" STRING
\end{lstlisting}\end{synopsis}
\begin{semantics}
\lstinline!versionDate! is the date when the library was released.
This string is updated by the library author to correspond with the version number.

The date shall be given as UTC according to ISO 8601: YYYY-MM-DD
\end{semantics}
\end{annotationdefinition}

\begin{annotationdefinition}[versionBuild]
\begin{synopsis}[grammar]\begin{lstlisting}
"versionBuild" "=" UNSIGNED-INTEGER
\end{lstlisting}\end{synopsis}
\begin{semantics}
\lstinline!versionBuild! is the optional build number of the library.
When a new version is released \lstinline!versionBuild! should be omitted or \lstinline!versionBuild = 1!.
There might be bug fixes to the library that do not justify a new library version.
Such maintenance changes are called a \emph{build} release of the library.
For every new maintenance change, the \lstinline!versionBuild! number is increased.
A \lstinline!versionBuild! number $A$ that is higher than \lstinline!versionBuild! number $B$, is a newer release of the library.
There are no conversions between the same versions with different build numbers.

Two releases of a library with the same \lstinline!version! but different \lstinline!versionBuild! are in general assumed to be compatible.
In special cases, the \lstinline!uses!-clause of a model may specify \lstinline!versionBuild! and/or \lstinline!dateModified!.
In such a case the tool is expected to give a warning if there is a mismatch between library and model.
\end{semantics}
\end{annotationdefinition}

\begin{annotationdefinition}[dateModified]
\begin{synopsis}[grammar]\begin{lstlisting}
"dateModified" "=" STRING
\end{lstlisting}\end{synopsis}
\begin{semantics}
\lstinline!dateModified! is the date and time of the last modification of the package.

The date and time shall given as UTC according to ISO 8601 (with one space between date and time): YYYY-MM-DD hh:mm:ssZ

\begin{nonnormative}
The intention is that a Modelica tool updates this annotation whenever the package or part of it was modified and is saved on persistent storage (like file or database system).
\end{nonnormative}
\end{semantics}
\end{annotationdefinition}

\begin{annotationdefinition}[revisionId]
\begin{synopsis}[grammar]\begin{lstlisting}
"revisionId" "=" STRING
\end{lstlisting}\end{synopsis}
\begin{semantics}
\lstinline!revisionId! is a tool specific revision identifier possibly generated by a source code management system (e.g., Subversion or CVS).
This information exactly identifies the library source code in the source code management system.
\end{semantics}
\end{annotationdefinition}

\begin{example}
\begin{lstlisting}[language=modelica,mathescape=false]
package Modelica
  $\ldots$
  annotation(
    version = "3.0.1",
    versionDate = "2008-04-10",
    versionBuild = 4,
    dateModified = "2009-02-15 16:33:14Z",
    revisionId = "$Id:: package.mo 2566 2009-05-26 13:25:54Z #$"
  );
end Modelica;

model M1
  annotation(
    uses(Modelica(version = "3.0.1"))); // Common case
end M1

model M2
  annotation(
    uses(Modelica(version = "3.0.1", versionBuild = 4)));
end M2
\end{lstlisting}
\end{example}


\section{Access Control to Protect Intellectual Property}\label{annotations-for-access-control-to-protect-intellectual-property}\label{access-control-to-protect-intellectual-property}

This section presents annotations to define the protection and the
licensing of packages. The goal is to unify basic mechanisms to control
the access to a package in order to protect the intellectual property
contained in it. This information is used to encrypt a package and bind
it optionally to a particular target machine, and/or restrict the usage
for a particular period of time.

\begin{nonnormative}
Protecting the intellectual property of a Modelica package is
considerably more difficult than protecting code from a programming
language. The reason is that a Modelica tool needs the model equations
in order that it can process the equations symbolically, as needed for
acausal modeling. Furthermore, if a Modelica tool generates C-code of
the processed equations, this code is then potentially available for
inspection by the user. Finally, the Modelica tool vendors have to be
trusted, that they do not have a backdoor in their tools to store the
(internally) decrypted classes in human readable format. The only way to
protect against such misuse is legally binding warranties of the tool
vendors.

The intent of this section is to enable a library vendor to
maintain one source version of their Modelica library that can be
encrypted and used with several different Modelica tools, using
different encryption formats.
\end{nonnormative}

The following definitions relate to access control.

\begin{definition}[Protection]\index{protection!access control}
Define what parts of a class are visible.
\end{definition}

\begin{definition}[Obfuscation]\index{obfuscation!access control}
Changing a Modelica class or generated code so that it is difficult to inspect by a user (e.g.\ by automatically renaming variables to non-meaningful names).
\end{definition}

\begin{definition}[Encryption]\index{encryption!access control}
Encoding of a model or a package in a form so that the modeler cannot inspect any content of a class without an appropriate key.  An encrypted package that has the \lstinline!Protection! annotation
is read-only; the way to modify it is to generate a new encrypted version.
\end{definition}

\begin{definition}[Licensing]\index{licensing!access control}
Restrict the use of an encrypted package for particular users for a specified period of time.
\end{definition}

In this section annotations are defined for protection and licensing.  Obfuscation and encryption are not standardized.

Protection and licensing are both defined inside the \fmtannotationindex{Protection} annotation:
\begin{lstlisting}[language=modelica]
annotation(Protection($\ldots$));
\end{lstlisting}

\subsection{Protection of Classes}\label{protection-of-classes}

A class may have the following annotations to define what parts of a class are visible, and only the parts explicitly listed as visible below can be accessed (if a class is encrypted and no \lstinline!Protection! annotation is defined, the access annotation has the default value \lstinline!Access.documentation!):
\begin{lstlisting}[language=modelica]
type Access =
  enumeration(hide, icon, documentation, diagram,
              nonPackageText, nonPackageDuplicate,
              packageText, packageDuplicate);
annotation(Protection(access = Access.documentation));
\end{lstlisting}

The items of the \fmtannotationindex{Access} enumeration have the following meanings:
\begin{enumerate}
\item
  \lstinline!Access.hide!\\
  Do not show the class anywhere (it is not possible to inspect any part
  of the class).
\item
  \lstinline!Access.icon!\\
  The class can be instantiated and public parameter, constant, input, output variables as well as public connectors can be accessed, as well as the \lstinline!Icon! annotation, as defined in \cref{annotations-for-graphical-objects} (the declared information of these elements can be shown).  Additionally, the class name and its description text can be accessed.
\item
  \lstinline!Access.documentation!\\
  Same as \lstinline!Access.icon! and additionally the \lstinline!Documentation! annotation (as defined in \cref{annotations-for-documentation}) can be accessed.  HTML-generation in the \lstinline!Documentation! annotation is normally performed before encryption, but the generated HTML is intended to be used with the encrypted package.  Thus the HTML-generation should use the same access as the encrypted version -- even before encryption.
\item
  \lstinline!Access.diagram!\\
  Same as \lstinline!Access.documentation! and additionally, the \lstinline!Diagram! annotation, and all components and \lstinline!connect!-equations that have a graphical annotation can be accessed.
\item
  \lstinline!Access.nonPackageText!\\
  Same as \lstinline!Access.diagram! and additionally if it is not a package: the whole class definition can be accessed (but that text cannot be copied, i.e., you can see but not copy the source code).
\item
  \lstinline!Access.nonPackageDuplicate!\\
  Same as \lstinline!Access.nonPackageText! and additionally if it is not a package: the class, or part of the class, can be copied.
\item
  \lstinline!Access.packageText!\\
  Same as \lstinline!Access.diagram! (note: \emph{not} including all rights of \lstinline!Access.nonPackageDuplicate!) and additionally the whole class definition can be accessed (but that text cannot be copied, i.e., you can see but not copy the source code).
\item
  \lstinline!Access.packageDuplicate!\\
  Same as \lstinline!Access.packageText! and additionally the class, or part of the class, can be copied.
\end{enumerate}

The \lstinline!access! annotation holds for the respective class and all classes
that are hierarchically on a lower level, unless overridden by a
\lstinline!Protection! annotation with \lstinline!access!.
Overriding \lstinline!access=Access.hide! or \lstinline!access=Access.packageDuplicate!
has no effect.

\begin{example}
If the annotation is given on the top level of a package and at no other class in this package, then the \lstinline!access! annotation holds for all classes in this package.
\end{example}

\begin{nonnormative}
It is currently not standardized which result variables are
accessible for plotting. It seems natural to not introduce new flags for
this, but reuse the \lstinline!Access.XXX! definition, e.g., for \lstinline!Access.icon!
only the variables can be stored in a result file that can also be
inspected in the class, and for \lstinline!Access.nonPackageText! all public
and protected variables can be stored in a result file, because all
variables can be inspected in the class.

\begin{lstlisting}[language=modelica]
package CommercialFluid // Access icon, documentation, diagram
  package Examples // Access icon, documentation, diagram
    model PipeExample // Access everything, can be copied
    end PipeExample;

    package Circuits // Access icon, documentation, diagram
      model ClosedCircuit // Access everything, can be copied
      end ClosedCircuit;
    end Circuits;

    model SecretExample // No access
      annotation(Protection(access = Access.hide));
    end SecretExample;
    annotation(Protection(access = Access.nonPackageDuplicate));
  end Examples;

  package Pipe // Access icon
    model StraightPipe // Access icon
    end StraightPipe;
    annotation(Protection(access = Access.icon));
  end Pipe;

  package Vessels // Access icon, documentation, diagram
    model Tank // Access icon, documentation, diagram, text
    end Tank;
  end Vessels;
  annotation(Protection(access = Access.nonPackageText));
end CommercialFluid;
\end{lstlisting}
\end{nonnormative}

\subsection{Licensing}\label{licensing}

In this section annotations within the \lstinline!Protection! annotation are
defined to restrict the usage of the encrypted package:
\begin{lstlisting}[language=modelica]
record Protection
  $\ldots$
  String features[:] = fill("", 0) "Required license features";
  record License
    String libraryKey;
    String licenseFile = "" "Optional, default mapping if empty";
  end License;
end Protection;
\end{lstlisting}
The \fmtannotationindex{License} annotation has only an effect on the top of an encrypted class and is then valid for the whole class hierarchy.
(Usually the licensed class is a package.)
The \lstinline!libraryKey! is a secret string from the library vendor and is the protection mechanism so that a user cannot generate his/her own authorization file since the \lstinline!libraryKey! is unknown to him/her.

The \lstinline!features! annotation defines the required license options. If the
features vector has more than one element, then at least a license
feature according to one of the elements must be present. As with the
other annotations, the \lstinline!features! annotation holds for the respective
class and for all classes that are hierarchically on a lower level,
unless further restricted by a corresponding annotation. If no license
according to the \lstinline!features! annotation is provided in the
authorization file, the corresponding classes are not visible and cannot
be used, not even internally in the package.

\begin{example}
\begin{lstlisting}[language=modelica]
// Requires license feature "LicenseOption"
annotation(Protection(features = {"LicenseOption"}));

// Requires license features "LicenseOption1" or "LicenseOption2"
annotation(Protection(features = {"LicenseOption1", "LicenseOption2"}));

// Requires license features ("LicenseOption1" and "LicenseOption2") or
// "LicenseOption3"
annotation(Protection(features =
  {"LicenseOption1 LicenseOption2", "LicenseOption3"}));
\end{lstlisting}
\end{example}

In order that the protected class can be used either a tool specific license manager, or a license file (called \lstinline!licenseFile!) must be present.
The license file is standardized.
It is a Modelica package without classes that has a \lstinline!Protection! annotation of the following form which specifies a sequence of target records, which makes it natural to define start/end dates for different sets of targets individually:
\begin{lstlisting}[language=modelica]
record Authorization
  String licensor = ""
    "Optional string to show information about the licensor";
  String libraryKey
    "Matching the key in the class. Must be encrypted and not visible";
  License license[:]
    "Definition of the license options and of the access rights";
end Authorization;

record License
  String licensee = ""
    "Optional string to show information about the licensee";
  String id[:]
    "Unique machine identifications, e.g.\ MAC addresses";
  String features[:] = fill("", 0)
    "Activated library license features";
  String startDate = ""
    "Optional start date in UTCformat YYYY-MM-DD";
  String expirationDate = ""
    "Optional expiration date in UTCformat YYYY-MM-DD";
  String operations[:] = fill("", 0)
    "Library usage conditions";
end License;
\end{lstlisting}%
\index{Authorization@\robustinline{Authorization}!license file}\index{License@\robustinline{License}!license file}

The format of the strings used for \lstinline!libraryKey! and \lstinline!id! are not specified
(they are vendor specific). The \lstinline!libraryKey! is a secret of the library
developer. The \lstinline!operations! define the usage conditions and the following
are default names:
\begin{itemize}
\item
  \lstinline!"ExportBinary"! Binary code generated from the Modelica code of the
  library can be included in binaries produced by a simulation
  tool.
\item
  \lstinline!"ExportSource"! Source code generated from the Modelica code of the
  library can be included in sources produced by a simulation tool.
\end{itemize}

Additional tool-specific names can also be used. To protect the
\lstinline!libraryKey! and the target definitions, the authorization file must
be encrypted and must never show the \lstinline!libraryKey!.

\begin{nonnormative}
All other information, especially licensor and license should be visible, in order
that the user can get information about the license. It is useful to
include the name of the tool in the authorization file name with which
it was encrypted. Note, it is not useful to store this information in
the annotation, because only the tool that encrypted the \lstinline!Authorization!
package can also decrypt it.
\end{nonnormative}

\begin{example}
(Before encryption:)
\begin{lstlisting}[language=modelica]
// File MyLibrary\package.mo
package MyLibrary
  annotation(Protection(
    License(
      libraryKey = "15783-A39323-498222-444ckk4ll",
      licenseFile = "MyLibraryAuthorization_Tool.mo_lic),
    $\ldots$));
end MyLibrary;

// File MyLibrary\MyLibraryAuthorization_Tool.mo\
// (authorization file before encryption)
package MyLibraryAuthorization_Tool
  annotation(Authorization(
    libraryKey = "15783-A39323-498222-444ckk4ll",
    licensor = "Organization A\nRoad, Country",
    license = {
      License(licensee = "Organization B, Mr.X",
        id = {"lic:1269"}), // tool license number
      License(licensee = "Organization C, Mr. Y",
        id = {"lic:511"},
        expirationDate = "2010-06-30",
        operations = {"ExportBinary"}),
      License(licensee = "Organization D, Mr. Z",
        id = {"mac:0019d2c9bfe7"}) // MAC address
  }));
end MyLibraryAuthorization_Tool;
\end{lstlisting}
\end{example}


\section{Functions}\label{annotations-for-functions}

See \crefnameref{derivatives-and-inverses-of-functions}, \crefnameref{function-inlining-and-event-generation}, and \crefnameref{annotations-for-external-libraries-and-include-files}.


\section{Choices for Modifications and Redeclarations}\label{annotation-choices-for-modifications-and-redeclarations}\label{choices-for-modifications-and-redeclarations}

See \crefnameref{annotations-for-suggested-redeclarations-and-modifications}.<|MERGE_RESOLUTION|>--- conflicted
+++ resolved
@@ -448,16 +448,16 @@
 
 
 \section{Usage Restrictions}\label{usage-restrictions}
-\subsection{Single Use of Class}\label{annotation-for-single-use-of-class}\label{single-use-of-class}
-
-The annotation listed below is used to restrict creation of component instances of a class.
+
+The annotations listed below are used to restrict the ways in which component instances of a class may be used.
 \begin{center}
 \begin{tabular}{l|l l}
 \hline
 \tablehead{Annotation} & \tablehead{Description} & \tablehead{Details}\\
 \hline
 \hline
-\lstinline!singleInstance! & Only allow one component instance of class & \Cref{modelica:singleInstance}\\
+{\lstinline!singleInstance!} & Only allow one component instance of class & \Cref{modelica:singleInstance}\\
+{\lstinline!mustBeConnected!} & Require connector to be connected & \Cref{modelica:mustBeConnected}\\
 \hline
 \end{tabular}
 \end{center}
@@ -470,31 +470,30 @@
 The \fmtannotationindex{singleInstance} annotation in a class indicates that there should only be one component instance of the class, and it should be in the same scope as the class is defined.
 The intent is to remove the class when the component is removed and to prevent duplication of the component.
 
-<<<<<<< HEAD
 % henrikt-ma 2021-06: None of the examples in the specification actually use singleInstance = true.
 This is useful for local classes in the state machines described in \cref{state-machines}.
 \end{semantics}
 \end{annotationdefinition}
 
-=======
-\subsection{Connection Restrictions}\label{connection-restrictions}
-
-A connector component declaration may have the following annotation:
-\begin{lstlisting}[language=modelica]
-annotation(mustBeConnected = "message");
-\end{lstlisting}%
-\annotationindex{mustBeConnected}
-
+\begin{annotationdefinition}[mustBeConnected]
+\begin{synopsis}[grammar]\begin{lstlisting}
+"mustBeConnected" "=" $\mathit{message}$
+\end{lstlisting}\end{synopsis}
+\begin{semantics}
+The annotation may be used on a connector component declaration.
 It makes it an error if the connector is not connected from the outside (for a conditional connector this check is only active if the connector is enabled).
+In case of an error the $\mathit{message}$ shall be included the error message.
 For an array of connectors it applies separately to each element.
 
 \begin{nonnormative}
 This annotation is intended for non-causal connectors, see \cref{restrictions-of-connections-and-connectors}.
 It is particularly suited for stream connectors, see \cref{stream-connectors}.
 \end{nonnormative}
-
-\begin{example}
-This can be used for some optional connectors that should be connected when conditionally enabled.
+\end{semantics}
+\end{annotationdefinition}
+
+\begin{example}
+The {\lstinline!mustBeConnected!} annotation can be used for some optional connectors that should be connected when conditionally enabled.
 \begin{lstlisting}[language=modelica]
 partial model PartialWithSupport
   Flange_b flange;
@@ -506,7 +505,7 @@
 \end{lstlisting}
 The protected components and connections needed to internally handle the support-connector is omitted.
 \end{example}
->>>>>>> 300619cf
+
 
 \section{Graphical Objects}\label{annotations-for-graphical-objects}\label{graphical-objects}
 
