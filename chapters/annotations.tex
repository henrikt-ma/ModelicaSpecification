--- conflicted
+++ resolved
@@ -40,29 +40,7 @@
 
 \section{Annotations for Documentation}\label{annotations-for-documentation}
 
-<<<<<<< HEAD
-The \lstinline!Documentation! annotation has the following contents, where the \lstinline!info! and \lstinline!revisions! annotations are described in \cref{annotation-info-revisions},
-and the \lstinline!figures! annotation is described in \cref{annotations-for-figures}:
-=======
-\begin{lstlisting}[language=grammar]
-documentation-annotation:
-   annotation "(" Documentation "(" "info" "=" STRING
-                               ["," "revisions" "=" STRING ] ")" ")"
-\end{lstlisting}
-The \lstinline!Documentation! annotation can contain the \lstinline!info! annotation
-giving a textual description, the \lstinline!revisions! annotation giving a list
-of revisions and other annotations defined by a tool.
-How the tool interprets the information in \lstinline!Documentation! is
-unspecified. If the string starts with the tag
-\lstinline!<html>! or \lstinline!<HTML>! the entire string is HTML encoded
-(and is assumed to end with \lstinline!</html>! or \lstinline!</HTML>! and shall
-be rendered as HTML even if the end-tags are missing),
-otherwise the entire string is rendered as is.
-The HTML encoded content may contain links. For external
-links see \cref{external-resources}. Links to Modelica classes may be defined with
-the HTML link command using scheme \lstinline!Modelica!
-(using its lower case form in the URI, see \cref{external-resources}), e.g.,
->>>>>>> de55f8b6
+The \lstinline!Documentation! annotation has the following contents, where the \lstinline!info! and \lstinline!revisions! annotations are described in \cref{annotation-info-revisions}, and the \lstinline!figures! annotation is described in \cref{annotations-for-figures}:
 \begin{lstlisting}[language=modelica]
 record Documentation
   String info = "" "Description of the class";
@@ -81,9 +59,7 @@
 The \lstinline!revisions! documentation may be omitted in printed documentation.
 \end{nonnormative}
 
-The tags \lstinline!<HTML>! and \lstinline!</HTML>! or \lstinline!<html>! and \lstinline!</html>! define optionally begin and end of content that is HTML encoded.  For external links,
-see \cref{external-resources}.  Links to Modelica classes may be defined with the HTML link command using scheme \lstinline!Modelica! (using its lower case form in the URI, see
-\cref{external-resources}), e.g.,
+If the string starts with the tag \lstinline!<html>! or \lstinline!<HTML>! the entire string is HTML encoded (and is assumed to end with \lstinline!</html>! or \lstinline!</HTML>! and shall be rendered as HTML even if the end-tags are missing), otherwise the entire string is rendered as is.  The HTML encoded content may contain links.  For external links, see \cref{external-resources}.  Links to Modelica classes may be defined with the HTML link command using scheme \lstinline!Modelica! (using its lower case form in the URI, see \cref{external-resources}), e.g.,
 \begin{lstlisting}[language=modelica]
 <a href="modelica://MultiBody.Tutorial">MultiBody.Tutorial</a>
 \end{lstlisting}
