--- conflicted
+++ resolved
@@ -156,30 +156,7 @@
 form of text markup described in \cref{text-markup-in-captions} as well as
 the variable replacements described in \cref{variable-replacements}.
 
-<<<<<<< HEAD
-\subsubsection{Axis Properties}\doublelabel{axis-properties}
-=======
-\subsubsection{Plot Curves}\label{plot-curves}
-The actual data to plot is specified in the \lstinline!curves! of a \lstinline!Plot!:
-\begin{lstlisting}[language=modelica]
-record Curve
-  expression x = time "X coordinate values";
-  expression y "Y coordinate values";
-  String legend "Legend";
-end Curve;
-\end{lstlisting}
-
-The mandatory \lstinline!x! and \lstinline!y! expressions are restricted to be
-component references refering to a scalar variable or \lstinline!time!.
-
-When \lstinline!legend! isn't provided, the tool produces a default based on
-\lstinline!x! and/or \lstinline!y!.  Providing the empty string as
-\lstinline!legend! means that the curve shall be omitted from the plot legend.
-Variable replacements, as described in \cref{variable-replacements}, can be
-used in the \lstinline!legend! of \lstinline!Curve!.
-
 \subsubsection{Axis Properties}\label{axis-properties}
->>>>>>> 18326d9a
 Properties may be defined for each \lstinline!Plot! axis:
 \begin{lstlisting}[language=modelica]
 record Axis
@@ -203,8 +180,7 @@
 replacements, as described in \cref{variable-replacements}, can be used in
 the \lstinline!label! of \lstinline!Axis!
 
-<<<<<<< HEAD
-\subsubsection{Plot Curves}\doublelabel{plot-curves}
+\subsubsection{Plot Curves}\label{plot-curves}
 The actual data to plot is specified in the \lstinline!curves! of a \lstinline!Plot!:
 \begin{lstlisting}[language=modelica]
 record Curve
@@ -227,10 +203,7 @@
 Variable replacements, as described in \autoref{variable-replacements}, can be
 used in the \lstinline!legend! of \lstinline!Curve!
 
-\subsubsection{Variable Replacements}\doublelabel{variable-replacements}
-=======
 \subsubsection{Variable Replacements}\label{variable-replacements}
->>>>>>> 18326d9a
 In most places where text for display is defined the final value of a result
 variable can be embedded by refering to the variable as
 \lstinline!%{inertia1.w}!.  This is similar to the \lstinline!Text! graphical primitive
