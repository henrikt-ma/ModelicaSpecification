--- conflicted
+++ resolved
@@ -54,16 +54,12 @@
 
 % IMPROVETOP
 \begin{table}[H]
-<<<<<<< HEAD
 % henrikt-ma: Doesn't the "Designation" and "Explanation" here assume that C is of non-array type?
-\caption{General forms of declaration of arrays.  The notation \lstinline!EB! stands for an enumeration type or \lstinline!Boolean!.  The general array array can have zero or more dimensions ($k \geq 0$).}
-=======
 \caption{%
 General forms of declaration of arrays.
 The notation \lstinline!EB! stands for an enumeration type or \lstinline!Boolean!.
 The general array can have one or more dimensions ($k \geq 1$).
 }
->>>>>>> fffa303f
 \begin{center}
 \begin{tabular}{l l c l l}
 \hline
