--- conflicted
+++ resolved
@@ -1027,17 +1027,13 @@
 
 \subsection{Indexing with end}\label{indexing-with-end}
 
-<<<<<<< HEAD
-The expression \lstinline!end!\index{end@\robustinline{end}} may only appear inside array subscripts, and if used in the $i$:th subscript of an array expression \lstinline!A! it is equivalent to \lstinline!size(A, $i$)! provided indices to \lstinline!A! are a subtype of \lstinline!Integer!.
+The expression \lstinline!end!\indexinline{end} may only appear inside array subscripts, and if used in the $i$:th subscript of an array expression \lstinline!A! it is equivalent to the upper bound of the $i$:th dimension of \lstinline!A!.
 If used inside nested array subscripts it refers to the most closely nested array.
 
-=======
-The expression \lstinline!end! may only appear inside array subscripts, and if used in the $i$:th subscript of an array expression \lstinline!A! it is equivalent to the upper bound of the $i$:th dimension of \lstinline!A!.
-If used inside nested array subscripts it refers to the most closely nested array.
 \begin{nonnormative}
-If indices to \lstinline!A! are a subtype of \lstinline!Integer! it is equivalent to \lstinline!size(A,i)!.
+If indices to \lstinline!A! are a subtype of \lstinline!Integer! it is equivalent to \lstinline!size(A, i)!.
 \end{nonnormative}
->>>>>>> 23e1c576
+
 \begin{example}
 \begin{lstlisting}[language=modelica, escapechar=!]
 A[end - 1, end] !is! A[size(A,1) - 1, size(A,2)]
