\chapter{Arrays}\label{arrays}

An array can be regarded as a collection of values, all of the same
type. Modelica arrays can be multidimensional and are ``rectangular'',
which in the case of matrices has the consequence that all rows in a
matrix have equal length, and all columns have equal length.

Each array has a certain dimensionality, i.e., number of dimensions. The
degenerate case of a scalar variable is not really an array, but can be
regarded as an array with zero dimensions. Vectors have one dimension,
matrices have two dimensions, etc.

\begin{nonnormative}
So-called row vectors and column vectors do not exist in Modelica and cannot be distinguished since vectors have only one
dimension.  If distinguishing these is desired, row matrices and column matrices are available, being the corresponding
two-dimensional entities.  However, in practice this is seldom needed since the usual matrix arithmetic and linear algebra
operations have been defined to give the expected behavior when operating on Modelica vectors and matrices.
\end{nonnormative}

Modelica is a strongly typed language, which also applies to array
types. The number of dimensions of an array is fixed and cannot be
changed at run-time. However, the sizes of array dimensions can
be computed at run-time.

\begin{nonnormative}
The fixed number of array dimensions permits strong type checking and efficient implementation.  The non-fixed sizes of array
dimensions on the other hand, allow fairly generic array manipulation code to be written as well as interfacing to standard
numeric libraries implemented in other programming languages.
\end{nonnormative}

An array is allocated by declaring an array variable or calling an array
constructor. Elements of an array can be indexed by \lstinline!Integer!, \lstinline!Boolean!, or
\lstinline!enumeration! values.

\section{Array Declarations}\label{array-declarations}

The Modelica type system includes scalar number, vector, matrix (number
of dimensions, ndim=2), and arrays of more than two dimensions.

\begin{nonnormative}
There is no distinction between a row and column vector.
\end{nonnormative}

The following table shows the two possible forms of declarations and
defines the terminology. \lstinline!C! is a placeholder for any class, including the
built-in type classes \lstinline!Real!, \lstinline!Integer!, \lstinline!Boolean!, \lstinline!String!, and enumeration
types. The type of a dimension upper bound expression, e.g.\ $n$, $m$, $p$, \ldots
in the table below, need to be a subtype of \lstinline!Integer! or \lstinline!EB! for a class \lstinline!EB!
that is an enumeration type or subtype of the \lstinline!Boolean! type.

<<<<<<< HEAD
Colon (\lstinline!:!) indicates that the dimension upper bound is unknown and is a subtype of \lstinline!Integer!.  The size of such a variable can be determined from its binding equation, or the
size of any of its array attributes, see also \autoref{flexible-array-sizes-and-resizing-of-arrays-in-functions}.  The size cannot be determined from other equations or algorithm.
=======
Colon (\lstinline!:!) indicates that the dimension upper bound is unknown and is a subtype of
\lstinline!Integer!. The size of such a variable can be determined from its binding equation, or the size
of any of its array attributes --- see also \cref{flexible-array-sizes-and-resizing-of-arrays-in-functions}.
The size cannot be determined from other equations or algorithm.
>>>>>>> c0a3b015

Upper and lower array dimension index bounds are described in \cref{array-dimension-lower-and-upper-index-bounds}.

An array indexed by \lstinline!Boolean! or enumeration type can only be used in the following ways:
\begin{itemize}
\item
  Subscripted using expressions of the appropriate type (i.e.\ \lstinline!Boolean! or the enumerated type).
\item
  Binding equations of the form \lstinline!x1 = x2! as well as declaration assignments of the form \lstinline!x1 := x2! are allowed for arrays independent of
  whether the index types of dimensions are subtypes of \lstinline!Integer!, \lstinline!Boolean!, or enumeration types.
\end{itemize}

% IMPROVETOP
\begin{longtable}{|l|l|l|l|p{4cm}|}
\caption{General forms of declaration of arrays.}\\
\hline
\tablehead{Modelica form 1} & \tablehead{Modelica form 2} & \tablehead{\# dims} & \tablehead{Designation} & \tablehead{Explanation}\\ \hline
\endhead
\lstinline!C x!;            & \lstinline!C x!; & $0$ & Scalar & Scalar\\ \hline
\lstinline!C[$n$] x;!       & \lstinline!C x[$n$];! & $1$ & Vector & $n$-Vector\\ \hline
\lstinline!C[EB] x;!        & \lstinline!C x[EB]! & $1$ & Vector & Vector index by enumeration or \lstinline!Boolean! type \lstinline!EB!\\ \hline
\lstinline!C[$n$, $m$] x;!  & \lstinline!C x[$n$, $m$];! & $2$ & Matrix & $n \times m$ Matrix\\ \hline
\lstinline!C[$n_1$, $n_{2}$, $\ldots$, $n_k$] x;! &
\lstinline!C x[$n_{1}$, $n_{2}$, $\ldots$, $n_{k}$];! & $k$ & Array & Array with $k$ dimensions ($k \geq 0$).\\ \hline
\end{longtable}

\begin{example}
The number of dimensions and the dimensions sizes are part of
the type, and shall be checked for example at redeclarations.
Declaration form 1 displays clearly the type of an array, whereas
declaration form 2 is the traditional way of array declarations in
languages such as Fortran, C, C++.

\begin{lstlisting}[language=modelica]
Real[:] v1, v2 // vectors v1 and v2 have unknown sizes. The actual sizes may be different.
\end{lstlisting}
It is possible to mix the two declaration forms although it might be confusing.
\begin{lstlisting}[language=modelica]
Real[3, 2] x[4, 5]; // x has type Real[4, 5, 3, 2];
\end{lstlisting}
The reason for this order is given by examples such as:
\begin{lstlisting}[language=modelica]
type R3 = Real[3];
R3 a;
R3 b[1] = {a};
Real[3] c[1] = b;
\end{lstlisting}
Using a type for \lstinline!a! and \lstinline!b! in this way is normal, and substituting a type by its definition allows \lstinline!c!.

A vector \lstinline!y! indexed by enumeration values
\begin{lstlisting}[language=modelica]
type TwoEnums = enumeration(one,two);
Real[TwoEnums] y;
\end{lstlisting}
\end{example}

Zero-valued dimensions are allowed, so: \lstinline!C x[0];! declares an empty vector and: \lstinline!C x[0,3]!; an empty matrix.

\begin{nonnormative}
Special cases:
\begin{longtable}{|l|l|l|l|p{3cm}|}
\caption{Declaration of arrays as 1-vectors, row-vectors, or column-vectors of arrays.}\\
\hline
\tablehead{Modelica form 1} & \tablehead{Modelica form 2} & \tablehead{\# dims} & \tablehead{Designation} & \tablehead{Explanation}\\ \hline
\endhead
\lstinline!C[1] x;!      & \lstinline!C x[1];!      & $1$ & Vector & 1-Vector, representing a scalar\\ \hline
\lstinline!C[1, 1] x;!   & \lstinline!C x[1, 1];!   & $2$ & Matrix & $(1 \times 1)$-Matrix, representing a scalar\\ \hline
\lstinline!C[$n$, 1] x;! & \lstinline!C x[$n$, 1];! & $2$ & Matrix & $(n \times 1)$-Matrix, representing a column\\ \hline
\lstinline!C[1, $n$] x;! & \lstinline!C x[1, $n$];! & $2$ & Matrix & $(1 \times n)$-Matrix, representing a row\\ \hline
\end{longtable}
\end{nonnormative}

The type of an array of array is the multidimensional array which is constructed by taking the first dimensions from the component declaration and subsequent dimensions
from the maximally expanded component type.  A type is maximally expanded, if it is either one of the built-in types (\lstinline!Real!, \lstinline!Integer!, \lstinline!Boolean!,
\lstinline!String!, enumeration type) or it is not a type class.  Before operator overloading is applied, a type class of a variable is maximally expanded.

\begin{example}
\begin{lstlisting}[language=modelica]
type Voltage = Real(unit = "V");
type Current = Real(unit = "A");
connector Pin
  Voltage v; // type class of v = Voltage, type of v = Real
  flow Current i; // type class of i = Current, type of i = Real
end Pin;
type MultiPin = Pin[5];
MultiPin[4] p; // type class of p is MultiPin, type of p is Pin[4, 5];
type Point = Real[3];
Point p1[10];
Real p2[10, 3];
\end{lstlisting}
The components \lstinline!p1! and \lstinline!p2! have identical types.
\begin{lstlisting}[language=modelica]
p2[5] = p1[2] + p2[4]; // equivalent to p2[5, :] = p1[2, :] + p2[4, :]
Real r[3] = p1[2]; // equivalent to r[3] = p1[2, :]
\end{lstlisting}
\end{example}

\begin{nonnormative}
Automatic assertions at simulation time:

Let \lstinline!A! be a declared array and \lstinline!i! be the declared maximum dimension size of the \lstinline!di!-dimension, then an assert statement
\lstinline!assert(i >= 0, $\ldots$)! is generated provided this assertion cannot be checked at compile time.  It is a quality of implementation
issue to generate a good error message if the assertion fails.

Let \lstinline!A! be a declared array and \lstinline!i! be an index accessing an index of the \lstinline!di!-dimension.  Then for every such index-access an assert
statement \lstinline!assert(1 <= i and i <= size(A, di), $\ldots$)! is generated, provided this assertion cannot be checked at compile time.

For efficiency reasons, these implicit assert statements may be optionally suppressed.
\end{nonnormative}

\subsection{Array Dimension Lower and Upper Index Bounds}\label{array-dimension-lower-and-upper-index-bounds}

The lower and upper index bounds for a dimension of an array indexed by \lstinline!Integer!, \lstinline!Boolean!, or \lstinline!enumeration! values are as follows:
\begin{itemize}
\item
  An array dimension indexed by \lstinline!Integer! values has a lower bound of 1 and an upper bound being the size of the dimension.
\item
  An array dimension indexed by \lstinline!Boolean! values has the lower bound \lstinline!false! and the upper bound \lstinline!true!.
\item
  An array dimension indexed by \lstinline!enumeration! values of the type \lstinline!E = enumeration(e1, e2, $\ldots$, en)!
  has the lower bound \lstinline!E.e1! and the upper bound \lstinline!E.en!.
\end{itemize}

\section{Flexible Array Sizes}\label{flexible-array-sizes}

Regarding flexible array sizes and resizing of arrays in functions, see
\cref{flexible-array-sizes-and-resizing-of-arrays-in-functions}.

\section{Built-in Array Functions}\label{built-in-array-functions}

Modelica provides a number of built-in functions that are applicable to arrays.

The following \lstinline!promote! function is
utilized below to define other array operators and functions:
\begin{longtable}[]{|l|p{9cm}|}
\caption{Promote function (cannot be used in Modelica).}\\
\hline \endhead
\lstinline!promote(A, $n$)! & Fills dimensions of size 1 from the right to array \lstinline!A! upto
dimension $n$, where $n \geq$ \lstinline!ndims(A)! is required. Let \lstinline!C = promote(A, $n$)!, with $n_{\mathrm{A}}$ = \lstinline!ndims(A)!,
then \lstinline!ndims(C) = $n$!, \lstinline!size(C, $j$) = size(A, $j$)! for $1 \leq j \leq n_{\mathrm{A}}$,
\lstinline!size(C, $j$)! = $1$ for $n_{\mathrm{A}} + 1 \leq j \leq n$, \lstinline!C[$i_{1}$, $\ldots$, $i_{n_{\mathrm{A}}}$, 1, $\ldots$, 1]! =
\lstinline!A[$i_{1}$, $\ldots$, $i_{n_{\mathrm{A}}}$]!\\ \hline
\end{longtable}
The argument $n$ must be a constant that can be evaluated during translation, as it determines
the number of dimensions of the returned array.
\begin{nonnormative}
An $n$ that is not a constant that can be evaluated during translation for \lstinline!promote!
complicates matrix handling as it
can change matrix-equations in subtle ways (e.g.\ changing inner products to matrix multiplication).
\end{nonnormative}

\begin{nonnormative}
Some examples of using the functions defined in the following
\cref{array-dimension-and-size-functions} to \cref{matrix-and-vector-algebra-functions}:
\begin{lstlisting}[language=modelica]
Real x[4,1,6];
size(x,1) = 4;
size(x); // vector with elements 4, 1, 6
size(2*x+x ) = size(x);
Real[3] v1 = fill(1.0, 3);
Real[3,1] m = matrix(v1);
Real[3] v2 = vector(m);
Boolean check[3,4] = fill(true, 3, 4);
\end{lstlisting}
\end{nonnormative}

\subsection{Array Dimension and Size Functions}\label{array-dimension-and-size-functions}

The following built-in functions for array dimensions and dimension
sizes are provided:
\begin{longtable}[]{|l|p{9cm}|}
\caption{Built-in array dimension and size functions.}\\
\hline
\tablehead{Modelica} & \tablehead{Explanation}\\ \hline
\endhead
\lstinline!ndims(A)! &
Returns the number of dimensions $k$ of expression \lstinline!A!, with $k \geq 0$.
\\ \hline
\lstinline!size(A, $i$)! &
Returns the size of dimension $i$ of array expression \lstinline!A! where $0 \leq i \leq \text{\lstinline!ndims(A)!}$.\\ \hline
\lstinline!size(A)! &
Returns a vector of length \lstinline!ndims(A)! containing the dimension sizes of \lstinline!A!.\\ \hline
\end{longtable}

\subsection{Dimensionality Conversion Functions}\label{dimensionality-conversion-functions}

The following built-in conversion functions convert scalars, vectors,
and arrays to scalars, vectors, or matrices by adding or removing
1-sized dimensions.

\begin{longtable}[]{|l|p{9cm}|}
\caption{Built-in dimensionality conversion functions.}\\
\hline
\tablehead{Modelica} & \tablehead{Explanation}\\ \hline
\endhead
\lstinline!scalar(A)! & Returns the single element of array \lstinline!A!. $\text{\lstinline!size(A, i)!} = 1$ is required for $1
\leq \text{\lstinline!i!} \leq \text{\lstinline!ndims(A)!}$.\\ \hline
\lstinline!vector(A)!
&
Returns a 1-vector, if A is a scalar and otherwise returns a vector
containing all the elements of the array, provided there is at most one
dimension size $> 1$.\\ \hline
\lstinline!matrix(A)!
&
Returns \lstinline!promote(A, 2)!, if \lstinline!A! is a scalar or vector and otherwise returns
the elements of the first two dimensions as a matrix. $\text{\lstinline!size(A, i)!} = 1$ is
required for $2 < \text{\lstinline!i!} \leq \text{\lstinline!ndims(A)!}$.\\ \hline
\end{longtable}

\subsection{Specialized Array Constructor Functions}\label{specialized-array-constructor-functions}

An array constructor function constructs and returns an array computed
from its arguments. Most of the constructor functions in the table below
construct an array by filling in values according to a certain pattern,
in several cases just giving all array elements the same value. The
general array constructor with syntax \lstinline!array! (\ldots{}) or \{\ldots{}\}
is described in \cref{vector-matrix-and-array-constructors}.

\begin{longtable}[]{|l|p{11cm}|}
\caption{Specialized array constructor functions.}\\
\hline
\tablehead{Modelica} & \tablehead{Explanation}\\ \hline
\endhead
\lstinline!identity($n$)!
&
Returns the $n \times n$ \lstinline!Integer! identity matrix, with ones on the diagonal and
zeros at the other places.\\ \hline
\lstinline!diagonal(v)!
&
Returns a square matrix with the elements of vector v on the diagonal
and all other elements zero.\\ \hline
\lstinline!zeros($n_{1}$, $n_{2}$, $n_{3}$, $\ldots$)! &
Returns the $n_{1} \times n_{2} \times n_{3} \times \ldots$ \lstinline!Integer! array with all elements equal to zero ($n_{i} \geq 0$).
The function needs one or more arguments, that is, \lstinline!zeros()! is not legal.\\ \hline
\lstinline!ones($n_{1}$, $n_{2}$, $n_{3}$, $\ldots$)! &
Return the $n_{1} \times n_{2} \times n_{3} \times \ldots$ \lstinline!Integer! array with all elements equal to one ($n_{i} \geq 0$).
The function needs one or more arguments, that is, \lstinline!ones()! is not legal.\\ \hline
\lstinline!fill(s, $n_{1}$, $n_{2}$, $n_{3}$, $\ldots$)! &
Returns the $n_{1} \times n_{2} \times n_{3} \times \ldots$ array with all elements equal to scalar or array expression \lstinline!s!
($n_{i} \geq 0$). The returned array has the same type as \lstinline!s!.
Recursive definition:
\lstinline!fill(s, $n_{1}$, $n_{2}$, $n_{3}$, $\ldots$)! =
\lstinline!fill(fill(s, $n_{2}$, $n_{3}$, $\ldots$), $n_{1}$)!;
\lstinline!fill(s, $n$)! = \lstinline!{s, s, $\ldots$, s}!.
The function needs two or more arguments; that is \lstinline!fill(s)! is not legal.\\ \hline
\lstinline!linspace($x_{1}$, $x_{2}$, $n$)!
&
Returns a \lstinline!Real! vector with $n$ equally spaced elements, such that \lstinline!v = linspace($x_{1}$, $x_{2}$, $n$)! results in
\begin{equation*}
\text{\lstinline!v[$i$]!} = x_{1} + (x_{2} - x_{1}) \frac{i - 1}{n - 1} \quad \text{for $1 \leq i \leq n$}
\end{equation*}
It is required that $n \geq 2$.  The arguments $x_{1}$ and $x_{2}$ shall be numeric scalar expressions.\\ \hline
\end{longtable}

\subsection{Reduction Functions and Operators}\label{reduction-functions-and-operators}

A reduction function ``reduces'' an array (or several scalars) to one value (normally a scalar, but the \lstinline!sum! reduction function may give an array as result
and also be applied to an operator record).  Note that none of these operators (particularly \lstinline!min! and \lstinline!max!) generate events themselves (but arguments
could generate events).  The restriction on the type of the input in \cref{reduction-expressions} for reduction expressions also applies to the array elements/scalar
inputs for the reduction operator with the same name.

The \lstinline!sum! reduction function (both variants) may be applied to an operator record, provided that the operator record defines \lstinline!'0'! and \lstinline!'+'!.
It is then assumed to form an additive group.

The following reduction functions are available:
\begin{longtable}{|p{4.1cm}|p{10.1cm}|}
\caption{Array reduction functions and operators.}\\
\hline
\tablehead{Modelica} & \tablehead{Explanation}\\ \hline
\endhead
\lstinline!min(A)!
&
Returns the least element of array expression \lstinline!A!; as defined by \lstinline!<!.\\ \hline
\lstinline!min(x, y)!
&
Returns the least element of the scalars \lstinline!x! and \lstinline!y!; as defined by \lstinline!<!.\\ \hline
\begin{tabular}{@{}p{4cm}@{}}
\lstinline!min(e(i, $\ldots$, j)!\\
\lstinline! for i in u, $\ldots$,!\\
\lstinline!     j in v)!
\end{tabular}
&
\begin{tabular}{@{}p{10cm}@{}}
Also described in \cref{reduction-expressions}.  Returns the least value (as defined by \lstinline!<!) of the scalar expression
\lstinline!e(i, $\ldots$, j)! evaluated for all combinations of \lstinline!i! in \lstinline!u!, \ldots, \lstinline!j! in \lstinline!v!.
\end{tabular}\\ \hline
\lstinline!max(A)!
&
Returns the greatest element of array expression \lstinline!A!; as defined by
\lstinline!>!.\\ \hline
\lstinline!max(x, y)!
&
Returns the greatest element of the scalars \lstinline!x! and \lstinline!y!; as defined by
\lstinline!>!.\\ \hline
\begin{tabular}{@{}p{4cm}@{}}
\lstinline!max(e(i, $\ldots$, j)!\\
\lstinline! for i in u, $\ldots$,!\\
\lstinline!     j in v)!
\end{tabular}
&
\begin{tabular}{@{}p{10cm}@{}}
Also described in \cref{reduction-expressions}.  Returns the greatest value (as defined by \lstinline!>!) of the scalar expression
\lstinline!e(i, $\ldots$, j)! evaluated for all combinations of \lstinline!i! in \lstinline!u!, \ldots, \lstinline!j! in \lstinline!v!.
\end{tabular}\\ \hline
\lstinline!sum(A)!
&
\begin{tabular}{@{}p{10cm}@{}}
Returns the scalar sum of all the elements of array expression \lstinline!A!:\\
\lstinline!= sum(A[j, k, $\ldots$] for j, k, $\ldots$)!
\end{tabular}\\ \hline
\begin{tabular}{@{}p{5cm}@{}}
\lstinline!sum(e(i, $\ldots$, j)!\\
\lstinline! for i in u, $\ldots$,!\\
\lstinline!     j in v)!
\end{tabular}
&
\begin{tabular}{@{}p{10cm}@{}}
Also described in \cref{reduction-expressions}.  Returns the sum of the expression \lstinline!e(i, $\ldots$, j)! evaluated for all
combinations of \lstinline!i in u!, $\ldots$, \lstinline!j in v!: For \lstinline!Integer! indexing this is
\begin{lstlisting}[language=modelica]
e(u[1], $\ldots$, v[1]) + e(u[2], $\ldots$, v[1]) + $\ldots$
 + e(u[end], $\ldots$, v[1]) + $\ldots$
 + e(u[end], $\ldots$, v[end])
\end{lstlisting}
For non-\lstinline!Integer! indexing this uses all valid indices instead of 1..\lstinline!end!.
The type of \lstinline!sum(e(i, $\ldots$, j) for i in u, $\ldots$, j in v)! is the same as the type of \lstinline!e(i, $\ldots$, j)!.
\end{tabular}\\ \hline
\lstinline!product(A)!
&
\begin{tabular}{@{}p{10cm}@{}}
Returns the scalar product of all the elements of array expression \lstinline!A!:\\
\lstinline!= product(A[j, k, $\ldots$] for j, k, $\ldots$)!
\end{tabular}\\ \hline
\begin{tabular}{@{}p{4cm}@{}}
\lstinline!product(e(i, $\ldots$, j)!\\
\lstinline! for i in u, $\ldots$,!\\
\lstinline!     j in v)!
\end{tabular}
&
\begin{tabular}{@{}p{10cm}@{}}
Also described in \cref{reduction-expressions}.  Returns the product of the scalar expression \lstinline!e(i, $\ldots$, j)! evaluated for
all combinations of \lstinline!i in u!, \ldots, \lstinline!j in v!: For \lstinline!Integer! indexing this is
\begin{lstlisting}[language=modelica]
e(u[1], $\ldots$, v[1]) * e(u[2], $\ldots$, v[1]) * $\ldots$
 * e(u[end], $\ldots$, v[1]) * $\ldots$
 * e(u[end], $\ldots$, v[end])
\end{lstlisting}
For non-\lstinline!Integer! indexing this uses all valid indices instead of 1..\lstinline!end!.
The type of \lstinline!product(e(i, $\ldots$, j) for i in u, $\ldots$, j in v)! is the same as the type of \lstinline!e(i, $\ldots$, j)!.
\end{tabular}
\\ \hline
\end{longtable}

\subsubsection{Reduction Expressions}\label{reduction-expressions}

An expression:
\begin{lstlisting}[language=grammar]
function-name "(" expression1 for iterators ")"
\end{lstlisting}

is a reduction-expression. The expressions in the iterators of a
reduction-expression shall be vector expressions. They are evaluated
once for each reduction-expression, and are evaluated in the scope
immediately enclosing the reduction-expression.

For an iterator:
\begin{lstlisting}[language=grammar]
IDENT in expression2
\end{lstlisting}

the loop-variable, \lstinline!IDENT!, is in scope inside \lstinline!expression1!. The
loop-variable may hide other variables, as in for-clauses. The result
depends on the \lstinline!function-name!, and currently the only legal
function-names are the built-in operators \lstinline!array!, \lstinline!sum!,
\lstinline!product!, \lstinline!min!, and
\lstinline!max!. For array, see \cref{vector-matrix-and-array-constructors}. If \lstinline!function-name! is
\lstinline!sum!, \lstinline!product!, \lstinline!min!,
or \lstinline!max! the result is of the same type as \lstinline!expression1! and is constructed
by evaluating \lstinline!expression1! for each value of the loop-variable and
computing the \lstinline!sum!, \lstinline!product!, \lstinline!min!, or
\lstinline!max! of the computed elements. For
deduction of ranges, see \cref{implicit-iteration-ranges}; and for using types as ranges
see \cref{types-as-iteration-ranges}.

\begin{longtable}{|p{3cm}|p{5cm}|p{6cm}|}
\caption{Reduction expressions with iterators.}\\
\hline
\tablehead{Function-name} & \tablehead{Restriction on expression1} & \tablehead{Result if expression2 is empty}\\ \hline
\endhead
\lstinline!sum! & \lstinline!Integer! or \lstinline!Real! & \lstinline!zeros($\ldots$)!\\ \hline
\lstinline!product! & Scalar \lstinline!Integer! or \lstinline!Real! & \lstinline!1!\\ \hline
\lstinline!min! & Scalar enumeration, \lstinline!Boolean!, \lstinline!Integer! or \lstinline!Real! &
\begin{tabular}{@{}p{6cm}@{}}
Greatest value of type\\
(\lstinline!Modelica.Constants.inf! for \lstinline!Real!)
\end{tabular}\\ \hline
\lstinline!max! & Scalar enumeration, \lstinline!Boolean!, \lstinline!Integer! or \lstinline!Real! &
\begin{tabular}{@{}p{6cm}@{}}
Least value of type\\
(\lstinline!-Modelica.Constants.inf! for \lstinline!Real!)
\end{tabular}\\ \hline
\end{longtable}

\begin{example}
% No frame since the math would break it.
\begin{lstlisting}[language=modelica, frame=none]
sum(i for  i in 1:10) // Gives $\sum_{i=1}^{10}i=$1+2+...+10=55
// Read it as: compute the sum of i for i in the range 1 to 10.
sum(i^2 for  i in {1,3,7,6}) // Gives $\sum_{i\in \begin{Bmatrix}1&3&7&6\end{Bmatrix}}i^2=$1+9+49+36=95
{product(j for j in 1:i) for i in 0:4} // Gives {1,1,2,6,24}
max(i^2 for  i in {3,7,6}) // Gives 49
\end{lstlisting}
\end{example}

\subsection{Matrix and Vector Algebra Functions}\label{matrix-and-vector-algebra-functions}

The following set of built-in matrix and vector algebra functions are available.  The function transpose and symmetric can be applied to any matrix.
The functions \lstinline!outerProduct!, \lstinline!cross! and \lstinline!skew! require \lstinline!Real!/\lstinline!Integer! vector(s) or matrix as input(s)
and returns a \lstinline!Real!/\lstinline!Integer! vector or matrix (the result is only \lstinline!Integer! if the input/all inputs are \lstinline!Integer!):
\begin{longtable}[]{|p{3.5cm}|p{11.5cm}|}
\caption{Matrix and vector algebra functions.}\\
\hline
\tablehead{Modelica} & \tablehead{Explanation}\\ \hline
\endhead
\lstinline!transpose(A)!
& Permutes the first two dimensions of array \lstinline!A!. It is an error, if array \lstinline!A!
does not have at least 2 dimensions.\\ \hline
\lstinline!outerProduct(x, y)!
&
\begin{tabular}{@{}p{10cm}@{}}
Returns the outer product of vectors \lstinline!x! and \lstinline!y!:\\
\lstinline!= matrix(x) * transpose(matrix(y))!
\end{tabular}\\ \hline
\lstinline!symmetric(A)!
& Returns a symmetric matrix which is identical to the square matrix \lstinline!A!
on and above the diagonal.  I.e., \lstinline!B := symmetric(A)! implies
\begin{equation*}
\text{\lstinline!B[$i$, $j$]!} =
\begin{cases}
\text{\lstinline!A[$i$, $j$]!} & \text{if $i \leq j$}\\
\text{\lstinline!A[$j$, $i$]!} & \text{if $i > j$}
\end{cases}
\end{equation*}\\ \hline
\lstinline!cross(x, y)!
&
\begin{tabular}{@{}p{10cm}@{}}
Returns the cross product of the 3-vectors \lstinline!x! and \lstinline!y!:
\begin{lstlisting}[frame=none,aboveskip=-\parskip,belowskip=-\medskipamount]
= vector([ x[2] * y[3] - x[3] * y[2];
           x[3] * y[1] - x[1] * y[3];
           x[1] * y[2] - x[2] * y[1] ])
\end{lstlisting}
\end{tabular}\\ \hline
\lstinline!skew(x)!
&
\begin{tabular}{@{}p{10cm}@{}}
Returns the $3 \times 3$ skew symmetric matrix associated with a 3-vector, i.e., \lstinline!cross(x, y) = skew(x) * y!, or --- equivalently --- \lstinline!skew(x)!
\begin{lstlisting}[frame=none,aboveskip=-\parskip,belowskip=-\medskipamount]
= [ 0,   -x[3], x[2] ;
    x[3], 0,   -x[1] ;
   -x[2], x[1], 0    ]
\end{lstlisting}
\end{tabular}\\ \hline
\end{longtable}

\section{Vector, Matrix and Array Constructors}\label{vector-matrix-and-array-constructors}

The constructor function \lstinline!array(A, B, C, $\ldots$)! constructs an array from its arguments according to the following rules:
\begin{itemize}
\item
  Size matching: All arguments must have the same sizes, i.e.,
  \lstinline!size(A)! = \lstinline!size(B)! = \lstinline!size(C)! = \ldots
\item
  All arguments must be type compatible expressions (\cref{type-compatible-expressions}) giving the type of the elements.  The data type of the result array is the
  maximally expanded type of the arguments. \lstinline!Real! and \lstinline!Integer! subtypes can be mixed resulting in a \lstinline!Real! result array where the
  \lstinline!Integer! numbers have been transformed to \lstinline!Real! numbers.
\item
  Each application of this constructor function adds a one-sized dimension to the left in the result compared to the dimensions of the argument arrays, i.e.,
  \lstinline!ndims(array(A, B, C)) = ndims(A) + 1 = ndims(B) + 1, $\ldots$!
\item
  \lstinline!{A, B, C, $\ldots$}! is a shorthand notation for \lstinline!array(A, B, C, $\ldots$)!.
\item
  There must be at least one argument.
  \begin{nonnormative}
  The reason \lstinline!array()! or \lstinline!{}! is not defined is that at least one argument is needed to determine the type of the resulting array.
  \end{nonnormative}
\end{itemize}

\begin{example}
\begin{lstlisting}[language=modelica, escapechar=!]
{1, 2, 3} !\emph{is a 3-vector of type Integer}.!
{{11, 12, 13}, {21, 22, 23}} !\emph{is a 2 x 3 matrix of type Integer}!
{{{1.0, 2.0, 3.0}}} !\emph{is a 1 x 1 x 3 array of type Real}.!

Real[3] v = array(1, 2, 3.0);
type Angle = Real(unit="rad");
parameter Angle alpha = 2.0; // type of alpha is Real.
// array(alpha, 2, 3.0) or {alpha, 2, 3.0} is a 3-vector of type Real.
Angle[3] a = {1.0, alpha, 4}; // type of a is Real[3].
\end{lstlisting}
\end{example}

\subsection{Array Constructor with Iterators}\label{array-constructor-with-iterators}

An expression:
\begin{lstlisting}[language=grammar]
"{" expression for iterators "}"
\end{lstlisting}
or
\begin{lstlisting}[language=grammar]
array "(" expression for iterators ")"
\end{lstlisting}

is an array constructor with iterators. The expressions inside the
iterators of an array constructor shall be vector expressions. They are
evaluated once for each array constructor, and are evaluated in the
scope immediately enclosing the array constructor.

For an iterator:
\begin{lstlisting}[language=modelica]
IDENT in array_expression
\end{lstlisting}
<<<<<<< HEAD
the loop-variable, \lstinline!IDENT!, is in scope inside expression in the array construction.  The loop-variable may hide other variables, as in for-clauses.  The loop-variable has the same type as
the type of the elements of \lstinline!array_expression!; and can be simple type as well as a record type.  The loop-variable will have the same type for the entire loop --- i.e., for an
\lstinline!array_expression! \lstinline!{1, 3.2}! the iterator will have the type of the type-compatible expression (\lstinline!Real!) for all iterations.  For deduction of ranges, see
\autoref{implicit-iteration-ranges}; and for using types as range see \autoref{types-as-iteration-ranges}.
=======

the loop-variable, \lstinline!IDENT!, is in scope inside expression in the array
construction. The loop-variable may hide other variables, as in
for-clauses. The loop-variable has the same type as the type of the
elements of array\_expression; and can be simple type as well as a
record type. The loop-variable will have the same type for the entire
loop - i.e.\ for an array\_expression \{1,3.2\} the iterator will have
the type of the type-compatible expression (Real) for all iterations.
For deduction of ranges, see \cref{implicit-iteration-ranges}; and for using types as
range see \cref{types-as-iteration-ranges}.
>>>>>>> c0a3b015

\subsubsection{Array Constructor with One Iterator}\label{array-constructor-with-one-iterator}

If only one iterator is used, the result is a vector constructed by
evaluating expression for each value of the loop-variable and forming an
array of the result.

\begin{example}
\begin{lstlisting}[language=modelica]
array(i for i in 1:10)
// Gives the vector 1:10={1,2,3,...,10}

{r for r in 1.0 : 1.5 : 5.5}
// Gives the vector 1.0:1.5:5.5={1.0, 2.5, 4.0, 5.5}

{i^2 for i in {1,3,7,6}}
// Gives the vector {1, 9, 49, 36}
\end{lstlisting}
\end{example}

\subsubsection{Array Constructor with Several Iterators}\label{array-constructor-with-several-iterators}

The notation with several iterators is a shorthand notation for nested
array constructors. The notation can be expanded into the usual form by
replacing each '\lstinline!,!' by '\lstinline!} for!' and prepending the array constructor with
a '\lstinline!{!'.

\begin{example}
\begin{lstlisting}[language=modelica]
Real hilb[:,:]= { 1/(i+j-1) for  i in 1:n, j in 1:n};
Real hilb2[:,:]={{ 1/(i+j-1) for  j in 1:n} for i in 1:n};
\end{lstlisting}
\end{example}

\subsection{Array Concatenation}\label{array-concatenation}

The function \lstinline!cat($k$, A, B, C, $\ldots$)! concatenates arrays
\lstinline!A!, \lstinline!B!, \lstinline!C!, \ldots along
dimension $k$ according to the following rules:
\begin{itemize}
\item
  Arrays \lstinline!A!, \lstinline!B!, \lstinline!C!, \ldots must have the same number of dimensions, i.e.,
  \lstinline!ndims(A)! = \lstinline!ndims(B)! = \ldots
\item
  Arrays \lstinline!A!, \lstinline!B!, \lstinline!C!, \ldots must be type compatible expressions (\cref{type-compatible-expressions})
  giving the type of the elements of the result. The maximally expanded
  types should be equivalent. \lstinline!Real! and \lstinline!Integer! subtypes can be mixed
  resulting in a \lstinline!Real! result array where the \lstinline!Integer! numbers have been
  transformed to \lstinline!Real! numbers.
\item
  $k$ has to characterize an existing dimension, i.e., $1 \leq k \leq \text{\lstinline!ndims(A)!} = \text{\lstinline!ndims(B)!} = \text{\lstinline!ndims(C)!}$; $k$ shall be a parameter expression of \lstinline!Integer! type.
\item
  Size matching: Arrays \lstinline!A!, \lstinline!B!, \lstinline!C!, \ldots must have identical array sizes
  with the exception of the size of dimension $k$, i.e., \lstinline!size(A, $j$)! =
  \lstinline!size(B, $j$)!, for $1 \leq j \leq \text{\lstinline!ndims(A)!}$ and $j \neq k$.
\end{itemize}

\begin{example}
\begin{lstlisting}[language=modelica]
Real[2,3] r1 = cat(1, {{1.0, 2.0, 3}}, {{4, 5, 6}});
Real[2,6] r2 = cat(2, r1, 2*r1);
\end{lstlisting}
\end{example}

Formally, the concatenation \lstinline!R = cat($k$, A, B, C, $\ldots$)! is defined as follows.  Let $n$ = \lstinline!ndims(A)! = \lstinline!ndims(B)! = \lstinline!ndims(C)! = \ldots  Then the size of \lstinline!R! is given by
\begin{lstlisting}[language=modelica,escapechar=!,frame=none,xleftmargin=1em]
size(R,$k$) = size(A,$k$) + size(B,$k$) + size(C,$k$) + $\ldots$
size(R,$j$) = size(A,$j$) = size(B,$j$) = size(C,$j$) = $\ldots$ !for! $1 \leq j \leq n$ !and! $j \neq k$
\end{lstlisting}
and the array elements of \lstinline!R! are given by
\begin{lstlisting}[language=modelica,escapechar=!,frame=none,xleftmargin=1em]
R[$i_{1}$, $\ldots$, $i_{k}$, $\ldots$, $i_{n}$] = A[$i_{1}$, $\ldots$, $i_{k}$, $\ldots$, $i_{n}$]
  !for! $0 < i_{k} \leq$ size(A,$k$)
R[$i_{1}$, $\ldots$, $i_{k}$, $\ldots$, $i_{n}$] = B[$i_{1}$, $\ldots$, $i_{k}$ - size(A,$k$), $\ldots$, $i_{n}$]
  !for! size(A,$k$) $< i_{k} \leq$ size(A,$k$) + size(B,$k$)
R[$i_{1}$, $\ldots$, $i_{k}$, $\ldots$, $i_{n}$] = C[$i_{1}$, $\ldots$, $i_{k}$ - size(A,$k$) - size(B,$k$), $\ldots$, $i_{n}$]
  !for! size(A,$k$) + size(B,$k$) $< i_{k} \leq$ size(A,$k$) + size(B,$k$) + size(C,$k$)
$\ldots$
\end{lstlisting}
where $1 \leq i_{j} \leq$ \lstinline!size(R,$j$)! for $1 \leq j \leq n$.


\subsubsection{Array Concatenation along First and Second Dimensions}\label{array-concatenation-along-first-and-second-dimensions}

For convenience, a special syntax is supported for the concatenation along the first and second dimensions:
\begin{itemize}
\item
  \emph{Concatenation along first dimension}:\\
  \lstinline![A; B; C; $\ldots$] = cat(1, promote(A, n), promote(B, n), promote(C, n), $\ldots$)!
  where \lstinline!n = max(2, ndims(A), ndims(B), ndims(C), $\ldots$)!.  If necessary, 1-sized
  dimensions are added to the right of \lstinline!A!, \lstinline!B!, \lstinline!C! before the operation is
  carried out, in order that the operands have the same number of dimensions which will be at least two.
\item
  \emph{Concatenation along second dimension}:\\
  \lstinline![A, B, C, $\ldots$] = cat(2, promote(A, n), promote(B, n), promote(C, n), $\ldots$)!
  where \lstinline!n = max(2, ndims(A), ndims(B), ndims(C), $\ldots$)!.  If necessary, 1-sized
  dimensions are added to the right of \lstinline!A!, \lstinline!B!, \lstinline!C! before the operation is
  carried out, especially that each operand has at least two dimensions.
\item
  The two forms can be mixed.  \lstinline![$\ldots$, $\ldots$]! has higher precedence than
  \lstinline![$\ldots$; $\ldots$]!, e.g., \lstinline![a, b; c, d]! is parsed as \lstinline![[a, b]; [c, d]]!.
\item
  \lstinline![A] = promote(A, max(2, ndims(A)))!, i.e., \lstinline![A] = A!, if \lstinline!A! has 2 or more dimensions, and it is a matrix
  with the elements of \lstinline!A!, if \lstinline!A! is a scalar or a vector.
\item
  There must be at least one argument (i.e.\ \lstinline![]! is not defined).
\end{itemize}

\begin{example}
\begin{lstlisting}[language=modelica]
Real s1, s2, v1[n1], v2[n2], M1[m1,n],
M2[m2,n], M3[n,m1], M4[n,m2], K1[m1,n,k],
K2[m2,n,k];
[v1;v2] is a (n1+n2) x 1 matrix
[M1;M2] is a (m1+m2) x n matrix
[M3,M4] is a n x (m1+m2) matrix
[K1;K2] is a (m1+m2) x n x k array
[s1;s2] is a 2 x 1 matrix
[s1,s1] is a 1 x 2 matrix
[s1] is a 1 x 1 matrix
[v1] is a n1 x 1 matrix
Real[3] v1 = array(1, 2, 3);
Real[3] v2 = {4, 5, 6};
Real[3,2] m1 = [v1, v2];
Real[3,2] m2 = [v1, [4;5;6]]; // m1 = m2
Real[2,3] m3 = [1, 2, 3; 4, 5, 6];
Real[1,3] m4 = [1, 2, 3];
Real[3,1] m5 = [1; 2; 3];
\end{lstlisting}
\end{example}

\subsection{Vector Construction}\label{vector-construction}

Vectors can be constructed with the general array constructor, e.g.,
\begin{lstlisting}[language=modelica]
Real[3] v = {1, 2, 3};
\end{lstlisting}
The range vector operator or colon operator of simple-expression can be used instead of or in combination with this general constructor to construct \lstinline!Real!, \lstinline!Integer!, \lstinline!Boolean! or enumeration type vectors.  Semantics of the colon operator:
\begin{itemize}
\item
  \lstinline!$j$ : $k$! is the \lstinline!Integer! vector \lstinline!{$j$, $j+1$, $\ldots$, $k$}!, if $j$ and $k$ are of type
  \lstinline!Integer!.
\item
  \lstinline!$j$ : $k$! is the \lstinline!Real! vector \lstinline!{$j$, $j+1.0$, $\ldots$, $j+n$}!, with $n = \text{\lstinline!floor!}(k - j)$, if
  $j$ and/or $k$ are of type \lstinline!Real!.
\item
  \lstinline!$j$ : $k$! is a \lstinline!Real!, \lstinline!Integer!, \lstinline!Boolean!, or \lstinline!enumeration! type vector with zero elements, if $j > k$.
\item
  \lstinline!$j$ : $d$ : $k$! is the \lstinline!Integer! vector \lstinline!{$j$, $j+d$, $\ldots$, $j + n d$}!, with $n = \text{\lstinline!div!}(k - j, d)$, if $j$, $d$, and $k$ are of type \lstinline!Integer!.
\item
  \lstinline!$j$ : $d$ : $k$! is the \lstinline!Real! vector \lstinline!{$j$, $j+d$, $\ldots$, $j + n d$}!, with $n = \text{\lstinline!floor!}((k-j)/d)$,
  if $j$, $d$, or $k$ are of type \lstinline!Real!.  In order to avoid rounding issues for the length it is recommended to use \lstinline!{j + d * i for i in 0 : n}! or
  \lstinline!linspace(j, k, n + 1)! --- if the number of elements are known.
\item
  \lstinline!$j$ : $d$ : $k$! is a \lstinline!Real! or \lstinline!Integer! vector with zero elements, if $d > 0$ and $j > k$ or if $d < 0$ and $j < k$.
\item
  \lstinline!false : true! is the \lstinline!Boolean! vector \lstinline!{false, true}!.
\item
  \lstinline!$j$ : $j$! is \lstinline!{$j$}! if $j$ is \lstinline!Real!, \lstinline!Integer!, \lstinline!Boolean!, or \lstinline!enumeration! type.
\item
  \lstinline!E.ei : E.ej! is the enumeration type vector \lstinline!{E.ei, $\ldots$, E.ej}! where
  $\text{\lstinline!E.ej!} > \text{\lstinline!E.ei!}$, and \lstinline!ei! and \lstinline!ej! belong to some enumeration type
  \lstinline!E = enumeration($\ldots$, ei, $\ldots$, ej, $\ldots$)!.
\end{itemize}

\begin{example}
\begin{lstlisting}[language=modelica]
Real v1[5] = 2.7 : 6.8;
Real v2[5] = {2.7, 3.7, 4.7, 5.7, 6.7}; // = same as v1
Boolean b1[2] = false:true;
Colors = enumeration (red,blue,green);
Colors ec[3] = Colors.red : Colors.green;
\end{lstlisting}
\end{example}

\section{Array Indexing}\label{array-indexing}

The array indexing operator \emph{name}\lstinline![!\emph{...}\lstinline!]! is used to
access array elements for retrieval of their values or for updating
these values. An indexing operation is subject to upper and lower array
dimension index bounds (\cref{array-dimension-lower-and-upper-index-bounds}).  The indexing operator takes two or more
operands, where the first operand is the array to be indexed and the rest of the operands are index expressions:

\lstinline!$\mathit{arrayname}$[$\mathit{indexexpr}_{1}$, $\mathit{indexexpr}_{2}$, $\ldots$]!

A colon is used to denote all indices of one dimension. A vector
expression can be used to pick out selected rows, columns and elements
of vectors, matrices, and arrays. The number of dimensions of the
expression is reduced by the number of scalar index arguments. If the
number of index arguments is smaller than the number of dimensions of
the array, the trailing indices will use `\lstinline!:!'.

It is also possible to use the array access operator to assign to
element/elements of an array in algorithm sections. If the index is an
array the assignments take place in the order given by the index array.
For assignments to arrays and elements of arrays, the entire right-hand
side and the index on the left-hand side are evaluated before any
element is assigned a new value.

\begin{nonnormative}
An indexing operation is assumed to take constant time, i.e., largely independent of the size of the array.
\end{nonnormative}

\begin{example}
% henrikt-ma: This listing needs to be cleaned up from confusing punctuation.
\begin{lstlisting}[language=modelica, escapechar=!]
a[:, j] !\emph{is a vector of the j-th column of a,}!
a[j] !\emph{is a vector of the j-th row of a:}! a[j, :]
a[j : k] is {[a[j], a[j+1], ... , a[k]}
a[:,j : k] is [a[:,j], a[:,j+1], ... , a[:,k]],
v[2:2:8] = v[ {2,4,6,8} ] .
v[{j,k}] := {2,3}; // Same as v[j] := 2; v[k] := 3;
v[{1,1}] := {2,3}; // Same as v[1] := 3;
\end{lstlisting}
If \lstinline!x! is a vector, \lstinline!x[1]! is a scalar, but the slice \lstinline!x[1:5]! is a vector
(a vector-valued or colon index expression causes a vector to be returned).
\end{example}

\begin{example}
Array slicing given the declarations \lstinline!x[$n$, $m$]!, \lstinline!v[$k$]!, \lstinline!z[$i$, $j$, $p$]!.
\begin{longtable}[]{|l|l|l|}
\caption{Examples of scalars vs.\ array slices created with the colon index.}\\
\hline
\tablehead{Expression} & \tablehead{\# dims} & \tablehead{Type of value}\\ \hline
\endhead
\lstinline!x[1, 1]!                     & $0$ & Scalar\\ \hline
\lstinline!x[:, 1]!                     & $1$ & $n$-Vector\\ \hline
\lstinline!x[1, :]! or \lstinline!x[1]! & $1$ & $m$-Vector\\ \hline
\lstinline!v[1:$p$]!                    & $1$ & $p$-Vector\\ \hline
\lstinline!x[1:$p$, :]!                 & $2$ & $(p \times m)$-Matrix\\ \hline
\lstinline!x[1:1, :]!                   & $2$ & $1 \times m$ ``row'' matrix\\ \hline
\lstinline!x[{1, 3, 5}, :]!             & $2$ & $(3 \times m)$-Matrix\\ \hline
\lstinline!x[:, v]!                     & $2$ & $(n \times k)$-Matrix\\ \hline
\lstinline!z[:, 3, :]!                  & $2$ & $(i \times p)$-Matrix\\ \hline
\lstinline!x[scalar([1]), :]!           & $1$ & $m$-Vector\\ \hline
\lstinline!x[vector([1]), :]!           & $2$ & $1 \times m$ ``row'' matrix\\ \hline
\end{longtable}
\end{example}

\subsection{Indexing with Boolean or Enumeration Values}\label{indexing-with-boolean-or-enumeration-values}

Arrays can be indexed using values of enumeration types or the \lstinline!Boolean! type, not only by \lstinline!Integer!.  The type of the index should correspond to
the type used for declaring the dimension of the array.

\begin{example}
\begin{lstlisting}[language=modelica]
  type ShirtSizes = enumeration(small, medium, large, xlarge);
  Real[ShirtSizes] w;
  Real[Boolean] b2;
algorithm
  w[ShirtSizes.large] := 2.28; // Assign a value to an element of w
  b2[true] := 10.0;
  b2[ShirtSizes.medium] := 4; // Error, b2 was declared with Boolean dimension
  w[1] := 3; // Error, w was declared with ShirtSizes dimension
\end{lstlisting}
\end{example}

\subsection{Indexing with end}\label{indexing-with-end}

The expression \lstinline!end! may only appear inside array subscripts, and if used in the $i$:th subscript of an array expression \lstinline!A! it is equivalent
to \lstinline!size(A, $i$)! provided indices to \lstinline!A! are a subtype of \lstinline!Integer!.  If used inside nested array subscripts it refers
to the most closely nested array.

\begin{example}
\begin{lstlisting}[language=modelica, escapechar=!]
A[end - 1, end] !is! A[size(A,1) - 1, size(A,2)]
A[v[end], end] !is! A[v[size(v,1)], size(A,2)] // !\emph{First}! end !\emph{is referring to end of v.}!
\end{lstlisting}
\end{example}

\section{Scalar, Vector, Matrix, and Array Operator Functions}\label{scalar-vector-matrix-and-array-operator-functions}

The mathematical operations defined on scalars, vectors, and matrices are the subject of linear algebra.

The term numeric or numeric class is used below for a subtype of the \lstinline!Real! or \lstinline!Integer! type classes.  The standard type coercion defined
in \cref{standard-type-coercion} applies.

\subsection{Equality and Assignment}\label{equality-and-assignment}

Equality \lstinline!a = b! and assignment \lstinline!a := b! of scalars, vectors, matrices, and
arrays is defined element-wise and require both objects to have the same
number of dimensions and corresponding dimension sizes. The operands
need to be type equivalent. This is legal for the simple types and all
types satisfying the requirements for a record, and is in the latter
case applied to each component-element of the records.

\begin{longtable}[]{|l|l|l|l|}
\caption{Equality and assignment of arrays and scalars.}\\
\hline
\tablehead{Type of \lstinline!a!} & \tablehead{Type of \lstinline!b!} & \tablehead{Result of} \lstinline!a = b! & \tablehead{Operation} (j=1:n, k=1:m)\\ \hline
\endhead
Scalar & Scalar & Scalar & a = b\\ \hline
Vector{[}n{]} & Vector{[}n{]} & Vector{[}n{]} & a{[}j{]} = b{[}j{]}\\ \hline
Matrix{[}n, m{]} & Matrix{[}n, m{]} & Matrix{[}n, m{]} & a{[}j, k{]} = b{[}j, k{]}\\ \hline
Array{[}n, m, \ldots{}{]} & Array{[}n, m, \ldots{}{]} & Array{[}n, m, \ldots{}{]} & a{[}j, k, \ldots{}{]} = b{[}j, k, \ldots{}{]}\\ \hline
\end{longtable}

\subsection{Array Element-wise Addition, Subtraction, and String Concatenation}\label{array-element-wise-addition-subtraction-and-string-concatenation}

Addition \lstinline!a+b! and subtraction \lstinline!a-b! of numeric scalars, vectors, matrices,
and arrays is defined element-wise and require \lstinline!size(a)=size(b)! and a
numeric type for \lstinline!a! and \lstinline!b!. Unary plus and minus are defined element-wise.
Addition a+b of string scalars, vectors, matrices, and arrays is defined
as element-wise string concatenation of corresponding elements from \lstinline!a!
and \lstinline!b!, and require \lstinline!size(a)=size(b)!.

\begin{longtable}[]{|l|l|l|l|}
\caption{Array addition, subtraction, and string concatenation.}\\
\hline
\tablehead{Type of \lstinline!a!} & \tablehead{Type of \lstinline!b!} & \tablehead{Result of \lstinline!a! +/- \lstinline!b!} &
\tablehead{Operation \lstinline!c := a +/- b!} (j=1:n, k=1:m)\\ \hline
\endhead
Scalar & Scalar & Scalar & \lstinline!c := a +/- b!\\ \hline
Vector{[}n{]} & Vector{[}n{]} & Vector{[}n{]} & c{[}j{]} := a{[}j{]} +/- b{[}j{]}\\ \hline
Matrix{[}n, m{]} & Matrix{[}n, m{]} & Matrix{[}n, m{]} & c{[}j, k{]} := a{[}j, k{]} +/- b{[}j, k{]}\\ \hline
Array{[}n, m, \ldots{}{]} & Array{[}n, m, \ldots{}{]} & Array{[}n, m, \ldots{}{]} & c {[}j, k, \ldots{}{]} := a{[}j, k, \ldots{}{]} +/- b{[}j, k, \ldots{}{]}\\ \hline
\end{longtable}

Element-wise addition \lstinline!a .+ b! and subtraction \lstinline!a .- b! of numeric scalars, vectors, matrices or arrays \lstinline!a! and \lstinline!b! requires a
numeric type class for \lstinline!a! and \lstinline!b! and either \lstinline!size(a) = size(b)! or scalar \lstinline!a! or scalar \lstinline!b!.  Element-wise addition
\lstinline!a .+ b! of string scalars, vectors, matrices, and arrays is defined as element-wise string concatenation of corresponding elements from \lstinline!a! and
\lstinline!b!, and require either \lstinline!size(a) = size(b)! or scalar \lstinline!a! or scalar \lstinline!b!.

\begin{longtable}[]{|l|l|l|l|}
\caption{Array element-wise addition, subtraction, and string concatenation.}\\
\hline
\tablehead{Type of \lstinline!a!} & \tablehead{Type of \lstinline!b!} & \tablehead{Result of a} \lstinline!.+/.-! \tablehead{b}
& \tablehead{Operation \lstinline!c := a .+/.- b!} (j=1:n, k=1:m)\\ \hline
\endhead
Scalar & Scalar & Scalar & \lstinline!c := a +/- b!\\ \hline
Scalar & Array{[}n, m, \ldots{}{]} & Array{[}n, m, \ldots{}{]} & c{[}j,
k, \ldots{}{]} := a +/- b{[}j, k, \ldots{}{]}\\ \hline
Array{[}n, m, \ldots{}{]} & Scalar & Array{[}n, m, \ldots{}{]} & c{[}j,
k, \ldots{}{]} := a{[}j, k, \ldots{}{]} +/- b\\ \hline
Array{[}n, m, \ldots{}{]} & Array{[}n, m, \ldots{}{]} & Array{[}n, m,
\ldots{}{]} & c {[}j, k, \ldots{}{]} := a{[}j, k, \ldots{}{]} +/- b{[}j,
k, \ldots{}{]}\\ \hline
\end{longtable}

\begin{longtable}[]{|l|l|l|}
\caption{Unary operators.  The element-wise (\lstinline!.+!, \lstinline!.-!) and normal (\lstinline!+!, \lstinline!-!) operators give the same results.}\\
\hline
\tablehead{Type of \lstinline!a!} & \tablehead{Result of} \lstinline!+/-! \tablehead{a} & \tablehead{Operation \lstinline!c := +/- a!} (j=1:n, k=1:m)\\ \hline
\endhead
Scalar & Scalar & \lstinline!c := +/- a!\\ \hline
Array{[}n, m, \ldots{}{]} & Array{[}n, m, \ldots{}{]} & c{[}j, k, \ldots{}{]} := +/-a{[}j, k, \ldots{}{]}\\ \hline
\end{longtable}

\subsection{Array Element-wise Multiplication}\label{array-element-wise-multiplication}

Scalar multiplication \lstinline!s*a! or \lstinline!a*s! with numeric scalar s and numeric
scalar, vector, matrix or array \lstinline!a! is defined element-wise:
\begin{longtable}[]{|l|l|l|l|}
\caption{Scalar and scalar to array multiplication of numeric elements.}\\
\hline
\tablehead{Type of \lstinline!s!} & \tablehead{Type of \lstinline!a!} & \tablehead{Type of \lstinline!s * a! and \lstinline!a * s!} &
\tablehead{Operation \lstinline!c := s * a! or \lstinline!c := a * s!} (j=1:n, k=1:m)\\ \hline
\endhead
Scalar & Scalar & Scalar & \lstinline!c := s * a!\\ \hline
Scalar & Vector {[}n{]} & Vector {[}n{]} & c{[}j{]} := s * a{[}j{]}\\ \hline
Scalar & Matrix {[}n, m{]} & Matrix {[}n, m{]} & c{[}j, k{]} := s * a{[}j, k{]}\\ \hline
Scalar & Array{[}n, m, ...{]} & Array {[}n, m, ...{]} & c{[}j, k, ...{]} := s * a{[}j, k, ...{]}\\ \hline
\label{tab:product}
\end{longtable}

Element-wise multiplication \lstinline!a .* b! of numeric scalars, vectors, matrices or arrays \lstinline!a! and \lstinline!b! requires a numeric type class
for \lstinline!a! and \lstinline!b! and either \lstinline!size(a) = size(b)! or scalar \lstinline!a! or scalar \lstinline!b!.

\begin{longtable}[]{|l|l|l|l|}
\caption{Array element-wise multiplication.}\\
\hline
\tablehead{Type of \lstinline!a!} & \tablehead{Type of \lstinline!b!} & \tablehead{Type of \lstinline!a .* b!} &
\tablehead{Operation} \lstinline!c := a .* b! (j=1:n, k=1:m)\\ \hline
\endhead
Scalar & Scalar & Scalar & \lstinline!c := a * b!\\ \hline
Scalar & Array{[}n, m, \ldots{}{]} & Array{[}n, m, \ldots{}{]} & c{[}j,
k, \ldots{}{]} := a* b{[}j, k, \ldots{}{]}\\ \hline
Array{[}n, m, \ldots{}{]} & Scalar & Array{[}n, m, \ldots{}{]} & c{[}j,
k, \ldots{}{]} := a{[}j, k, \ldots{}{]}* b\\ \hline
Array{[}n, m, \ldots{}{]} & Array{[}n, m, ...{]} & Array {[}n, m, ...{]}
& c{[}j, k, \ldots{}{]} := a{[}j, k, \ldots{}{]}* b{[}j, k,
\ldots{}{]}\\ \hline
\end{longtable}

\subsection{Matrix and Vector Multiplication of Numeric Arrays}\label{matrix-and-vector-multiplication-of-numeric-arrays}

Multiplication \lstinline!a * b! of numeric vectors and matrices is defined only for the following combinations:
\begin{longtable}[]{|l|l|l|l|}
\caption{Matrix and vector multiplication of arrays with numeric elements.}\\
\hline
\tablehead{Type of \lstinline!a!} & \tablehead{Type of \lstinline!b!} & \tablehead{Type of \lstinline!a * b!} &
\tablehead{Operation \lstinline!c := a * b!}\\ \hline
\endhead
Vector {[}n{]} & Vector {[}n{]} & Scalar & c := $\textrm{sum}_k$(a{[}k{]}*b{[}k{]}), k=1:n\\ \hline
Vector {[}n{]} & Matrix {[}n, m{]} & Vector {[}m{]} & c{[}j{]} := $\textrm{sum}_k$(a{[}k{]}*b{[}k, j{]}), j=1:m, k=1:n\\ \hline
Matrix {[}n, m{]} & Vector {[}m{]} & Vector {[}n{]} & c{[}j{]} := $\textrm{sum}_k$(a{[}j, k{]}*b{[}k{]})\\ \hline
Matrix {[}n, m{]} & Matrix {[}m, p{]} & Matrix {[}n, p{]} & c{[}i, j{]} = $\textrm{sum}_k$(a{[}i, k{]}*b{[}k, j{]}), i=1:n, k=1:m, j=1:p\\ \hline
\end{longtable}

\begin{example}
\begin{lstlisting}[language=modelica]
Real A[3, 3], x[3], b[3], v[3];
A * x = b;
x * A = b; // same as transpose([x])*A*b
[v] * transpose([v]) // outer product
v * A * v // scalar
tranpose([v]) * A * v // vector with one element
\end{lstlisting}
\end{example}

\subsection{Division of Scalars or Numeric Arrays by Numeric Scalars}\label{division-of-scalars-or-numeric-arrays-by-numeric-scalars}

Division \lstinline!a / s! of numeric scalars, vectors, matrices, or arrays \lstinline!a! and numeric scalars \lstinline!s! is defined element-wise.
The result is always of \lstinline!Real! type.  In order to get integer division with truncation, use the function \lstinline!div!.

\begin{longtable}[]{|l|l|l|l|}
\caption{Division of scalars and arrays by numeric elements.}\\
\hline \endhead
\tablehead{Type of \lstinline!a!} & \tablehead{Type of \lstinline!s!} & \tablehead{Result of \lstinline!a / s!} &
\tablehead{Operation \lstinline!c := a / s!} (j=1:n, k=1:m)\\ \hline
Scalar & Scalar & Scalar & \lstinline!c := a / s!\\ \hline
Vector{[}n{]} & Scalar & Vector{[}n{]} & c{[}k{]} := a{[}k{]} /
s\\ \hline
Matrix{[}n, m{]} & Scalar & Matrix{[}n, m{]} & c{[}j, k{]} := a{[}j,
k{]} / s\\ \hline
Array{[}n, m, \ldots{}{]} & Scalar & Array{[}n, m, \ldots{}{]} & c{[}j,
k, \ldots{}{]} := a{[}j, k, \ldots{}{]} / s\\ \hline
\end{longtable}

\subsection{Array Element-wise Division}\label{array-element-wise-division}

Element-wise division \lstinline!a ./ b! of numeric scalars, vectors, matrices or arrays \lstinline!a! and \lstinline!b! requires a numeric type class for \lstinline!a! and \lstinline!b!
and either \lstinline!size(a) = size(b)! or scalar \lstinline!a! or scalar \lstinline!b!.  The result is always of \lstinline!Real! type.  In order to get integer division with truncation,
use the function \lstinline!div!.

\begin{longtable}[]{|l|l|l|l|}
\caption{Element-wise division of arrays.}\\
\hline \endhead
\tablehead{Type of \lstinline!a!} & \tablehead{Type of \lstinline!b!} & \tablehead{Type of \lstinline!a ./ b!} &
\tablehead{Operation} \lstinline!c := a ./ b! (j=1:n, k=1:m)\\ \hline
Scalar & Scalar & Scalar & \lstinline!c := a / b!\\ \hline
Scalar & Array{[}n, m, \ldots{}{]} & Array{[}n, m, \ldots{}{]} & c{[}j,
k, \ldots{}{]} := a / b{[}j, k, \ldots{}{]}\\ \hline
Array{[}n, m, \ldots{}{]} & Scalar & Array{[}n, m, \ldots{}{]} & c{[}j,
k, \ldots{}{]} := a{[}j, k, \ldots{}{]} / b\\ \hline
Array{[}n, m, \ldots{}{]} & Array{[}n, m, ...{]} & Array {[}n, m, ...{]}
& c{[}j, k, \ldots{}{]} := a{[}j, k, \ldots{}{]} / b{[}j, k,
\ldots{}{]}\\ \hline
\end{longtable}

\begin{example}
Element-wise division by scalar (\lstinline!./!) and division by scalar (\lstinline!/!) are identical: \lstinline!a ./ s = a / s!:
\begin{lstlisting}[language=modelica]
2./[1, 2; 3, 4]  // error; same as  2.0 / [1, 2; 3, 4]
2 ./[1, 2; 3, 4] // fine; element-wise division
\end{lstlisting}
This is a consequence of the parsing rules, since `\lstinline!2.!' is a lexical unit.  Using a space after the literal solves the problem.
\end{example}

\subsection{Exponentiation of Scalars of Numeric Elements}\label{exponentiation-of-scalars-of-numeric-elements}

Exponentiation \lstinline!a ^ b! is defined as \lstinline[language=C]!pow(double a, double b)! in the ANSI~C library if both \lstinline!a! and \lstinline!b! are
\lstinline!Real! scalars. A \lstinline!Real! scalar value is returned.  If \lstinline!a! or \lstinline!b! are \lstinline!Integer! scalars, they are
automatically promoted to \lstinline!Real!.  Consequences of exceptional situations, such as ($\text{\lstinline!a!} = 0.0$ and $\text{\lstinline!b!} \leq 0.0$,
$\text{\lstinline!a!} < 0$ and \lstinline!b! is not an integer) or overflow are undefined.

Element-wise exponentiation \lstinline!a .^ b! of numeric scalars, vectors, matrices, or arrays \lstinline!a! and \lstinline!b! requires a numeric type class for
\lstinline!a! and \lstinline!b! and either \lstinline!size(a) = size(b)! or scalar \lstinline!a! or scalar \lstinline!b!.

\begin{longtable}[]{|l|l|l|l|}
\caption{Element-wise exponentiation of arrays.}\\
\hline
\tablehead{Type of \lstinline!a!} & \tablehead{Type of \lstinline!b!} & \tablehead{Type of \lstinline!a .^ b!} &
\tablehead{Operation} \lstinline!c := a .^ b! (j=1:n, k=1:m)\\ \hline
\endhead
Scalar & Scalar & Scalar & \lstinline!c := a ^ b!\\ \hline
Scalar & Array{[}n, m, \ldots{}{]} & Array{[}n, m, \ldots{}{]} & c{[}j, k, \ldots{}{]} := a \^{} b{[}j, k, \ldots{}{]}\\ \hline
Array{[}n, m, \ldots{}{]} & Scalar & Array{[}n, m, \ldots{}{]} & c{[}j, k, \ldots{}{]} := a{[}j, k, \ldots{}{]} \^{} b\\ \hline
Array{[}n, m, \ldots{}{]} & Array{[}n, m, ...{]} & Array {[}n, m, ...{]} & c{[}j, k, \ldots{}{]} := a{[}j, k, \ldots{}{]} \^{} b{[}j, k, \ldots{}{]}\\ \hline
\end{longtable}

\begin{example}
\begin{lstlisting}[language=modelica]
2.^[1, 2; 3, 4]  // error; same as 2.0 ^ [1, 2; 3, 4]
2 .^[1, 2; 3, 4] // fine; element-wise exponentiation
\end{lstlisting}
This is a consequence of the parsing rules, i.e.\ since \lstinline!2.! could be a lexical unit it seen as a lexical unit; using a space after
literals solves the problem.
\end{example}

\subsection{Scalar Exponentiation of Square Matrices of Numeric Elements}\label{scalar-exponentiation-of-square-matrices-of-numeric-elements}

Exponentiation \lstinline!a ^ s! is defined if \lstinline!a! is a square numeric matrix and \lstinline!s! is a scalar as a subtype of \lstinline!Integer!
with $\text{\lstinline!s!} \geq 0$.  The exponentiation is done by repeated multiplication, e.g.:
\begin{lstlisting}[language=modelica]
a^3 = a * a * a;
a^0 = identity(size(a, 1));
assert(size(a, 1) == size(a, 2), "Matrix must be square");
a^1 = a;
\end{lstlisting}

\begin{nonnormative}
Non-\lstinline!Integer! exponents are forbidden, because this would require
computing the eigenvalues and eigenvectors of \lstinline!a! and this is no
longer an elementary operation.
\end{nonnormative}

\subsection{Slice Operation}\label{slice-operation}

The following holds for slice operations:
\begin{itemize}
\item
  If \lstinline!a! is an array containing scalar components and \lstinline!m! is a component of those components, the expression \lstinline!a.m! is interpreted as a
  slice operation.  It returns the array of components \lstinline!{a[1].m, $\ldots$}!.
\item
  If \lstinline!m! is also an array component, the slice operation is valid only if \lstinline!size(a[1].m)! = \lstinline!size(a[2].m)! = \ldots
\item
  The slicing operation can be combined with indexing, e.g.\ \lstinline!a.m[1]!.  It returns the array of components \lstinline!{a[1].m[1], a[2].m[1], $\ldots$}!,
  and does not require that \lstinline!size(a[1].m) = size(a[2].m)!.  The number of subscripts on \lstinline!m! must not be greater than the number of array dimension
  for \lstinline!m! (the number can be smaller, in which case the missing trailing indices are assumed to be `\lstinline!:!'), and is only valid if
  \lstinline!size(a[1].m[$\ldots$]) = size(a[2].m[$\ldots$])!.
\end{itemize}

\begin{example}
The size-restriction on the operand is only applicable if the indexing on the second operand uses vectors or colon as in the example:
\begin{lstlisting}[language=modelica]
  constant Integer m=3;
  Modelica.Blocks.Continuous.LowpassButterworth tf[m](n=2:(m+1));
  Real y[m];
  Real y2,y3;
equation
  // Extract the x1 slice even though different x1's have different lengths
  y = tf.x1[1] ; // Legal, = {tf[1].x1[1], tf[2].x1[1], $\ldots$ tf[m].x1[1]};
  y2 = sum(tf.x1[:]); // Illegal to extract all elements since they have
    // different lengths. Does not satisfy:
    // size(tf[1].x1[:]) = size(tf[2].x1[:]) = $\ldots$ = size(tf[m].x1[:])
  y3 = sum(tf.x1[1:2]); // Legal.
    // Since x1 has at least 2 elements in all tf, and
    // size(tf[1].x1[1:2]) = size(tf[2].x1[1:2]) = $\ldots$ = size(tf[m].x1[1:2]) = {2}
\end{lstlisting}
In this example the different \lstinline!x1! vectors have different lengths,
but it is still possible to perform some operations on them.
\end{example}

\subsection{Relational Operators}\label{relational-operators}

Relational operators \lstinline!<!, \lstinline!<=!, \lstinline!>!,
\lstinline!>=!, \lstinline!==!, \lstinline!<>!, are only defined for
scalar operands of simple types, not for arrays, see \cref{equality-relational-and-logical-operators}

\subsection{Boolean Operators}\label{boolean-operators}

The operators \lstinline!and! and \lstinline!or! take expressions of \lstinline!Boolean! type, which are either scalars or arrays of matching dimensions.  The operator \lstinline!not!
takes an expression of \lstinline!Boolean! type, which is either scalar or an array.  The result is the element-wise logical operation.  For short-circuit evaluation of \lstinline!and!
and \lstinline!or!, see \cref{evaluation-order}.

\subsection{Vectorized Calls of Functions}\label{vectorized-calls-of-functions}

See \cref{scalar-functions-applied-to-array-arguments}.

\subsection{Standard Type Coercion}\label{standard-type-coercion}
In all contexts that require an expression which is a subtype of \lstinline!Real!, an expression which is a subtype of \lstinline!Integer! can also be used;
the \lstinline!Integer! expression is automatically converted to \lstinline!Real!.

This also applies to arrays of \lstinline!Real!, and for fields of record expressions.  There is no similar rule for sub-typing.

\begin{example}
\begin{lstlisting}[language=modelica]
record RealR
  Real x,y;
end RealR;
record IntegerR
  Integer x,y;
end IntegerR;
parameter Integer a = 1;
Real y(start=a);           // Ok, a is automatically coerced to Real
RealR r1 = IntegerR(a, a); // Ok, record is automatically coerced
RealR r2 = RealR(a, a);    // Ok, a is automatically coerced to Real
\end{lstlisting}
\end{example}

\section{Empty Arrays}\label{empty-arrays}

Arrays may have dimension sizes of 0.  For example:
\begin{lstlisting}[language=modelica]
Real x[0]; // an empty vector
Real A[0, 3], B[5, 0], C[0, 0]; // empty matrices
\end{lstlisting}

Empty matrices can be constructed with the fill function.  For example:
\begin{lstlisting}[language=modelica]
Real A[:,:] = fill(0.0, 0, 1); // a Real 0 x 1 matrix
Boolean B[:, :, :] = fill(false, 0, 1, 0); // a Boolean 0 x 1 x 0 matrix
\end{lstlisting}

It is not possible to access an element of an empty matrix, e.g.\ \lstinline!v[j, k]! cannot be evaluated if \lstinline!v = []! because the assertion fails
that the index must be bigger than one.

Size-requirements of operations, such as \lstinline!+!, \lstinline!-!, must also be fulfilled if a dimension is zero.  For example:
\begin{lstlisting}[language=modelica]
Real[3, 0] A, B;
Real[0, 0] C;
A + B // fine, result is an empty matrix
A + C // error, sizes do not agree
\end{lstlisting}

Multiplication of two empty matrices results in a zero matrix of corresponding numeric type if the result matrix has no zero dimension sizes, i.e.,
\begin{lstlisting}[language=modelica]
Real[0, m] * Real[m, n] = Real[0, n] (empty matrix)
Real[m, n] * Real[n, 0] = Real[m, 0] (empty matrix)
Real[m, 0] * Real[0, n] = fill(0.0, m, n) (non-empty matrix, with zero elements).
\end{lstlisting}

\begin{example}
\begin{lstlisting}[language=modelica]
Real u[p], x[n], y[q], A[n, n], B[n, p], C[q, n], D[q, p];
der(x) = A * x + B * u
y = C * x + D * u
\end{lstlisting}
Assume $\text{\lstinline!n!} = 0$, $\text{\lstinline!p!} > 0$, $\text{\lstinline!q!} > 0$: Results in \lstinline!y = D * u!.
\end{example}<|MERGE_RESOLUTION|>--- conflicted
+++ resolved
@@ -48,15 +48,8 @@
 in the table below, need to be a subtype of \lstinline!Integer! or \lstinline!EB! for a class \lstinline!EB!
 that is an enumeration type or subtype of the \lstinline!Boolean! type.
 
-<<<<<<< HEAD
 Colon (\lstinline!:!) indicates that the dimension upper bound is unknown and is a subtype of \lstinline!Integer!.  The size of such a variable can be determined from its binding equation, or the
-size of any of its array attributes, see also \autoref{flexible-array-sizes-and-resizing-of-arrays-in-functions}.  The size cannot be determined from other equations or algorithm.
-=======
-Colon (\lstinline!:!) indicates that the dimension upper bound is unknown and is a subtype of
-\lstinline!Integer!. The size of such a variable can be determined from its binding equation, or the size
-of any of its array attributes --- see also \cref{flexible-array-sizes-and-resizing-of-arrays-in-functions}.
-The size cannot be determined from other equations or algorithm.
->>>>>>> c0a3b015
+size of any of its array attributes, see also \cref{flexible-array-sizes-and-resizing-of-arrays-in-functions}.  The size cannot be determined from other equations or algorithm.
 
 Upper and lower array dimension index bounds are described in \cref{array-dimension-lower-and-upper-index-bounds}.
 
@@ -579,23 +572,10 @@
 \begin{lstlisting}[language=modelica]
 IDENT in array_expression
 \end{lstlisting}
-<<<<<<< HEAD
 the loop-variable, \lstinline!IDENT!, is in scope inside expression in the array construction.  The loop-variable may hide other variables, as in for-clauses.  The loop-variable has the same type as
 the type of the elements of \lstinline!array_expression!; and can be simple type as well as a record type.  The loop-variable will have the same type for the entire loop --- i.e., for an
 \lstinline!array_expression! \lstinline!{1, 3.2}! the iterator will have the type of the type-compatible expression (\lstinline!Real!) for all iterations.  For deduction of ranges, see
-\autoref{implicit-iteration-ranges}; and for using types as range see \autoref{types-as-iteration-ranges}.
-=======
-
-the loop-variable, \lstinline!IDENT!, is in scope inside expression in the array
-construction. The loop-variable may hide other variables, as in
-for-clauses. The loop-variable has the same type as the type of the
-elements of array\_expression; and can be simple type as well as a
-record type. The loop-variable will have the same type for the entire
-loop - i.e.\ for an array\_expression \{1,3.2\} the iterator will have
-the type of the type-compatible expression (Real) for all iterations.
-For deduction of ranges, see \cref{implicit-iteration-ranges}; and for using types as
-range see \cref{types-as-iteration-ranges}.
->>>>>>> c0a3b015
+\cref{implicit-iteration-ranges}; and for using types as range see \cref{types-as-iteration-ranges}.
 
 \subsubsection{Array Constructor with One Iterator}\label{array-constructor-with-one-iterator}
 
