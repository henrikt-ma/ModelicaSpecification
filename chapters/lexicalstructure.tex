\chapter{Lexical Structure}\label{lexical-structure}

This chapter describes several of the basic building blocks of Modelica
such as characters and lexical units including identifiers and literals.
Without question, the smallest building blocks in Modelica are single
characters belonging to a character set. Characters are combined to form
lexical units, also called tokens. These tokens are detected by the
lexical analysis part of the Modelica translator. Examples of tokens are
literal constants, identifiers, and operators. Comments are not really
lexical units since they are eventually discarded. On the other hand,
comments are detected by the lexical analyzer before being thrown away.

The information presented here is derived from the more formal
specification in \cref{modelica-concrete-syntax}.

\section{Character Set}\label{character-set}

The character set of the Modelica language is Unicode, but restricted to
the Unicode characters corresponding to 7-bit ASCII characters in
several places; for details see \cref{lexical-conventions}.

\section{Comments}\label{comments}

There are two kinds of comments in Modelica which are not lexical units in the language and therefore are treated as white-space by a Modelica translator.
The white-space characters are space, tabulator, and line separators (carriage return and line feed); and white-space cannot occur inside tokens, e.g., \lstinline!<=! must be written as two characters without space or comments between them.
The following comment variants are available:
%TODO-FORMAT should be a table instead of lstlisting?
\begin{lstlisting}[language=modelica]
// comment & Characters from // to the end of the line are ignored.
/* comment */ & Characters between /* and */ are ignored, including line terminators.
\end{lstlisting}

\begin{nonnormative}
The comment syntax is identical to that of C++.
\end{nonnormative}

Modelica comments do not nest, i.e., /* */ cannot be embedded within /*
*/. The following is \emph{invalid}:
\begin{lstlisting}[language=modelica]
/* Commented out - erroneous comment, invalid nesting of comments!
  /* This is an interesting model */
  model interesting
    $\ldots$
  end interesting;
*/
\end{lstlisting}

There is also a description-string, that is part of the Modelica language and
therefore not ignored by the Modelica translator. Such a description-string may
occur at the end of a declaration, equation, or statement or at the
beginning of a class definition. For example:
\begin{lstlisting}[language=modelica]
model TempResistor "Temperature dependent resistor"
  $\ldots$
  parameter Real R "Resistance for reference temp.";
  $\ldots$
end TempResistor;
\end{lstlisting}

\section{Identifiers, Names, and Keywords}\label{identifiers-names-and-keywords}

\willintroduce{Identifiers} are sequences of letters, digits, and other characters such as underscore, which are used for \emph{naming} various items in the language.
Certain combinations of letters are \willintroduce{keywords} represented as \emph{reserved} words in the Modelica grammar and are therefore not available as identifiers.

\subsection{Identifiers}\label{identifiers}

Modelica \firstuse[identifier]{identifiers}, used for naming classes, variables, constants, and other items, are of two forms.
The first form always starts with a letter or underscore (`\_'), followed by any number of letters, digits, or underscores.
Case is significant, i.e., the identifiers \lstinline!Inductor! and \lstinline!inductor! are different.
The second form (\lstinline[language=grammar]!Q-IDENT!) starts with a single quote, followed by a sequence of any printable ASCII character, where single-quote must be preceded by backslash, and terminated by a single quote, e.g.\ \lstinline!'12H'!, \lstinline!'13\'H'!, \lstinline!'+foo'!.
Control characters in quoted identifiers have to use string escapes.
The single quotes are part of the identifier, i.e., \lstinline!'x'! and \lstinline!x! are distinct identifiers.
The redundant escapes (\lstinline!'\?'! and \lstinline!'\"'!) are the same as the corresponding non-escaped variants (\lstinline!'?'! and \lstinline!'"'!), but are only for use in Modelica source code.
A full BNF definition of the Modelica syntax and lexical units is available in \cref{modelica-concrete-syntax}.

% For easy maintenance, the lexing rules below should be a substring of the full lexing rules in \cref{lexical-conventions}.
\begin{lstlisting}[language=grammar]
IDENT = NON-DIGIT { DIGIT | NON-DIGIT } | Q-IDENT
Q-IDENT = "'" { Q-CHAR | S-ESCAPE } "'"
NON-DIGIT = "_" | letters "a" $\ldots$ "z" | letters "A" $\ldots$ "Z"
DIGIT = "0" | "1" | "2" | "3" | "4" | "5" | "6" | "7" | "8" | "9"
Q-CHAR = NON-DIGIT | DIGIT | "!" | "#" | "$\mbox{\textdollar}$" | "%" | "&" | "(" | ")"
   | "*" | "+" | "," | "-" | "." | "/" | ":" | ";" | "<" | ">" | "="
   | "?" | "@" | "[" | "]" | "^" | "{" | "}" | "|" | "~" | " " | """
S-ESCAPE = "\'" | "\"" | "\?" | "\\"
   | "\a" | "\b" | "\f" | "\n" | "\r" | "\t" | "\v"
\end{lstlisting}

\subsection{Names}\label{names}

A \firstuse{name} is an identifier with a certain interpretation or meaning.
For example, a name may denote an \lstinline!Integer! variable, a \lstinline!Real! variable, a function, a type, etc.
A name may have different meanings in different parts of the code, i.e., different scopes.
The interpretation of identifiers as names is described in more detail in \cref{scoping-name-lookup-and-flattening}.
The meaning of package names is described in more detail in \cref{packages}.

\begin{example}
A name: \lstinline!Ele.Resistor!
\end{example}

A \firstuse[component!reference]{component reference} is an expression containing a sequence of identifiers and indices.
A component reference is equivalent to the referenced object, which must be a component.
A component reference is resolved (evaluated) in the scope of a class (\cref{component-declarations}), or expression for the case of a local iterator variable (\cref{slice-operation}).

\begin{example}
A component reference: \lstinline!Ele.Resistor.u[21].r!
\end{example}

\subsection{Modelica Keywords}\label{modelica-keywords}

<<<<<<< HEAD
The following Modelica \firstuse{keywords}\index{keyword} are reserved words and shall not be used as identifiers:
=======
The following Modelica \firstuse[keyword]{keywords} are reserved words and shall not be used as identifiers, except as listed in \cref{lexical-conventions}:
>>>>>>> e1e088a0
\begin{center}
\begin{tabular}{l l l l l}
\lstinline!algorithm! & \lstinline!discrete! & \lstinline!false! & \lstinline!loop! & \lstinline!pure!\\ \hline
\lstinline!and! & \lstinline!each! & \lstinline!final! & \lstinline!model! & \lstinline!record!\\ \hline
\lstinline!annotation! & \lstinline!else! & \lstinline!flow! & \lstinline!not! & \lstinline!redeclare!\\ \hline
& \lstinline!elseif! & \lstinline!for! & \lstinline!operator! & \lstinline!replaceable!\\ \hline
\lstinline!block! & \lstinline!elsewhen! & \lstinline!function! & \lstinline!or! & \lstinline!return!\\ \hline
\lstinline!break! & \lstinline!encapsulated! & \lstinline!if! & \lstinline!outer! & \lstinline!stream!\\ \hline
\lstinline!class! & \lstinline!end! & \lstinline!import! & \lstinline!output! & \lstinline!then!\\ \hline
\lstinline!connect! & \lstinline!enumeration! & \lstinline!impure! & \lstinline!package! & \lstinline!true!\\ \hline
\lstinline!connector! & \lstinline!equation! & \lstinline!in! & \lstinline!parameter! & \lstinline!type!\\ \hline
\lstinline!constant! & \lstinline!expandable! & \lstinline!initial! & \lstinline!partial! & \lstinline!when!\\ \hline
\lstinline!constrainedby! & \lstinline!extends! & \lstinline!inner! & \lstinline!protected! & \lstinline!while!\\ \hline
\lstinline!der! & \lstinline!external! & \lstinline!input! & \lstinline!public! & \lstinline!within!\\
\end{tabular}
\end{center}

\section{Literal Constants}\label{literal-constants}

\firstuse[literal (constant)]{Literals} (or \firstuse[---]{literal constants}) are unnamed constants used to build expressions, and have different forms depending on their type.
Each of the predefined types in Modelica has a way of expressing unnamed constants of the corresponding type, which is presented in the ensuing subsections.
Additionally, array literals and record literals can be expressed.

\subsection{Floating Point Numbers}\label{floating-point-numbers}

A floating point number is expressed as a decimal number in the form of a sequence of decimal digits followed by a decimal point, followed by decimal digits, followed by an exponent indicated by \lstinline!E! or \lstinline!e! followed by a sign and one or more decimal digits.
The various parts can be omitted, see \lstinline[language=grammar]!UNSIGNED-REAL! in~\cref{lexical-conventions} for details and also the examples below.
The minimal recommended range is that of IEEE double precision floating point numbers, for which the largest representable positive number is $1.7976931348623157\times10^{308}$ and the smallest positive number is $2.2250738585072014\times 10^{-308}$.
For example, the following are floating point number literal constants:
\begin{lstlisting}[language=modelica]
22.5, 3.141592653589793, 1.2E-35
\end{lstlisting}

The same floating point number can be represented by different literals.
For example, all of the following literals denote the same number:
\begin{lstlisting}[language=modelica]
13., 13E0, 1.3e1, 0.13E2, .13E2
\end{lstlisting}
The last variant shows that that the leading zero is optional (in that case decimal digits must be present).
Note that \lstinline!13! is not in this list, since it is not a floating point number,
but can be converted to a floating point number.

\subsection{Integer Literals}\label{integer-literals}

Literals of type \lstinline!Integer! are sequences of decimal digits, e.g.\ as in the integer numbers \lstinline!33!,
% Just a '0' doesn't work in \lstinline as reported in (closed as fixed on 2021-09-07):
% - https://github.com/brucemiller/LaTeXML/issues/1651 -- fixed on 'master'
\ifpdf
\lstinline!0!%
\else
0%
\fi
, \lstinline!100!, \lstinline!30030044!.
The range of supported \lstinline!Integer! literals shall be at least large enough to represent the largest positive \lstinline!IntegerType! value, see \cref{integer-type}.

\begin{nonnormative}
Negative numbers are formed by unary minus followed by an integer literal.
\end{nonnormative}

\subsection{Boolean Literals}\label{boolean-literals}

The two \lstinline!Boolean! literal values are \lstinline!true!\indexinline{true} and \lstinline!false!\indexinline{false}.

\subsection{Strings}\label{strings}

String literals appear between double quotes as in \lstinline!"between"!.
Any character in the Modelica language character set (see \cref{lexical-conventions} for allowed characters) apart from double quote (\lstinline!"!) and backslash (\lstinline!\!), including new-line, can be \emph{directly} included in a string without using an escape sequence.
Certain characters in string literals can be represented using escape sequences\index{escape sequence!string literal}, i.e., the character is preceded by a backslash (\lstinline!\!) within the string.
Those characters are:
\begin{center}
\begin{tabular}{c l}
\hline
\tablehead{Character} & \tablehead{Description}\\
\hline
\hline
\lstinline!\'! & Single quote, may also appear without backslash in string constants\\
\lstinline!\"! & Double quote\\
\lstinline!\?! & Question-mark, may also appear without backslash in string constants\\
\lstinline!\\! & Backslash itself\\
\lstinline!\a! & Alert (bell, code 7, ctrl-G)\\
\lstinline!\b! & Backspace (code 8, ctrl-H)\\
\lstinline!\f! & Form feed (code 12, ctrl-L)\\
\lstinline!\n! & Newline (code 10, ctrl-J), same as literal newline\\
\lstinline!\r! & Carriage return (code 13, ctrl-M)\\
\lstinline!\t! & Horizontal tab (code 9, ctrl-I)\\
\lstinline!\v! & Vertical tab (code 11, ctrl-K)\\
\hline
\end{tabular}
\end{center}

For example, a string literal containing a tab, the words: \emph{This is},
double quote, space, the word: \emph{between}, double quote, space, the word:
\emph{us}, and new-line, would appear as follows:
\begin{lstlisting}[language=modelica]
"\tThis is\" between\" us\n"
\end{lstlisting}

Concatenation of string literals in certain situations (see the Modelica
grammar) is denoted by the + operator in Modelica, e.g.\ \lstinline!"a"! + \lstinline!"b"!
becomes \lstinline!"ab"!. This is useful for expressing long string literals that
need to be written on several lines.

The \lstinline!"\n"! character is used to conceptually indicate the
end of a line within a Modelica string. Any Modelica program that needs
to recognize line endings can check for a single \lstinline!"\n"!
character to do so on any platform. It is the responsibility of a
Modelica implementation to make any necessary transformations to other
representations when writing to or reading from a text file.

\begin{nonnormative}
For example, a \lstinline!"\n"! is written and read as-is in a Unix or Linux implementation, but written as
\lstinline!"\r\n"! pair, and converted back to \lstinline!"\n"! when read in a Windows implementation.
\end{nonnormative}

\begin{nonnormative}
For long string comments, e.g., the \lstinline!info! annotation to
store the documentation of a model, it would be very inconvenient, if
the string concatenation operator would have to be used for every line
of documentation. It is assumed that a Modelica tool supports the
non-printable newline character when browsing or editing a string
literal. For example, the following statement defines one string that
contains (non-printable) newline characters:
\begin{lstlisting}[language=modelica]
assert(noEvent(length > s_small),
"The distance between the origin of frame_a and the origin of frame_b
of a LineForceWithMass component became smaller as parameter s_small
(= a small number, defined in the
\"Advanced\" menu). The distance is
set to s_small, although it is smaller, to avoid a division by zero
when computing the direction of the line force.",
       level = AssertionLevel.warning);
\end{lstlisting}
\end{nonnormative}

\section{Operator Symbols}\label{operator-symbols}

The predefined operator symbols are formally defined on page \pageref{lexical-conventions} and
summarized in the table of operators in \cref{operator-precedence-and-associativity}.<|MERGE_RESOLUTION|>--- conflicted
+++ resolved
@@ -108,11 +108,7 @@
 
 \subsection{Modelica Keywords}\label{modelica-keywords}
 
-<<<<<<< HEAD
-The following Modelica \firstuse{keywords}\index{keyword} are reserved words and shall not be used as identifiers:
-=======
-The following Modelica \firstuse[keyword]{keywords} are reserved words and shall not be used as identifiers, except as listed in \cref{lexical-conventions}:
->>>>>>> e1e088a0
+The following Modelica \firstuse[keyword]{keywords} are reserved words and shall not be used as identifiers:
 \begin{center}
 \begin{tabular}{l l l l l}
 \lstinline!algorithm! & \lstinline!discrete! & \lstinline!false! & \lstinline!loop! & \lstinline!pure!\\ \hline
