--- conflicted
+++ resolved
@@ -75,24 +75,15 @@
 
 % For easy maintenance, the lexing rules below should be a substring of the full lexing rules in \cref{lexical-conventions}.
 \begin{lstlisting}[language=grammar]
-<<<<<<< HEAD
-IDENT   = NON-DIGIT { DIGIT | NON-DIGIT } | Q-IDENT
+IDENT = NON-DIGIT { DIGIT | NON-DIGIT } | Q-IDENT
 Q-IDENT = "'" { Q-CHAR | S-ESCAPE } "'"
 NON-DIGIT = "_" | letters "a" $\ldots$ "z" | letters "A" $\ldots$ "Z"
-DIGIT    = 0 | 1 | 2 | 3 | 4 | 5 | 6 | 7 | 8 | 9
-Q-CHAR = NON-DIGIT | DIGIT | "!" | "#" | "$\mbox{\textdollar}$" | "%" | "&" | "(" | ")" | "*" | "+" | "," | "-" | "." | "/" | ":" | ";" | "<" | ">" | "=" | "?" | "@" | "[" | "]" | "^" | "{" | "}"  | "|" | "~" | " " | """
-S-ESCAPE = "\'" | "\"" | "\?" | "\\" | "\a" | "\b" | "\f" | "\n" | "\r" | "\t" | "\v"
-=======
-IDENT = NONDIGIT { DIGIT | NONDIGIT } | Q-IDENT
-Q-IDENT = "'" { Q-CHAR | S-ESCAPE } "'"
-NONDIGIT = "_" | letters "a" $\ldots$ "z" | letters "A" $\ldots$ "Z"
 DIGIT = "0" | "1" | "2" | "3" | "4" | "5" | "6" | "7" | "8" | "9"
-Q-CHAR = NONDIGIT | DIGIT | "!" | "#" | "$\mbox{\textdollar}$" | "%" | "&" | "(" | ")"
+Q-CHAR = NON-DIGIT | DIGIT | "!" | "#" | "$\mbox{\textdollar}$" | "%" | "&" | "(" | ")"
    | "*" | "+" | "," | "-" | "." | "/" | ":" | ";" | "<" | ">" | "="
    | "?" | "@" | "[" | "]" | "^" | "{" | "}" | "|" | "~" | " " | """
 S-ESCAPE = "\'" | "\"" | "\?" | "\\"
    | "\a" | "\b" | "\f" | "\n" | "\r" | "\t" | "\v"
->>>>>>> 04674720
 \end{lstlisting}
 
 \subsection{Names}\label{names}
