--- conflicted
+++ resolved
@@ -105,13 +105,8 @@
 
 long-class-specifier :
    IDENT description-string composition end IDENT
-<<<<<<< HEAD
-   | extends IDENT [ class-modification ] description-string
-     composition end IDENT
-=======
    | extends IDENT [ class-modification ] description-string composition
      end IDENT
->>>>>>> c6edb938
 
 short-class-specifier :
    IDENT "=" base-prefix type-specifier [ array-subscripts ]
