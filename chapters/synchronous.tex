\chapter{Synchronous Language Elements}\label{synchronous-language-elements}

This chapter defines synchronous
behavior suited for implementation of control systems.
The synchronous behavior relies on an additional kind of discrete-time
variables and equations, as well as an additional kind of when-clause.
The benefits of synchronous behavior is that it allows a model to define large
sampled data systems in a safe way, so that the
translator can provide good diagnostics in case of a modeling error.

The following small example shows the most important elements:
\begin{figure}[H]
  \begin{center}
    \includegraphics{plantmodel}
  \end{center}
  \caption{A continuous plant and a sampled data controller connected together with sample and (zero-order) hold elements.}
\end{figure}

\begin{itemize}
\item
  A periodic clock is defined with \lstinline!Clock(3)!. The argument
  of \lstinline!Clock! defines the sampling interval (for details see \cref{clock-constructors}).
\item
  Clocked variables (such as \lstinline!yd!, \lstinline!xd!, \lstinline!ud!) are associated uniquely
  with a clock and can only be directly accessed when the associated
  clock is active. Since all variables in a clocked equation must belong
  to the same clock, clocking errors can be detected at compile time. If
  variables from different clocks shall be used in an equation, explicit
  cast operators must be used, such as \lstinline!sample! to convert
  from continuous-time to clocked discrete-time or \lstinline!hold! to
  convert from clocked discrete-time to continuous-time.
\item
  A continuous-time variable is sampled at a clock tick with
  \lstinline!sample!. The operator returns the value of the
  continuous-time variable when the clock is active.
\item
  When no argument is defined for \lstinline!Clock!, the clock is
  deduced by clock inference.
\item
  For a \lstinline!when!-clause with an associated clock, all
  equations inside the \lstinline!when!-clause are clocked with the given
  clock. All equations on an associated clock are treated together and
  in the same way regardless of whether they are inside a
  \lstinline!when!-clause or not. This means that automatic sampling and
  hold of variables inside the \lstinline!when!-clause does not apply
  (explicit sampling and hold is required) and that general equations
  can be used in such when-clauses (this is not allowed for
  \lstinline!when!-clauses with Boolean conditions, that require a variable
  reference on the left-hand side of an equation).
\item
  The \lstinline!when!-clause in the controller could also be removed
  and the controller could just be defined by the equations:
\begin{lstlisting}[language=modelica]
/* Discrete controller */
E * xd = A * previous(xd) + B * yd;
    ud = C * previous(xd) + D * yd;
\end{lstlisting}
\item
  \lstinline!previous(xd)! returns the value of \lstinline!xd! at
  the previous clock tick. At the first sample instant, the start value
  of \lstinline!xd! is returned.
\item
  A discrete-time signal (such as \lstinline!ud!) is converted to a continuous-time signal with \lstinline!hold!.
\item
  If a variable belongs to a particular clock, then all other
  equations where this variable is used, with the exception of as
  argument to certain special operators, belong also to this clock, as
  well as all variables that are used in these equations. This property
  is used for \emph{clock inference} and allows to define an associated
  clock only at a few places (above only in the sampler, whereas in the
  discrete controller and the hold the sampling period is inferred).
\item
  The approach in this chapter is based on the clock calculus and
  inference system proposed by (Colaco and Pouzet 2003) and implemented
  in Lucid Synchrone version 2 and 3 (Pouzet 2006). However, the
  Modelica approach also uses multi-rate periodic clocks based on
  rational arithmetic introduced by (Forget et.~al.\ 2008), as an
  extension of the Lucid Synchrone semantics. These approaches belong to
  the class of synchronous languages (Benveniste et.~al.\ 2002).
\end{itemize}
\section{Rationale for Clocked Semantics}\label{rationale-for-clocked-semantics}

\begin{nonnormative}
Periodically sampled control systems could also be defined with
standard when-clauses, see \cref{when-equations}, and the sample operator, see
\cref{event-related-operators-with-function-syntax}. For example:
\begin{lstlisting}[language=modelica]
when sample(0,3) then
  xd = A*pre(xd) + B*y;
  u = C*pre(xd) + D*y;
end when;
\end{lstlisting}

Equations in a when-clause with a Boolean condition have the
property that (a) variables on the left hand side of the equal sign are
assigned a value when the when-condition becomes true and otherwise hold
their value, (b) variables not assigned in the when-clause are directly
accessed (= automatic \lstinline!sample! semantics), and (c) the variables
assigned in the when-clause can be directly accessed outside of the
when-clause (= automatic \lstinline!hold! semantics).

Using standard when-clauses works well for individual simple sampled blocks,
but the synchronous approach
using clocks and clocked equations provide the following benefits
(especially for large sampled systems):
\begin{enumerate}
\item
  Possibility to detect inconsistent sampling rate, since clock partitioning (see \cref{clock-partitioning}),
  replaces the automatic sample and hold semantics. Examples:
  \begin{enumerate}
  \def\labelenumii{\alph{enumii}.}
  \item
    If when-clauses in different blocks should belong to the same
    controller part, but by accident different when-conditions are
    given, then this is accepted (no error is detected).
  \item
    If a sampled data library such as the
    Modelica\_LinearSystems2.Contoller library is used, at every block
    the sampling of the block has to be defined as integer multiple of a
    base sampling rate. If several blocks should belong to the same
    controller part, and different integer multiples are given, then the
    translator has to accept this (no error is detected).
  \end{enumerate}
  Note: Clocked systems can mix different sampling rates
  in well-defined ways when needed.
\item
  Fewer initial conditions are needed, as only a subset of clocked
  variables need initial conditions -- the clocked state variables (see \cref{clocked-state-variables}).
  For a standard when-clause all variables
  assigned in a when-clause must have an initial value
  because they might be used, before they are assigned a value the first
  time. As a result, all these variables are ``discrete-time states''
  although in reality only a subset of them need an initial
  value.
\item
  More general equations can be used, compared to standard when-clauses that require
  a restricted form of equations where the left hand side has to be a variable, in order
  to identify the variables that are assigned in the when-clause.
  This restriction can be circumvented for standard when-clauses, but is
  absent for clocked equations and make it more convenient to define
  nonlinear control algorithms.
\item
  Clocked equations allow clock inference,
  meaning that the sampling need only be given once for a sub-system.
  For a standard when-clause the condition (sampling) must be explicitly
  propagated to all blocks, which is tedious and error prone for large systems.
\item
  Possible to use general continuous-time models in synchronous models
  (e.g.\ some advanced controllers use an inverse model of a
  plant in the feedforward path of the controller, see (Thümmel et.~al.\ 2005)).
  This powerful feature of Modelica to use a nonlinear plant
  model in a controller would require to export the continuous-time
  model with an embedded integration method and then import it in an
  environment where the rest of the controller is defined. With clocked
  equations, clocked controllers with continuous-time models can be
  directly defined in Modelica.
\item
  Clocked equations are straightforward to optimize because they are
  evaluated exactly once at each an event instant.
  In contrast a standard when-clause with \lstinline!sample! conceptually
  requires several evaluations of the model (in some cases tools
  can optimize this to avoid unneeded evaluations).
  The problem for the standard when-clause is that after \lstinline!v!
  is changed, \lstinline!pre(v)! shall be updated and the model re-evaluated,
  since the equations could depend on \lstinline!pre(v)!.
  For clocked equations this iteration can be omitted
  since \lstinline!previous(v)! can only occur in the clocked equations
  that are only run the first event iterations.
\item
  Clocked subsystems using arithmetic blocks are straightforward to optimize.
  When a standard math-block (e.g.\ addition) is part of a clocked sub-system it is automatically
  clocked and only evaluated when the clocked equations trigger.
  For standard when-clauses one either needs a separate sampled math-block for each operation, or
  it will conceputally be evaluated all the time.
  However, tools may perform a similar optimization for standard when-clauses
  and it is only relevant in large sampled systems.
\end{enumerate}
\end{nonnormative}

\section{Definitions}\label{definitions}

In this section various terms are defined.

\subsection{Clocks and Clocked Variables}\label{clocks-and-clocked-variables}

% We can't use \subfloat just yet due to LaTeXML issue (fixed on master 2020-06-27):
%   https://github.com/brucemiller/LaTeXML/issues/1292 (marked as fixed as of commit 9f5c893b)
%\begin{figure}[tb]
%  \centering
%  \subfloat[A piecewise-constant variable.]{\includegraphics[width=5cm]{piecewise}\label{fig:piecewise-constant-variable}}
%  \subfloat[A clock variable.]{\includegraphics[width=5cm]{clock}\label{fig:clock-variable}}
%  \subfloat[A clocked variable.]{\includegraphics[width=5cm]{clocked}\label{fig:clocked-variable}}
%  \caption{The different kinds of discrete-time variables.  The \lstinline!hold! extrapolation of the clocked variable is illustrated with dashed green lines.}
%\end{figure}

In \cref{discrete-time-expressions} the term \emph{discrete-time} Modelica expression and in \cref{continuous-time-expressions} the term \emph{continuous-time} Modelica expression is defined.
In this chapter, two additional kinds of discrete-time expressions/variables are defined that are associated to clocks and are therefore called \firstuse{clocked discrete-time} expressions.  The
different kinds of discrete-time variables in Modelica are defined below.

\begin{definition}[Piecewise-constant variable]
(See \cref{discrete-time-expressions}.)  Variables $m(t)$ of base type \lstinline!Real!, \lstinline!Integer!, \lstinline!Boolean!, enumeration, and \lstinline!String! that are
\emph{constant} inside each interval $t_{i} \leq t < t_{i+1}$ (i.e., piecewise constant continuous-time variables).  In other words, $m(t)$ changes
value only at events: $m(t) = m(t_{i})$, for $t_{i} \leq t < t_{i+1}$.  Such variables depend continuously on time and they are discrete-time variables.
See \cref{fig:piecewise-constant-variable}.
\end{definition}

\begin{figure}[H]
  \begin{center}
    \includegraphics{piecewise-constant}
  \end{center}
  \caption{A piecewise-constant variable.}\label{fig:piecewise-constant-variable}
\end{figure}

\begin{definition}[Clock variable]
Clock variables $c(t_{i})$ are of base type \lstinline!Clock!.  A clock is either defined by a constructor (such as \lstinline!Clock(3)!) that defines when the clock ticks (is active) at
a particular time instant, or it is defined with clock operators relatively to other clocks, see \cref{base-clock-conversion-operators}.  See \cref{fig:clock-variable}.
\end{definition}

\begin{example}
Clock variables:
\begin{lstlisting}[language=modelica]
Clock c1 = Clock($\ldots$);
Clock c2 = c1;
Clock c3 = subSample(c2, 4);
\end{lstlisting}
\end{example}

\begin{figure}[H]
  \begin{center}
    \includegraphics{clock}
  \end{center}
  \caption{A clock variable.  The value of a clock variable is not defined -- the plot marks only indicate \emph{when} the clock is active.}\label{fig:clock-variable}
\end{figure}

\begin{definition}[Clocked variable]
The elements of clocked variables $r(t_{i})$ are of base type \lstinline!Real!, \lstinline!Integer!, \lstinline!Boolean!, enumeration, \lstinline!String! that are associated uniquely with
a clock $c(t_{i})$.  A clocked variable can only be directly accessed at the event instant where the associated clock is active.  A constant and a parameter can always be used at a place
where a clocked variable is required.

At time instants where the associated clock is not active, the value of a clocked variable can be inquired by using an explicit cast operator, see below.  In such a case \lstinline!hold! semantics is
used, in other words the value of the clocked variable from the last event instant is used.  See \cref{fig:clocked-variable}.
\end{definition}

\begin{figure}[H]
  \begin{center}
    \includegraphics{clocked}
  \end{center}
  \caption{A clocked variable.  The \lstinline!hold! extrapolation of the value at the last event instant is illustrated with dashed green lines.}\label{fig:clocked-variable}
\end{figure}

\subsection{Base-Clock and Sub-Clock Partitions}\label{base-clock-and-sub-clock-partitions}

There are two kinds of \firstuse{clock partitions}:

\begin{definition}[Base-clock partition]
A base-clock partition identifies a set of equations and a set of variables which must be executed together in one task.  Different base-clock partitions can be associated to separate tasks for
asynchronous execution.
\end{definition}

\begin{definition}[Sub-clock partition]
A sub-clock partition identifies a subset of equations and a subset of variables of a base-clock partition which are partially synchronized with other sub-clock partitions of the same base-clock
partition, i.e., synchronized when the ticks of the respective clocks are simultaneous.
\end{definition}

\subsection{Argument Restrictions (Component Expression)}\label{argument-restrictions-component-expression}

The built-in operators (with function syntax) defined in the following
sections have partially restrictions on their input arguments that are
not present for Modelica functions. To define the restrictions, the
following term is used.

\begin{definition}[Component expression]\label{def:component-expression}
A Component Reference which is an Expression, i.e.\ does not refer to models or blocks with equations.  It is an instance of a (a) base type, (b) derived type, (c) record, (d) an array of such an
instance (a-c), (e) one or more elements of such an array (d) defined by index expressions which are parameter expressions (see below), or (f) an element of records.
\begin{nonnormative}
The essential features are that one or several values are associated with the instance, that start values can be defined on these values, and that no equations are associated with the instance.
A Component Expression can be constant or can vary with time.
\end{nonnormative}
\end{definition}

In the following sections, when defining an operator with function calling syntax, there are some common restrictions being used for the input arguments (operands).  For example, an input argument to the operator may be required to be a component expression (\cref{def:component-expression}) or parameter expression (\cref{variability-of-expressions}).  To emphasize that there are no such restrictions, an input argument may be said to be just an expression.

\begin{nonnormative}
The reason for restricting an input argument to be a component expression is that the start value of the input argument is returned before the first tick of the clock of the input argument and this
is not possible for a general expression.

The reason for restricting an input argument to be a parameter expression is that the value of the input argument needs to be evaluated during translation, in order that clock analysis can be performed during translation.
\end{nonnormative}

\begin{example}
The input argument to \lstinline!previous! is restricted to be a component expression.
\begin{lstlisting}[language=modelica]
Real u1;
Real u2[4];
Complex c;
Resistor R;
$\ldots$
y1 = previous(u1);    // fine
y2 = previous(u2);    // fine
y3 = previous(u2[2]); // fine
y4 = previous(c.im);  // fine
y5 = previous(2 * u); // error (general expression, no Component Expression)
y6 = previous(R);     // error (component, no Component Expression)
\end{lstlisting}
\end{example}

\begin{example}
The named argument \lstinline!factor! of \lstinline!subSample! is restricted to be a parameter expression.
\begin{lstlisting}[language=modelica]
Real u;
parameter Real p=3;
$\ldots$
y1 = subSample(u, factor = 3);         // fine (literal)
y2 = subSample(u, factor = 2 * p - 3); // fine (parameter expression)
y3 = subSample(u, factor = 3 * u);     // error (general expression)
\end{lstlisting}
\end{example}

Note that the operators defined in this chapter do not automatically vectorize,
but some operate on arrays in a similar way.

\section{Clock Constructors}\label{clock-constructors}

The overloaded constructors listed below are available to generate clocks, and it is possible to call them with the specified named arguments, or with positional arguments (according to the order shown in the details after the table).
\begin{center}
\begin{tabular}{l|l l}
\hline
\tablehead{Expression} & \tablehead{Description} & \tablehead{Details}\\
\hline
\hline
\lstinline!Clock()! & Inferred clock & \Cref{modelica:clock-inferred}\\
\lstinline!Clock(intervalCounter, resolution)! & Rational interval clock & \Cref{modelica:clock-rational}\\
\lstinline!Clock(interval)! & Real interval clock & \Cref{modelica:clock-interval}\\
\lstinline!Clock(condition, startInterval)! & Event clock & \Cref{modelica:clock-event}\\
\lstinline!Clock(c, solverMethod)! & Solver clock & \Cref{modelica:clock-solver}\\
\hline
\end{tabular}
\end{center}

\begin{operatordefinition*}[Clock]\label{modelica:clock-inferred}
\begin{synopsis}\begin{lstlisting}
Clock()
\end{lstlisting}\end{synopsis}
\begin{semantics}
\firstuse{Inferred clock}.  The operator returns a clock that is inferred.

\begin{example}
\begin{lstlisting}[language=modelica]
when Clock() then // equations are on the same clock
  x = A * previous(x) + B * u;
  Modelica.Utilities.Streams.print
    ("clock ticks at = " + String(sample(time)));
end when;
\end{lstlisting}
Note, in most cases, the operator is not needed and equations could be written without a when-clause (but not in the example above, since the \lstinline!print! statement is otherwise not associated to a clock).  This style is useful if a modeler would clearly like to mark the equations that must belong to one clock (although a tool could figure this out as well, if the when-clause is not present).
\end{example}
\end{semantics}
\end{operatordefinition*}

\begin{operatordefinition*}[Clock]\label{modelica:clock-rational}
\begin{synopsis}\begin{lstlisting}
Clock(intervalCounter=$\mathit{intervalCounter}$, resolution=$\mathit{resolution}$)
\end{lstlisting}\end{synopsis}
\begin{semantics}
\firstuse{Rational interval clock}.  The first input argument, $\mathit{intervalCounter}$, is a clocked Component Expression (see \cref{argument-restrictions-component-expression}) or a parameter expression of type \lstinline!Integer! with \lstinline!min = 0!.  The optional second argument $\mathit{resolution}$ (defaults to 1) is a parameter expression of type \lstinline!Integer! with \lstinline!min = 1! and \lstinline!unit = "Hz"!.  If $\mathit{intervalCounter}$ is a parameter expression with value zero, the period of the clock is derived by clock inference, see \cref{sub-clock-inferencing}.   The result is of base type \lstinline!Clock! that ticks when \lstinline!time! becomes $t_{\mathrm{start}}$, $t_{\mathrm{start}} + \mathit{interval}_{1}$, $t_{\mathrm{start}} + \mathit{interval}_{1} + \mathit{interval}_{2}$, \ldots  The clock starts at the start of the simulation $t_{\mathrm{start}}$ or when the controller is switched on.  At the start of the simulation, \lstinline!previous($\mathit{intervalCounter}$)! = \lstinline!$\mathit{intervalCounter}$.start! and the clocks ticks the first time.  At the first clock tick $\mathit{intervalCounter}$ must be computed and the second clock tick is then triggered at $\mathit{interval}_{1} = \mathit{intervalCounter}/\mathit{resolution}$. At the second clock tick at time $t_{\mathrm{start}} + \mathit{interval}_{1}$, a new value for $\mathit{intervalCounter}$ must be computed and the next clock tick is scheduled at $\mathit{interval}_{2} = \mathit{intervalCounter}/\mathit{resolution}$, and so on. If
interval % This should be "intervalCounter", right?
is a parameter expression, the clock defines a periodic clock.

\begin{nonnormative}
The given interval and time shift % What given "interval" and "time shift"?
can be modified by using the \lstinline!subSample!, \lstinline!superSample!, \lstinline!shiftSample! and \lstinline!backSample! operators on the returned clock, see \cref{sub-clock-conversion-operators}.
\end{nonnormative}

\begin{example}
\begin{lstlisting}[language=modelica]
  // first clock tick: previous(nextInterval) = 2
  Integer nextInterval(start = 2);
  Real y1(start = 0);
  Real y2(start = 0);
equation
  when Clock(2, 1000) then
    // periodic clock that ticks at 0, 0.002, 0.004, ...
    y1 = previous(y1) + 1;
  end when;

  when Clock(nextInterval, 1000) then
    // interval clock that ticks at 0, 0.003, 0.007, 0.012, ...
    nextInterval = previous(nextInterval) + 1;
    y2 = previous(y2) + 1;
  end when;
\end{lstlisting}
\end{example}

Note that operator \lstinline!interval(c)! of \lstinline!Clock c = Clock(nextInterval, $\mathit{resolution}$)! returns:\newline
\lstinline!previous($\mathit{intervalCounter}$) / $\mathit{resolution}$! (in seconds)
\end{semantics}
\end{operatordefinition*}

\begin{operatordefinition*}[Clock]\label{modelica:clock-interval}
\begin{synopsis}\begin{lstlisting}
Clock(interval=$\mathit{interval}$)
\end{lstlisting}\end{synopsis}
\begin{semantics}
\firstuse{Real interval clock}.  The input argument, $\mathit{interval}$, is a clocked Component Expression (see \cref{argument-restrictions-component-expression}) or a parameter expression.  The $\mathit{interval}$ must be strictly positive ($\mathit{interval} > 0$) of type \lstinline!Real! with \lstinline!unit = "s"!.   The result is of base type \lstinline!Clock! that ticks when \lstinline!time! becomes $t_{\mathrm{start}}$, $t_{\mathrm{start}} + \mathit{interval}_{1}$, $t_{\mathit{start}} + \mathit{interval}_{1} + \mathit{interval}_{2}$, \ldots  The clock starts at the start of the simulation $t_{\mathrm{start}}$ or when the controller is switched on.  Here the next clock tick is scheduled at $\mathit{interval}_{1}$ = \lstinline!previous($\mathit{interval}$)! = \lstinline!$\mathit{interval}$.start!.  At the second clock tick at time $t_{\mathrm{start}} + \mathit{interval}_{1}$, the next clock tick is scheduled at $\mathit{interval}_{2}$ = \lstinline!previous($\mathit{interval}$)!, and so on.  If $\mathit{interval}$ is a parameter expression, the clock defines a periodic clock.

\begin{nonnormative}
Note, the clock is defined with \lstinline!previous($\mathit{interval}$)!.  Therefore, for sorting the input argument is treated as known.  The given interval and time shift can be modified by using the \lstinline!subSample!, \lstinline!superSample!, \lstinline!shiftSample! and \lstinline!backSample! operators on the returned clock, see \cref{sub-clock-conversion-operators}.  There are restrictions where this operator can be used, see \lstinline!Clock! expressions below.
\end{nonnormative}
\end{semantics}
\end{operatordefinition*}

\begin{operatordefinition*}[Clock]\label{modelica:clock-event}
\begin{synopsis}\begin{lstlisting}
Clock(condition=$\mathit{condition}$, startInterval=$\mathit{startInterval}$)
\end{lstlisting}\end{synopsis}
\begin{semantics}
\firstuse{Event clock}.  The first input argument, $\mathit{condition}$, is a continuous-time expression of type \lstinline!Boolean!.  The optional $\mathit{startInterval}$ argument (defaults to 0) is the value returned by \lstinline!interval()! at the first tick of the clock, see \cref{initialization-of-clocked-partitions}.  The result is of base type \lstinline!Clock! that ticks when \lstinline!edge($\mathit{condition}$)! becomes \lstinline!true!.
\begin{nonnormative}
This clock is used to trigger a clocked partition due to a state event, that is a zero-crossing of a \lstinline!Real! variable, in a continuous-time partition or due to a hardware interrupt that is modeled as \lstinline!Boolean! in the simulation model.
\end{nonnormative}

\begin{example}
\begin{lstlisting}[language=modelica]
Clock c = Clock(angle > 0, 0.1) // before first tick of c:
                                // interval(c) = 0.1
\end{lstlisting}
\end{example}

\begin{nonnormative}
The implicitly given interval and time shift can be modified by using the \lstinline!subsample!, \lstinline!superSample!, \lstinline!shiftSample! and \lstinline!backSample! operators on the returned clock, see \cref{sub-clock-conversion-operators}, provided the base interval is not smaller than the implicitly given interval.
\end{nonnormative}
\end{semantics}
\end{operatordefinition*}

\begin{operatordefinition*}[Clock]\label{modelica:clock-solver}
\begin{synopsis}\begin{lstlisting}
Clock(c=$c$, solverMethod=$\mathit{solverMethod}$)
\end{lstlisting}\end{synopsis}
\begin{semantics}
\firstuse{Solver clock}.  The first input argument, $c$, is a clock and the operator returns this clock.  The returned clock is associated with the second input argument $\mathit{solverMethod}$ of type \lstinline!String!.  The meaning of $\mathit{solverMethod}$ is defined in \cref{solver-methods}.  If $\mathit{solverMethod}$ is the empty \lstinline!String!, then this \lstinline!Clock! construct does not associate an integrator with the returned clock.

\begin{example}
\begin{lstlisting}[language=modelica]
Clock c1 = Clock(1, 10) // 100 ms, no solver
Clock c2 = Clock(c1, "ImplicitTrapezoid"); // 100 ms, ImplicitTrapezoid solver
Clock c3 = Clock(c2, ""); // 100 ms, no solver
\end{lstlisting}
\end{example}
\end{semantics}
\end{operatordefinition*}

Besides inferred clocks and solver clocks, one of the following mutually
exclusive associations of clocks are possible in one base partition:
\begin{enumerate}
\item
  One or more rational interval clocks, provided they are consistent with each other, see \cref{sub-clock-inferencing}.
  \begin{example}
  Assume \lstinline!y = subSample(u)!, and \lstinline!Clock(1, 10)! is associated with \lstinline!u! and \lstinline!Clock(2, 10)! is associated with \lstinline!y!, then this is correct, but it would be an error if \lstinline!y! is associated with a \lstinline!Clock(1, 3)!.
  \end{example}
\item
  Exactly one real interval clock.
  \begin{example}
  Assume \lstinline!Clock c = Clock(2.5)!, then variables in the same base partition can be associated multiple times with \lstinline!c! but not multiple times with \lstinline!Clock(2.5)!.
  \end{example}
\item
  Exactly one event clock.
\item
  A default clock, if neither a real interval, nor a rational interval nor an event clock is associated with a base partition.  In this case the default clock is associated with the fastest sub-clock partition.
  \begin{nonnormative}
  Typically, a tool will use Clock(1.0) as a default clock and will raise a warning, that it selected a default clock.
  \end{nonnormative}
\end{enumerate}

Clock variables can be used in a restricted form of expressions.
Generally, every expression switching between clock variables must have
parametric variability (in order that clock analysis can be
performed when translating a model).
Thus subscripts on Clock-variables and conditions of if-then-else switching between Clock-variables must
be parameter expressions, and there are similar restrictions for sub-clock conversion operators \cref{sub-clock-conversion-operators}.
Otherwise, the following expressions are allowed:
\begin{itemize}
\item
  Declaring arrays of clocks.
  \begin{example}
  \lstinline!Clock c1[3] = {Clock(1), Clock(2), Clock(3)}!
  \end{example}
% Ok, that bug in pdflatex was weird: \emph{Example: \lstinline!Clock c1[3] ={Clock(1), Clock(2), Clock(3)}!} {]}
\item
  Array constructors of clocks: \lstinline!{}!, \lstinline![]!, \lstinline!cat!.
\item
  Array access of clocks.
  \begin{example}
  \lstinline!sample(u, c1[2])!
  \end{example}
\item
  Equality of clocks.
  \begin{example}
  \lstinline!c1 = c2!
  \end{example}
\item
  If-expressions of clocks in equations.
  \begin{example}
  \lstinline!Clock c2 = if f>0 then subSample(c1, f) elseif f<0 then superSample(c1, f) else c1!
  \end{example}
\item
  Clock variables can be declared in models, blocks, connectors, and
  records. A \lstinline!Clock! variable can be declared with the prefixes
  \lstinline!input!, \lstinline!output!, \lstinline!inner!, \lstinline!outer!, but
  \emph{not} with the prefixes \lstinline!flow!, \lstinline!stream!,
  \lstinline!discrete!, \lstinline!parameter!, or \lstinline!constant!.
  \begin{example}
  \lstinline!connector ClockInput = input Clock;!
  \end{example}
\end{itemize}

\section{Clocked State Variables}\label{clocked-state-variables}

The previous value of a clocked variable can be accessed with the \lstinline!previous! operator, listed below.
\begin{center}
\begin{tabular}{l|l l}
\hline
\tablehead{Expression} & \tablehead{Description} & \tablehead{Details}\\
\hline
\hline
\lstinline!previous($u$)! & Previous value of clocked state variable & \Cref{modelica:previous} \\
\hline
\end{tabular}
\end{center}

A variable to which \lstinline!previous! has been applied is called a \firstuse{clocked state variable}.

\begin{operatordefinition}[previous]
\begin{synopsis}\begin{lstlisting}
previous($u$)
\end{lstlisting}\end{synopsis}
\begin{semantics}
The input argument $u$ is a \emph{component expression} (see \cref{argument-restrictions-component-expression}) or a parameter expression.  The return argument has the same type as the input argument.  Input and return arguments are on the same clock.  At the first tick of the clock of $u$ or after a reset transition (see \cref{reset-handling}), the start value of $u$ is returned, see \cref{initialization-of-clocked-partitions}.  At subsequent activations of the clock of $u$, the value of $u$ from the previous clock activation is returned.
\end{semantics}
\end{operatordefinition}

\section{Partitioning Operators}\label{partitioning-operators}

A set of \emph{clock conversion operators} together act as boundaries
between different clock partitions.

\subsection{Base-clock conversion operators}\label{base-clock-conversion-operators}

The operators listed below convert between a continuous-time and a clocked-time representation and vice versa.
\begin{center}
\begin{tabular}{l|l l}
\hline
\tablehead{Expression} & \tablehead{Description} & \tablehead{Details}\\
\hline
\hline
\lstinline!sample($u$, $\mathit{clock}$)! & Sample continuous-time expression & \Cref{modelica:clocked-sample} \\
\lstinline!hold($u$)! & Zeroth order hold of clocked-time variable & \Cref{modelica:clocked-sample} \\
\hline
\end{tabular}
\end{center}

\begin{operatordefinition*}[sample]\label{modelica:clocked-sample}
\begin{synopsis}\begin{lstlisting}
sample($u$, $\mathit{clock}$)
\end{lstlisting}\end{synopsis}
\begin{semantics}
Input argument $u$ is a continuous-time expression according to \cref{continuous-time-expressions}.  The optional input argument $\mathit{clock}$ is of type \lstinline!Clock!, and can in a call be given as a named argument (with the name $\mathit{clock}$), or as positional argument.  The operator returns a clocked variable that has $\mathit{clock}$ as associated clock and has the value of the left limit of $u$ when $\mathit{clock}$ is active (that is the value of $u$ just before the event of \lstinline!c! is triggered).  If argument $\mathit{clock}$ is not provided, it is inferred, see \cref{sub-clock-inferencing}.
\begin{nonnormative}
Since the operator returns the left limit of $u$, it introduces an infinitesimal small delay between the continuous-time and the clocked partition.  This corresponds to the reality, where a sampled data system cannot act infinitely fast and even for a very idealized simulation, an infinitesimal small delay is present.  The consequences for the sorting are discussed below.

Input argument $u$ can be a general expression, because the argument is continuous-time and therefore has always a value.  It can also be a constant, a parameter or a piecewise constant expression.

Note that \lstinline!sample! is an overloaded function:  If \lstinline!sample! has two positional input arguments and the second argument is of type \lstinline!Real!, it is the operator from \cref{event-related-operators-with-function-syntax}.  If \lstinline!sample! has one input argument, or it has two input arguments and the second argument if of type \lstinline!Clock!, it is the base-clock conversion operator from this section.
\end{nonnormative}
\end{semantics}
\end{operatordefinition*}

\begin{operatordefinition}[hold]
\begin{synopsis}\begin{lstlisting}
hold($u$)
\end{lstlisting}\end{synopsis}
\begin{semantics}
Input argument $u$ is a clocked Component Expression (see \cref{argument-restrictions-component-expression}) or a parameter expression.  The operator returns a piecewise constant signal of the same type of $u$.  When the clock of $u$ ticks, the operator returns $u$ and otherwise returns the value of $u$ from the last clock activation.  Before the first clock activation of $u$, the operator returns the start value of $u$, see \cref{initialization-of-clocked-partitions}.
\begin{nonnormative}
Since the input argument is not defined before the first tick of the clock of $u$, the restriction is present, that it must be a \emph{component expression} (or a parameter expression), in order that the initial value of $u$ can be used in such a case.
\end{nonnormative}
\end{semantics}
\end{operatordefinition}

\begin{example}
Assume there is the following model:
\begin{lstlisting}[language=modelica]
  Real y(start=1), yc;
equation
  der(y) + y = 2;
  yc = sample (y, Clock(0.1));
initial equation
  der(y) = 0;
\end{lstlisting}

The value of \lstinline!yc! at the first clock tick is \lstinline!yc=2! (and not \lstinline!yc=1!).  The reason is that the continuous-time model \lstinline!der(y)+y=2!
is first initialized and after initialization \lstinline!y! has the value \lstinline!2!. At the first clock tick at time=0, the left limit of \lstinline!y! is \lstinline!2!
and therefore \lstinline!yc = 2!.

Sorting of a simulation model:\\
Since sample(u) returns the left limit of u, and the left limit of u is
a known value, all inputs to a base-clock partition are treated as known
during sorting. Since a periodic and interval clock can tick at most
once at a time instant, and since the left limit of a variable does not
change during event iteration (i.e., re-evaluating a base-clock
partition associated with a condition clock always gives the same result
because the sample(u) inputs do not change and therefore need not to be
re-evaluated) all base-clock partitions, see \cref{base-clock-partitioning}, need
not to be sorted with respect to each other. Instead, at an event
instant, active base-clock partitions can be evaluated first (and once)
in any order. Afterwards, the continuous-time partition is evaluated.
Event iteration takes place only over the continuous-time partition. In
such a scenario, accessing the left limit of u in sample(u) just means
to pick the latest available value of u when the partition is entered,
storing it in a local variable of the partition and only using this
local copy during evaluation of the equations in this partition.
\end{example}

\subsection{Sub-clock conversion operators}\label{sub-clock-conversion-operators}

The operators listed below convert between synchronous clocks.
\begin{center}
\begin{tabular}{l|l l}
\hline
\tablehead{Expression} & \tablehead{Description} & \tablehead{Details}\\
\hline
\hline
\lstinline!subSample($u$, factor)! & Clock that is slower by a factor  & \Cref{modelica:subSample}\\
\lstinline!superSample($u$, factor)! & Clock that is faster by a factor  & \Cref{modelica:superSample}\\
\lstinline!shiftSample($u$, shiftCounter, resolution)! & Clock with time-shifted ticks & \Cref{modelica:shiftSample}\\
\lstinline!backSample($u$, backCounter, resolution)! & Inverse of \lstinline!shiftSample! & \Cref{modelica:backSample}\\
\lstinline!noClock($u$)! & Clock that is always inferred & \Cref{modelica:noClock}\\
\hline
\end{tabular}
\end{center}

These operators have the following properties:
\begin{itemize}
\item
  The input argument $u$ is a clocked expression or an expression of type \lstinline!Clock!.  (The operators can operate on all types of clocks.)  If $u$ is a clocked expression, the operator returns a clocked variable that has the same type as the expression.  If $u$ is an expression of type \lstinline!Clock!, the operator returns a \lstinline!Clock! -- except for \lstinline!noClock! where it is an error.
\item
  The optional input arguments \lstinline!factor! (defauls to 0, with \lstinline!min = 0!), and \lstinline!resolution! (defaults to 1, with \lstinline!min = 1!) are parameter expressions of type \lstinline!Integer!.
\item
  Calls of the operators can use named arguments for the multi-letter arguments (i.e.\ not for $u$) with the given names, or positional arguments.
\begin{nonnormative}
Named arguments can make the calls easier to understand.
\end{nonnormative}
\item
  The input arguments \lstinline!shiftCounter! and \lstinline!backCounter! are parameter expressions of type \lstinline!Integer! with \lstinline!min = 0!.
\end{itemize}

\begin{operatordefinition}[subSample]
\begin{synopsis}\begin{lstlisting}
subSample($u$, factor=$\mathit{factor}$)
\end{lstlisting}\end{synopsis}
\begin{semantics}
The clock of \lstinline!y = subSample($u$, $\mathit{factor}$)! is $\mathit{factor}$ times slower than the clock of $u$.  At every $\mathit{factor}$ ticks of the clock of $u$, the operator returns the value of $u$.  The first activation of the clock of \lstinline!y! coincides with the first activation of the clock of $u$, and then every activation of the clock of \lstinline!y! coincides with the every $\mathit{factor}$-th activativation of the clock of $u$.  If argument $\mathit{factor}$ is not provided or is equal to zero, it is inferred, see \cref{sub-clock-inferencing}.
\end{semantics}
\end{operatordefinition}

\begin{operatordefinition}[superSample]
\begin{synopsis}\begin{lstlisting}
superSample($u$, factor=$\mathit{factor}$)
\end{lstlisting}\end{synopsis}
\begin{semantics}
The clock of \lstinline!y = superSample($u$, $\mathit{factor}$)! is $\mathit{factor}$ times faster than the clock of $u$.  At every tick of the clock of \lstinline!y!, the operator returns the value of $u$ from the last tick of the clock of $u$.  The first activation of the clock of \lstinline!y! coincides with the first activation of the clock of $u$, and then the interval between activations of the clock of $u$ is split equidistantly into $\mathit{factor}$ activations, such that the activation $1 + k \cdot \mathit{factor}$ of \lstinline!y! coincides with the $1 + k$ activation of $u$.
\begin{nonnormative}
Thus \lstinline!subSample(superSample($u$, $\mathit{factor}$), $\mathit{factor}$)! = $u$.
\end{nonnormative}
If argument factor is not provided or is equal to zero, it is inferred, see \cref{sub-clock-inferencing}.  If an event clock is associated to a base-clock partition, all its sub-clock partitions must have resulting clocks that are sub-sampled with an \lstinline!Integer! factor with respect to this base clock.

\begin{example}
\begin{lstlisting}[language=modelica]
Clock u = Clock(x > 0);
Clock y1 = subSample(u, 4);
Clock y2 = superSample(y1, 2); // fine; y2 = subSample(u, 2)
Clock y3 = superSample(u, 2); // error
Clock y4 = superSample(y1, 5); // error
\end{lstlisting}
\end{example}
\end{semantics}
\end{operatordefinition}

\begin{operatordefinition}[shiftSample]
\begin{synopsis}\begin{lstlisting}
shiftSample($u$, shiftCounter=$k$, resolution=$\mathit{resolution}$)
\end{lstlisting}\end{synopsis}
\begin{semantics}
The operator \lstinline!c = shiftSample($u$, $k$, $\mathit{resolution}$)! splits the interval between ticks of $u$ into $\mathit{resolution}$ equidistant intervals $i$.  The clock \lstinline!c! then ticks $k$ intervals $i$ after each tick of $u$.

It leads to
\begin{lstlisting}[language=modelica]
shiftSample($u$, $k$, $\mathit{resolution}$) =
  subSample(shiftSample(superSample($u$, $\mathit{resolution}$), $k$), $\mathit{resolution}$)
\end{lstlisting}

\begin{nonnormative}
Note, due to the restriction of \lstinline!superSample! on event clocks, \lstinline!shiftSample! can only shift the number of ticks of the event clock, but cannot introduce new ticks.  Example:
\begin{lstlisting}[language=modelica]
// Rational interval clock
Clock u  = Clock(3, 10); // ticks: 0, 3/10, 6/10, ..
Clock y1 = shiftSample(u, 1, 3); // ticks: 1/10, 4/10,
...
// Event clock
Clock u = Clock(sin(2 * pi * time) > 0, startInterval = 0.0)
// ticks: 0.0, 1.0, 2.0, 3.0, ...
Clock y1 = shiftSample(u, 2); // ticks: 2.0, 3.0, ...
Clock y2 = shiftSample(u, 2, 3); // error (resolution must be 1)
\end{lstlisting}
\end{nonnormative}
\end{semantics}
\end{operatordefinition}

\begin{operatordefinition}[backSample]
\begin{synopsis}\begin{lstlisting}
backSample($u$, backCounter=$\mathit{cnt}$, resolution=$\mathit{res}$)
\end{lstlisting}\end{synopsis}
\begin{semantics}
The input argument $u$ is either a \emph{component expression} (see \cref{argument-restrictions-component-expression}) or an expression of type \lstinline!Clock!.  This is an inverse of \lstinline!shiftSample! such that \lstinline!Clock y = backSample($u$, $\mathit{cnt}$, $\mathit{res}$)! implicitly defines a clock \lstinline!y! such that \lstinline!shiftSample(y, $\mathit{cnt}$, $\mathit{res}$)! activates at the same times as $u$.  It is an error if the clock of \lstinline!y! starts before the base clock of $u$.

At every tick of the clock of \lstinline!y!, the operator returns the value of $u$ from the last tick of the clock of $u$.  If $u$ is a clocked Component Expression, the operator returns the start value of $u$, see \cref{initialization-of-clocked-partitions}, before the first tick of the clock of $u$.

\begin{example}
\begin{lstlisting}[language=modelica]
// Rational interval clock 1

Clock u  = Clock(3, 10); // ticks: 0, 3/10, 6/10, ..
Clock y1 = shiftSample(u, 3); // ticks: 9/10, 12/10, ..
Clock y2 = backSample(y1, 2); // ticks: 3/10, 6/10,
...
Clock y3 = backSample(y1, 4); // error (ticks before u)
Clock y4 = shiftSample(u, 2, 3); // ticks: 2/10, 5/10,
...
Clock y5 = backSample(y4, 1, 3); // ticks: 1/10, 4/10,
...
// Event clock
Clock u = Clock(sin(2 * pi * time) > 0, startInterval=xx)
// ticks: 0, 1.0, 2.0, 3.0, ....
Clock y1 = shiftSample(u, 3); // ticks: 3.0, 4.0, ...
Clock y2 = backSample(y1, 2); // ticks: 1.0, 2.0, ...
\end{lstlisting}
<<<<<<< HEAD
\end{example}
\end{semantics}
\end{operatordefinition}

\begin{operatordefinition}[noClock]
\begin{synopsis}\begin{lstlisting}
noClock($u$)
\end{lstlisting}\end{synopsis}
\begin{semantics}
The clock of \lstinline!y = noClock($u$)! is always inferred.  At every tick of the clock of \lstinline!y!, the operator returns the value of $u$ from the last tick of the clock of $u$.  If \lstinline!noClock($u$)! is called before the first tick of the clock of $u$, the start value of $u$ is returned.
\end{semantics}
\end{operatordefinition}
=======
\end{example*}
\\ \hline
\lstinline!noClock(u)!
&
The clock of \lstinline!y = noClock(u)! is always inferred, and \lstinline!u! must be part of the same base-clock as \lstinline!y!. At every tick
of the clock of \lstinline!y!, the operator returns the value of \lstinline!u! from the last
tick of the clock of \lstinline!u!. If \lstinline!noClock(u)! is called before the
first tick of the clock of \lstinline!u!, the start value of \lstinline!u! is returned.\\ \hline
\end{longtable}
>>>>>>> 8d8e5da7

\begin{nonnormative}
Clarification of \lstinline!backSample!:

Let $a$ and $b$ be positive integers with $a < b$, and
\begin{lstlisting}[language=modelica]
yb = backSample (u, $a$, $b$)
ys = shiftSample(u, $b-a$, $b$)
\end{lstlisting}

Then when \lstinline!ys! exists, also \lstinline!yb! exists and \lstinline!ys = yb!.

The variable \lstinline!yb! exists for the above parameterization with \lstinline!a<b! one clock tick before \lstinline!ys!.  Therefore, \lstinline!backSample! is
basically a \lstinline!shiftSample! with a different parameterization and the clock of \lstinline!backSample.y! ticks before the clock of \lstinline!u!.  Before the
clock of \lstinline!u! ticks, \lstinline!yb = u.start!.
\end{nonnormative}

\begin{nonnormative}
Clarification of \lstinline!noClock! operator:

Note, that \lstinline!noClock(u)! is not equivalent to \lstinline!sample(hold(u))!.  Consider the following model:
\begin{lstlisting}[language=modelica]
model NoClockVsSampleHold
  Clock clk1 = Clock(0.1);
  Clock clk2 = subSample(clk1, 2);
  Real x(start = 0), y(start = 0), z(start = 0);
equation
  when clk1 then
    x = previous(x) + 0.1;
  end when;
  when clk2 then
    y = noClock(x); // most recent value of x
    z = sample(hold(x)); // left limit of x (infinitesimally delayed)!
  end when;
end NoClockVsSampleHold;
\end{lstlisting}

Due to the infinitesimal delay of sample; \lstinline!z! will not show the current value of \lstinline!x! as \lstinline!clk2! ticks, but will show its previous value (left limit).  However, \lstinline!y! will show the current value, since it has no infinitesimal delay.
\end{nonnormative}

Note that it is not legal to compute the derivative of the \lstinline!sample!, \lstinline!subSample!, \lstinline!superSample!, \lstinline!backSample!,
\lstinline!shiftSample!, and \lstinline!noClock! operators.

\section{Clocked When Clause}\label{clocked-when-clause}

In addition to the previously discussed conditional when-clause, a
\emph{clocked} when-clause is introduced:
\begin{lstlisting}[language=modelica,escapechar=!]
when !\emph{clock-expression}! then
  !\emph{clocked-equation}!
  ...
end when;
\end{lstlisting}

The clocked when-clause cannot be nested and does not have any elsewhen
part. It cannot be used inside an algorithm. General equations are
allowed in a clocked when-clause.

For a clocked when-clause, all equations inside the when-clause are
clocked with the same clock given by the \emph{clock-expression}.

\section{Clock Partitioning}\label{clock-partitioning}

This section defines how clock-partitions and clocks associated with
equations are inferred.

\begin{nonnormative}
Typically clock partitioning is performed before sorting the equations.  The benefit is that clocking and symbolic transformation errors are separated.
\end{nonnormative}

Every clocked variable is uniquely associated with exactly one clock.

After model flattening, every equation in an equation section, every
expression and every algorithm section is either continuous-time, or it
is uniquely associated with exactly one clock. In the latter case it is
called a clocked equation, a clocked expression or clocked algorithm
section respectively. The associated clock is either explicitly defined
by a when-clause, see \cref{sub-clock-conversion-operators}, or it is implicitly defined by the
requirement that a clocked equation, a clocked expression and a clocked
algorithm section must have the same clock as the variables used in them
with exception of the expressions used as first arguments in the
conversion operators of \cref{partitioning-operators}. Clock inference means to infer the
clock of a variable, an equation, an expression or an algorithm section
if the clock is not explicitly defined and is deduced from the required
properties in the previous two paragraphs.

All variables in an expression without clock conversion operators must
have the same clock to infer the clocks for each variable and
expression. The clock inference works both forward and backwards
regarding the data flow and is also being able to handle algebraic
loops. The clock inference method uses the set of variable incidences of
the equations, i.e., what variables that appear in each equation.

Note that incidences of the first argument of clock conversion operators
of \cref{partitioning-operators} are handled specially.

\subsection{Flattening of Model}\label{flattening-of-model}

The clock partitioning is conceptually performed after model flattening,
i.e., redeclarations have been elaborated, arrays of model components
expanded into scalar model components, and overloading resolved.
Furthermore, function calls to inline functions have been inlined.

\begin{nonnormative}
This is called \emph{conceptually}, because a tool might do this more efficiently in a different way, provided the result is the same as if everything is flattened.  For example,
array and matrix equations and records don't not need to be expanded if they have the same clock.
\end{nonnormative}

Furthermore, each non-trivial expression (non-literal, non-constant,
non-parameter, non-variable), expr\textsubscript{i}, appearing as first
argument of a clock conversion operator (except \lstinline!hold! and \lstinline!backSample!)
is recursively replaced by a
unique variable, v\textsubscript{i}, and the equation v\textsubscript{i}
= expr\textsubscript{i} is added to the equation set.

\subsection{Connected Components of the Equations and Variables Graph}\label{connected-components-of-the-equations-and-variables-graph}

Consider the set E of equations and the set V of unknown variables (not
constants and parameters) in a flattened model, i.e.\ M = \textless{}E,
V\textgreater{}. The partitioning is described in terms of an undirected
graph \textless{}N,~F\textgreater{} with the nodes N being the set of
equations and variables, N = E + V. The set \lstinline!incidence(e)! for an equation
\lstinline!e! in E is a subset of V, in general, the unknowns which lexically appear
in e. There is an edge in F of the graph between an equation, e, and a
variable, v, if v = incidence(e):
\begin{equation*}
F = \{(e, v) : e \in E, v \in \text{\lstinline!incidence!}(e)\}
\end{equation*}

A set of clock partitions is the \emph{connected components} (Wikipedia,
\emph{Connected components}) of this graph with appropriate definition of
the incidence operator.

\subsection{Base-clock Partitioning}\label{base-clock-partitioning}

The goal is to identify all clocked equations and variables that should
be executed together in the same task, as well as to identify the
continuous-time partition.

The base-clock partitioning is performed with base-clock inference which
uses the following incidence definition:

\lstinline!incidence(e)! =
\begin{list}{}{\setlength{\leftmargin}{2em}\setlength{\topsep}{-\parskip}}
\item
the \emph{unknown} variables, as well as variables \lstinline!x! in \lstinline!der(x)!, \lstinline!pre(x)!, and \lstinline!previous(x)!, which lexically appear in \lstinline!e!
\begin{list}{}{\setlength{\leftmargin}{2em}\setlength{\topsep}{-\parskip}}
\item
except as first argument of base-clock conversion operators: \lstinline!sample! and \lstinline!hold! and \lstinline!Clock(condition, startInterval)!.
\end{list}
\end{list}\vspace{\parskip}% Compensate for removal of \parskip from \topset.

The resulting set of connected components, is the partitioning of the
equations and variables, B\textsubscript{i} =
\textless{}E\textsubscript{i}, V\textsubscript{i}\textgreater{},
according to base-clocks and continuous-time partitions.

The base clock partitions are identified as \firstuse{clocked} or as \firstuse{continuous-time partitions} according to the following properties:

A variable u in \lstinline!sample(u)!, a variable y in y =
\lstinline!hold(ud)!, and a variable b in \lstinline!Clock(b, startInterval)! where b is of \lstinline!Boolean! type is in a continuous-time partition.

Correspondingly, variables \lstinline!u! and \lstinline!y! in
\lstinline!y = sample(uc)!,
\lstinline!y = subSample(u)!,
\lstinline!y = superSample(u)!,
\lstinline!y = shiftSample(u)!,
\lstinline!y = backSample(u)!,
\lstinline!y = previous(u)!, are in a clocked partition. Equations in a clocked
when clause are also in a clocked partition.
Other partitions where none of the variables in the partition are
associated with any of the operators above have an unspecified partition
kind and are considered continuous-time partitions.

All continuous-time partitions are collected together and form \emph{the} continuous-time partition.

\begin{example}
\begin{lstlisting}[language=modelica]
// Controller 1
ud1 = sample(y,c1);
0 = f1(yd1, ud1, previous(yd1));

// Controller 2
ud2 = superSample(yd1,2);
0 = f2(yd2, ud2);

// Continuous-time system
u = hold(yd2);
0 = f3(der(x1), x1, u);
0 = f4(der(x2), x2, x1);
0 = f5(der(x3), x3);
0 = f6(y, x1, u);
\end{lstlisting}

After base clock partitioning, the following partitions are identified:
\begin{lstlisting}[language=modelica]
// Base partition 1 // clocked partition
ud1 = sample (y,c1); // incidence(e) = {ud1}
0 = f1(yd1, ud1, previous(ud1)); // incidence(e) = {yd1,ud1}
ud2 = superSample (yd1,2); // incidence(e) = {ud2, yd1}
0 = f2(yd2, ud2); // incidence(e) = {yd2, ud2}

// Base partition 2 // continuous-time partition
u = hold (yd2); // incidence(e) = {u}
0 = f3(der(x1), x1, u); // incidence(e) = {x1,u}
0 = f4(der(x2), x2, x1); // incidence(e) = {x2,x1}
0 = f6(y, x1, u); // incidence(e) = {y,x1,u}

// Identified as separate partition, but belonging to partition 2
0 = f5(der(x3), x3); // incidence(e) = {x3}
\end{lstlisting}
\end{example}

\subsection{Sub-clock Partitioning}\label{sub-clock-partitioning}

For each clocked partition B\textsubscript{i}, identified in
\cref{base-clock-partitioning}, the sub-clock partitioning is performed with sub-clock inference
which uses the following incidence definition:

\lstinline!incidence(e)! =
\begin{list}{}{\setlength{\leftmargin}{2em}\setlength{\topsep}{-\parskip}}
\item
the \emph{unknown} variables, as well as variables \lstinline!x! in \lstinline!der(x)!, \lstinline!pre(x)!, and \lstinline!previous(x)!, which lexically appear in e
\begin{list}{}{\setlength{\leftmargin}{2em}\setlength{\topsep}{-\parskip}}
\item
except as first argument of sub-clock conversion operators: \lstinline!subSample!, \lstinline!superSample!, \lstinline!shiftSample!, \lstinline!backSample!, \lstinline!noClock!, and \lstinline!Clock! with first argument of \lstinline!Boolean! type.
\end{list}
\end{list}\vspace{\parskip}% Compensate for removal of \parskip from \topset.

The resulting set of connected components, is the partitioning of the
equations and variables, S\textsubscript{ij} =
\textless{}E\textsubscript{ij}, V\textsubscript{ij}\textgreater{},
according to sub-clocks.

The resulting sets of equations and variables shall be possible to solve separately,
meaning that systems of equations cannot involve different sub-clocks.

It can be noted that:

$E_{ij} \bigcap E_{kl} = \emptyset~ \forall i\ne{}k, j\ne{}l$

$ V_{ij} \bigcap V_{kl} = \emptyset~ \forall i\ne{}k, j\ne{}l$

$V = \bigcup V_{ij}$

$E = \bigcup E_{ij}$

\begin{example}
After sub-clock partitioning of the example from \cref{base-clock-partitioning}, the following partitions are identified:
\begin{lstlisting}[language=modelica]
// Base partition 1 (clocked partition)
// Sub-clock partition 1.1
ud1 = sample (y,c1); // incidence(e) = {ud1}
0 = f1(yd1,ud1,previous(yd1)); // incidence(e) = {yd1,ud1}

// Sub-Clock partition 1.2
ud2 = superSample (yd1,2); // incidence(e) = {ud2}
0 = f2(yd2,ud2); // incidence(e) = {yd2,ud2}

// Base partition 2 (no sub-clock partitioning, since continuous-time)
u = hold (yd2);
0 = f3(der(x1), x1, u);
0 = f4(der(x2), x2, x1);
0 = f5(der(x3), x3);
0 = f6(y, x1, u);
\end{lstlisting}
\end{example}

\subsection{Sub-clock Inferencing}\label{sub-clock-inferencing}

For each base-clock partition, the base interval needs to be determined
and for each sub-clock partition, the sub-sampling factors and shift
need to be determined. For each sub-clock partition, the interval might
be rational or Real type and known or parametric or being unspecified.
The sub-clock partition intervals are constrained by subSample and
superSample factors which might be known (or parametric) or unspecified
and by shiftSample shiftCounter and resolution or backSample,
backCounter and resolution. This constraint set is used to solve for all
intervals and sub-sampling factors and shift of the sub-clock
partitions. The model is erroneous if no solution exist.

\begin{nonnormative}
It must be possible to determine that the constraint set is valid at compile time.  However, in certain cases, it could be possible to defer providing actual numbers until run-time.
\end{nonnormative}

It is required that accumulated sub- and super sampling factors in the
range of 1 to 2\textsuperscript{63} can be handled.

\begin{nonnormative}
64 bit internal representation of numerator and denominator with sign can be used and gives minimum resolution 1.08E-19 seconds and maximum range 9.22E+18 seconds = 2.92E+11 years.
\end{nonnormative}

\section{Continuous-Time Equations in Clocked Partitions}\label{continuous-time-equations-in-clocked-partitions}

\begin{nonnormative}
The goal is that every continuous-time Modelica model can be utilized in a sampled data control system.  This is achieved by solving the continuous-time equations with a defined
integration method between clock ticks.  With this feature, it is for example possible to invert the nonlinear dynamic model of a plant, see (Thümmel et.al. 2005), and use it in
a feedforward path of an advanced control system that is associated with a clock.

This feature also allows to define multi-rate systems: Different parts of the continuous-time model are associated to different clocks and are solved with different integration
methods between clock ticks, e.g., a very fast sub-system with an implicit solver with a small step-size and a slow sub-system with an explicit solver with a large step-size.
\end{nonnormative}

With the language elements defined in this section, continuous-time
equations can be used in clocked partitions. Hereby, the continuous-time
equations are solved with the defined integration method between clock
ticks.

From the view of the continuous-time partition, the clock ticks are not interpreted as events, but as step-sizes of the integrator that the integrator must exactly hit.
Hence, no event handling is triggered at clock ticks (provided an explicit event is not triggered from the model at this time instant).

\begin{nonnormative}
The interpretation of the clock ticks is the same assumption as for manually discretized controllers, such as the z-transform.
\end{nonnormative}

\begin{nonnormative}
It is not defined, how events are handled that appear when solving the continuous-time partition. For example, a tool could handle events exactly in the same way as for a usual
simulation.  Alternatively, relations might be interpreted literally, so that events are no longer triggered (in order that the time for an integration step is always the same,
as needed for hard real-time requirements).
\end{nonnormative}

From the view of the clocked partition, the continuous-time
partition is discretized and the discretized continuous-time variables
have only a value at a clock tick. Therefore, such a partition is
handled in the same way as any other clocked partition. Especially,
operators such as \lstinline!sample!, \lstinline!hold!, \lstinline!subSample! must be used to communicate
signals of the discretized continuous-time partition with other
partitions. Hereby, a discretized continuous-time partition is seen as a
clocked partition.


\subsection{Clocked Discrete-Time and Clocked Discretized Continuous-Time Partition}\label{clocked-discrete-time-and-clocked-discretized-continuous-time-partition}

Additionally to the variability of expressions defined in \cref{variability-of-expressions},
an orthogonal concept \emph{clocked variability} is defined in this
section. If not explicitly stated otherwise, an expression with a
variability such as \emph{continuous-time} or \emph{discrete-time} means that
the expression is inside a partition that is not associated to a clock.
If an expression is present in a partition that is not a continuous-time
partition, it is a \firstuse{clocked expression} and has
\firstuse{clocked variability}.

After sub-clock inferencing, see \cref{sub-clock-inferencing}, every partition that is
associated to a clock has to be categorized as \firstuse{clocked
discrete-time} or \firstuse{clocked discretized continuous-time}
partition.

If a clocked partition contains no operator \lstinline!der!,
\lstinline!delay!, \lstinline!spatialDistribution!, no event related operators
from \cref{event-related-operators-with-function-syntax} (with exception of \lstinline!noEvent!), and no
\lstinline!when!-clause with a \lstinline!Boolean! condition, it is a \firstuse{clocked discrete-time} partition.

\begin{nonnormative}
That is, the clocked discrete-time partition is a standard sampled data system that is described by difference equations.
\end{nonnormative}

If a clocked partition is not a \emph{clocked discrete-time} partition, it
is a \firstuse{clocked discretized continuous-time} partition. Such a
partition has to be solved with a \emph{solver method} of \cref{solver-methods}.
When \lstinline!previous(x)! is used on a continuous-time state variable \lstinline!x!, then
\lstinline!previous(x)! uses the start value of \lstinline!x! as value for the first clock tick.

In a clocked discrete-time partition all event generating mechanisms do
no longer apply. Especially neither relations, nor one of the built-in
operators of \cref{event-triggering-mathematical-functions} (event triggering mathematical functions)
will trigger an event.

\subsection{Solver Methods}\label{solver-methods}

The integration method associated with a clocked discretized
continuous-time partition is defined with a string. A predefined type
\lstinline!ModelicaServices.Types.SolverMethod! defines the methods supported by the
respective tool by using the choices annotation.

\begin{nonnormative}
The \lstinline!ModelicaServices! package contains tool specific definitions.  A string is used instead of an enumeration, since different tools might have different values and then the
integer mapping of an enumeration is misleading since the same value might characterize different integrators.
\end{nonnormative}

The following names of solver methods are standardized:
\begin{lstlisting}[language=modelica]
type SolverMethod = String annotation(choices(
  choice="External" "Solver specified externally",
  choice="ExplicitEuler" "Explicit Euler method (order 1)",
  choice="ExplicitMidPoint2" "Explicit mid point rule (order 2)",
  choice="ExplicitRungeKutta4" "Explicit Runge-Kutta method (order 4)",
  choice="ImplicitEuler" "Implicit Euler method (order 1)",
  choice="ImplicitTrapezoid" "Implicit trapezoid rule (order 2)"
)) "Type of integration method to solve differential equations in a clocked " +
   "discretized continuous-time partition."
\end{lstlisting}

If a tool supports one of the integrators of SolverMethod, it must use
the solver method name of above.

\begin{nonnormative}
A tool may support also other integrators.  Typically, a tool supports at least methods \lstinline!"External"! and \lstinline!"ExplicitEuler"!. If a tool does not support the
integration method defined in a model, typically a warning message is printed and the method is changed to \lstinline!"External"!.
\end{nonnormative}

If the solver method is \lstinline!"External"!, then the partition associated with this method is integrated by the simulation environment for an interval of length of
\lstinline!interval()! using a solution method defined in the simulation environment.

\begin{nonnormative}
An example of such a solution method could be to have a table of the clocks that are associated with discretized continuous-time partitions and a method selection per clock.  In such
a case, the solution method might be a variable step solver with step-size control that integrates between two clock ticks. The simulation environment might also combine all partitions associated with method \lstinline!"External"!, as well as all continuous-time partitions, and integrate them together with the solver selected by the simulation environment.
\end{nonnormative}

If the solver method is \emph{not} \lstinline!"External"!, then the partition is
integrated using the given method with the step-size \lstinline!interval()!.

\begin{nonnormative}
For a periodic clock, the integration is thus performed with fixed step size.
\end{nonnormative}

The solvers are defined with respect to the underlying ordinary
differential equation in state space form to which the continuous-time
partition can be transformed, at least conceptually ($t$ is time,
$u_{c}(t)$ is the continuous-time \lstinline!Real! vector
of input variables, $u_{d}(t)$ is the
discrete-time \lstinline!Real!/\lstinline!Integer!/\lstinline!Boolean!/\lstinline!String! vector of input variables,
$x(t)$ is the continuous-time real vector of states, and
$y(t)$ is the continuous-time or discrete-time
\lstinline!Real!/\lstinline!Integer!/\lstinline!Boolean!/\lstinline!String! vector of algebraic and/or output variables):
\begin{align*}
\dot{x} &= f(x, u, t)\\
y &= g(x, u, t)
\end{align*}
A solver method is applied on a subclock partition. Such a partition has
explicit inputs $u$ marked by \lstinline!sample($u$)!,
\lstinline!subSample($u$)!, \lstinline!superSample($u$)!, \lstinline!shiftSample($u$)!
and/or \lstinline!backSample($u$)!. Furthermore, the outputs $y$ of
such a partition are marked by \lstinline!hold($y$)!, \lstinline!subSample($y$)!,
\lstinline!superSample($y$)!, \lstinline!shiftSample($y$)!, and/or
\lstinline!backSample($y$)!. The arguments of these operators are to be used
as input signals $u$ and output signals $y$ in the
conceptual ordinary differential equation above, and in the
discretization formulae below, respectively.

The solver methods (with exception of \lstinline!"External"!) are defined by
integrating from clock tick $t_{i-1}$ to clock tick
$t_{i}$ and computing the desired variables at
$t_{i}$, with $h = t_{i} - t_{i-1} = \text{\lstinline!interval!}(u)$ and
$x_{i} = x(t_{i})$ (for all methods: $y_i = g(x_i,u_{c,i},u_{d,i},t_i)$):
\begin{center}
\begin{tabular}{l|l}
\hline
\tablehead{SolverMethod} & \tablehead{Solution method} \\
\hline
\hline
\lstinline!ExplicitEuler! &
$\begin{aligned}
x_{i} &:= x_{i-1}+h\cdot\dot{x}_{i-1}\\
\dot{x}_{i} &:= f(x_i,u_{c,i},u_{d,i},t_i)
\end{aligned}$
\\ \hline
\lstinline!ExplicitMidPoint2! &
$\begin{aligned}
x_{i} &:= x_{i-1}+h\cdot f(x_{i-1}+\frac{1}{2}\cdot h \cdot\dot{x}_{i-1},\frac{u_{c,i-1}+u_{c,i}}{2},u_{d,i-1},t_{i-1}+\tfrac{1}{2}\cdot h)\\
\dot{x}_{i} &:= f(x_i,u_{c,i},u_{d,i},t_i)
\end{aligned}$
\\ \hline
\lstinline!ExplicitRungeKutta4! &
$\begin{aligned}
k_1 &:= h\cdot \dot{x}_{i-1}\\
k_2 &:= h\cdot f(x_{i-1}+\tfrac{1}{2}k_1,\frac{u_{c,i-1}+u_{c,i}}{2},u_{d,i-1},t_{i-1}+\tfrac{1}{2}\cdot h)\\
k_3 &:= h\cdot f(x_{i-1}+\tfrac{1}{2}k_2,\frac{u_{c,i-1}+u_{c,i}}{2},u_{d,i-1},t_{i-1}+\tfrac{1}{2}\cdot h)\\
k_4 &:= h\cdot f(x_{i-1}+k_3,u_{c,i},u_{d,i},t_i)\\
x_{i} &:= x_{i-1}+\tfrac{1}{6}\cdot(k_1+2\cdot k_2+2\cdot k_3+k_4)\\
\dot{x}_{i} &:= f(x_i,u_{c,i},u_{d,i},t_i)
\end{aligned}$
\\ \hline
\lstinline!ImplicitEuler! &
$\begin{aligned}
x_{i} &= x_{i-1}+h\cdot\dot{x}_i \textrm{// equations system with unknowns: } x_i,\dot{x}_i\\
\dot{x}_{i} &= f(x_i,u_{c,i},u_{d,i},t_i)
\end{aligned}$
\\ \hline
\lstinline!ImplicitTrapezoid! &
$\begin{aligned}
x_{i} &= x_{i-1}+\tfrac{1}{2}h\cdot(\dot{x}_i+\dot{x}_{i-1}) \textrm{// equations system with unknowns: } x_i,\dot{x}_i\\
\dot{x}_{i} &= f(x_i,u_{c,i},u_{d,i},t_i)
\end{aligned}$
\\ \hline
\end{tabular}
\end{center}

The initial conditions will be used at the first tick of the clock, and
the first integration step will go from the first to the second tick of
the clock.

\begin{example}
Assume the differential equation
\begin{lstlisting}[language=modelica]
  input Real u;
  Real x(start=1, fixed=true);
equation
  der(x) = -x + u
\end{lstlisting}
shall be transformed to a clocked discretized continuous-time partition with the ExplicitEuler method.  The following model is a manual implementation:
\begin{lstlisting}[language=modelica]
  input Real u;
  parameter Real x_start = 1;
  Real x(start=x_start); // previous(x) = x_start at first clock tick
  Real der_x(start=0); // previous(der_x) = 0 at first clock tick
protected
  Boolean first(start=true);
equation
  when Clock() then
    first = false;
    if previous(first) then
      // first clock tick (initialize system)
      x = previous (x);
    else
      // second and further clock tick
      x = previous (x) +
      interval()*previous(der_x);
    end if;
    der_x = -x + u;
  end when;
\end{lstlisting}
\end{example}

\begin{nonnormative}
For the implicit integration methods the efficiency can be enhanced by utilizing the discretization formula during the symbolic transformation of the equations.  For example,
linear differential equations are then mapped to linear and not non-linear algebraic equation systems, and also the structure of the equations can be utilized.  For details see
(Elmqvist et.~al.\ 1995).  It might be necessary to associate additional data for an implicit integration method, e.g.\ the relative tolerance to solve the non-linear algebraic
equation systems, or the maximum number of iterations in case of hard realtime requirements.  This data is tool specific and is typically either defined with a vendor annotation
or is given in the simulation environment.
\end{nonnormative}

\subsection{Associating a Solver to a Partition}\label{associating-a-solver-to-a-partition}

A \lstinline!solverMethod! can be associated to a clock with the overloaded Clock
constructor Clock(c, solverMethod), see \cref{clock-constructors}. If a clock is
associated with a clocked partition and a \lstinline!solverMethod! is associated
with this clock, then the partition is integrated with it.

\begin{example}
\begin{lstlisting}[language=modelica]
// Continuous PI controller in a clocked partition
vd = sample(x2, Clock(Clock(1,10),solverMethod="ImplicitEuler"));
e = ref-vd;
der(xd) = e/Ti;
u = k*(e + xd);

// Physical model
f = hold(u);
der(x1) = x2;
m*der(x2) = f;
\end{lstlisting}
\end{example}

\subsection{Inferencing of solverMethod}\label{inferencing-of-solvermethod}

If a solverMethod is not explicitly associated with a partition, it is
inferred with a similar mechanism as for sub-clock inferencing, see
\cref{sub-clock-inferencing}.

For each sub-clock partition we build a set corresponding to this sub-clock partition.
These sets are then merged as follows: for each set without a specified solverMethod we merge it
with sets connected to it (these may contain a solverMethod); and this is repeated until it is not possible to merge more sets.
The sets connected in this way should be part of the same base-clock partition and connected through a sub-clock conversion operator
(\lstinline!subSample!, \lstinline!superSample!, \lstinline!shiftSample!, \lstinline!backSample!, or \lstinline!noClock!).

\begin{itemize}
\item If this set contains multiple different values for \lstinline!solverMethod! it is an error.
\item If the set contains continuous time-equations:
\begin{itemize}
\item If this set contains no \lstinline!solverMethod! it is an error.
\item Otherwise we use the specified solverMethod.
\end{itemize}
\item If the set does not contain continuous time-equations there is no need for a solverMethod.
\end{itemize}

\begin{example}
\begin{lstlisting}[language=modelica]
model InferenceTest
  Real x(start=3) "Explicitly using ExplicitEuler";
  Real y "Explicitly using ImplicitEuler method";
  Real z "Inferred to use ExplicitEuler";
equation
  der(x)=-x+sample(1,Clock(Clock(1,10), solverMethod="ExplicitEuler"));
  der(y)=subSample(x,2)+sample(1,Clock(Clock(2,10), solverMethod="ImplicitEuler"));
  der(z)=subSample(x,2)+1;
end InferenceTest;

model IllegalInference
  Real x(start=3) "Explicitly using ExplicitEuler";
  Real y "Explicitly using ImplicitEuler method";
  Real z;
equation
  der(x)=-x+sample(1,Clock(Clock(1,10), solverMethod="ExplicitEuler"));
  der(y)=subSample(x,2)+sample(1,Clock(Clock(2,10), solverMethod="ImplicitEuler"));
  der(z)=subSample(x,4)+1+subSample(y);
end IllegalInference;
\end{lstlisting}
Here \lstinline!z! is a continuous-time equation connected directly to both \lstinline!x! and \lstinline!y! partitions that have different \lstinline!solverMethod!.
\end{example}

\section{Initialization of Clocked Partitions}\label{initialization-of-clocked-partitions}

The standard scheme for initialization of Modelica models does not apply
for clocked discrete-time partitions. Instead, initialization is
performed in the following way:
\begin{itemize}
\item
  Clocked discrete-time variables cannot be used in initial equation or
  initial algorithm sections.
\item
  Attribute \lstinline!fixed! cannot be applied on clocked discrete-time
  variables. The attribute \lstinline!fixed! is true for variables to which
  \lstinline!previous! is applied, otherwise false.
\end{itemize}

\section{Other Operators}\label{other-operators}

A few additional utility operators are listed below.
\begin{center}
\begin{tabular}{l|l l}
\hline
\tablehead{Expression} & \tablehead{Description} & \tablehead{Details}\\
\hline
\hline
\lstinline!firstTick($u$)! & Test for first clock tick & \Cref{modelica:firstTick}\\
\lstinline!interval($u$)! & Interval between previous and present tick & \Cref{modelica:interval}\\
\hline
\end{tabular}
\end{center}

It is an error if these operators are called in the continuous-time partition.

\begin{operatordefinition}[firstTick]
\begin{synopsis}\begin{lstlisting}
firstTick($u$)
\end{lstlisting}\end{synopsis}
\begin{semantics}
This operator returns true at the first tick of the clock of the expression, in which this operator is called.  The operator returns false at all subsequent ticks of the clock.  The optional argument $u$ is only used for clock inference, see \cref{clock-partitioning}.
\end{semantics}
\end{operatordefinition}

\begin{operatordefinition}[interval]
\begin{synopsis}\begin{lstlisting}
interval($u$)
\end{lstlisting}\end{synopsis}
\begin{semantics}
This operator returns the interval between the previous and present tick of the clock of the expression, in which this operator is called.  The optional argument $u$ is only used for clock inference, see \cref{clock-partitioning}.  At the first tick of the clock the following is returned:
\begin{enumerate}
\item If the specified clock interval is parametric, this value is returned.
\item Otherwise the start value of the variable specifying the interval is returned.
\item For an event clock the additional \lstinline!startInterval! argument to the event clock constructor is returned.
\end{enumerate}
The return value of \lstinline!interval! is a scalar \lstinline!Real! number.
\end{semantics}
\end{operatordefinition}

\begin{example}
A discrete PI controller is parameterized with the parameters of a continuous PI controller, in order that the discrete block is robust against changes in the sample
period.  This is achieved by discretizing a continuous PI controller (here with an implicit Euler method):
\begin{lstlisting}[language=modelica]
block ClockedPI
  parameter Real T "Time constant of continuous PI controller";
  parameter Real k "Gain of continuous PI controller";
  input Real u;
  output Real y;
  Real x(start=0);
  protected
  Real Ts = interval(u);
equation
  /* Continuous PI equations: der(x) = u/T; y = k*(x + u);
     Discretization equation: der(x) = (x - previous (x))/Ts;
  */
  when Clock() then
    x = previous (x) + Ts/T*u;
    y = k*(x + u);
  end when;
end ClockedPI;
\end{lstlisting}
A continuous-time model is inverted, discretized and used as feedforward controller for a PI controller (\lstinline!der!, \lstinline!previous!, \lstinline!interval! are used in the same partition):
\begin{lstlisting}[language=modelica]
block MixedController
  parameter Real T "Time constant of continuous PI controller";
  parameter Real k "Gain of continuous PI controller";
  input Real y_ref, y_meas;
  Real y;
  output Real yc;
  Real z(start=0);
  Real xc(start=1, fixed=true);
  Clock c = Clock(Clock(0.1), solverMethod="ImplicitEuler");
protected
  Real uc;
  Real Ts = interval(uc);
equation
  /* Continuous-time, inverse model */
  uc = sample(y_ref, c);
  der(xc) = uc;
  /* PI controller */
  z = if  firstTick() then 0 else
  previous(z) + Ts/T*(uc - y_meas);
  y = xc + k*(xc + uc);
  yc = hold (y);
end MixedController;
\end{lstlisting}
\end{example}

\section{Semantics}\label{semantics}

The execution of sub partitions requires exact time management for
proper synchronization. The implication is that testing a Real valued
time variable to determine sampling instants is not possible. One
possible method is to use counters to handle sub-sampling scheduling.

\begin{lstlisting}[language=modelica]
Clock_i_j_ticks = if pre(Clock_i_j_ticks)<subSamplingFactor_i_j then 1+pre(Clock_i_j_ticks) else 1;
\end{lstlisting}

and to test the counter to determine when the sub-clock is ticking:
\begin{lstlisting}[language=modelica]
Clock_i_j_activated = BaseClock_i_activated and Clock_i_j_ticks >= subSamplingFactor_i_j;
\end{lstlisting}
The Clock\_i\_j\_activated flag is used as the guard for the sub
partition equations.

\begin{nonnormative}
Consider the following example:
\begin{lstlisting}[language=modelica]
model ClockTicks
  Integer second = sample(1, Clock(1));
  Integer seconds(start=-1) = mod(previous(seconds) + second, 60);
  Integer milliSeconds(start=-1)=
      mod(previous(milliSeconds) + superSample(second, 1000), 1000);
  Integer minutes(start=-1)=
      mod(previous(minutes) + subSample(second, 60), 60);
end ClockTicks;
\end{lstlisting}

A possible implementation model is shown below using Modelica 3.2 semantics.  The base-clock is determined to 0.001 seconds and the sub-sampling factors to 1000 and 60000.

\begin{lstlisting}[language=modelica]
model ClockTicksWithModelica32
   Integer second;
   Integer seconds(start = -1);
   Integer milliSeconds(start = -1);
   Integer minutes(start = -1);

   Boolean BaseClock_1_activated;
   Integer Clock_1_1_ticks(start=59999);
   Integer Clock_1_2_ticks(start=0);
   Integer Clock_1_3_ticks(start=999);
   Boolean Clock_1_1_activated;
   Boolean Clock_1_2_activated;
   Boolean Clock_1_3_activated;
equation
  // Prepare clock tick
  BaseClock_1_activated =  sample(0, 0.001);
  when BaseClock_1_activated then
     Clock_1_1_ticks = if pre(Clock_1_1_ticks) < 60000 then 1+pre(Clock_1_1_ticks) else 1;
     Clock_1_2_ticks = if pre(Clock_1_2_ticks) < 1 then 1+pre(Clock_1_2_ticks) else 1;
     Clock_1_3_ticks = if pre(Clock_1_3_ticks) < 1000 then 1+pre(Clock_1_3_ticks) else 1;
  end when;
  Clock_1_1_activated =  BaseClock_1_activated and Clock_1_1_ticks >= 60000;
  Clock_1_2_activated =  BaseClock_1_activated and Clock_1_2_ticks >= 1;
  Clock_1_3_activated =  BaseClock_1_activated and Clock_1_3_ticks >= 1000;

  // -----------------------------------------------------------------------------
  // Sub partition execution
  when {Clock_1_3_activated} then
     second = 1;
  end when;
  when {Clock_1_1_activated} then
      minutes = mod(pre(minutes)+second, 60);
  end when;
  when {Clock_1_2_activated} then
     milliSeconds = mod(pre(milliSeconds)+second, 1000);
  end when;
  when {Clock_1_3_activated} then
     seconds = mod(pre(seconds)+second, 60);
  end when;
end ClockTicksWithModelica32;
\end{lstlisting}
\end{nonnormative}<|MERGE_RESOLUTION|>--- conflicted
+++ resolved
@@ -743,7 +743,6 @@
 Clock y1 = shiftSample(u, 3); // ticks: 3.0, 4.0, ...
 Clock y2 = backSample(y1, 2); // ticks: 1.0, 2.0, ...
 \end{lstlisting}
-<<<<<<< HEAD
 \end{example}
 \end{semantics}
 \end{operatordefinition}
@@ -753,20 +752,9 @@
 noClock($u$)
 \end{lstlisting}\end{synopsis}
 \begin{semantics}
-The clock of \lstinline!y = noClock($u$)! is always inferred.  At every tick of the clock of \lstinline!y!, the operator returns the value of $u$ from the last tick of the clock of $u$.  If \lstinline!noClock($u$)! is called before the first tick of the clock of $u$, the start value of $u$ is returned.
+The clock of \lstinline!y = noClock($u$)! is always inferred, and $u$ must be part of the same base-clock as \lstinline!y!.  At every tick of the clock of \lstinline!y!, the operator returns the value of $u$ from the last tick of the clock of $u$.  If \lstinline!noClock($u$)! is called before the first tick of the clock of $u$, the start value of $u$ is returned.
 \end{semantics}
 \end{operatordefinition}
-=======
-\end{example*}
-\\ \hline
-\lstinline!noClock(u)!
-&
-The clock of \lstinline!y = noClock(u)! is always inferred, and \lstinline!u! must be part of the same base-clock as \lstinline!y!. At every tick
-of the clock of \lstinline!y!, the operator returns the value of \lstinline!u! from the last
-tick of the clock of \lstinline!u!. If \lstinline!noClock(u)! is called before the
-first tick of the clock of \lstinline!u!, the start value of \lstinline!u! is returned.\\ \hline
-\end{longtable}
->>>>>>> 8d8e5da7
 
 \begin{nonnormative}
 Clarification of \lstinline!backSample!:
