--- conflicted
+++ resolved
@@ -204,11 +204,7 @@
   \caption{A clock variable.  The value of a clock variable is not defined -- the plot marks only indicate \emph{when} the clock is active.}\label{fig:clock-variable}
 \end{figure}
 
-<<<<<<< HEAD
-\begin{definition}[Clocked variable]\index{clocked!variable}
-=======
-\begin{definition}[Clocked variable]\label{def:clocked-variable}
->>>>>>> 23e1c576
+\begin{definition}[Clocked variable]\label{def:clocked-variable}\index{clocked!variable}
 The elements of clocked variables $r(t_{i})$ are of base type \lstinline!Real!, \lstinline!Integer!, \lstinline!Boolean!, enumeration, \lstinline!String! that are associated uniquely with
 a clock $c(t_{i})$. A clocked variable can only be directly accessed at the event instant where the associated clock is active.  A constant and a parameter can always be used at a place
 where a clocked variable is required.
