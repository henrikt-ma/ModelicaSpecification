\chapter{Glossary}\label{glossary}
\glossaryitem{algorithm section}: part of a class definition consisting of the
keyword \lstinline!algorithm! followed by a sequence of statements. Like an
equation, an algorithm section relates variables, i.e.\ constrains the
values that these variables can take simultaneously. In contrast to an
equation section, an algorithm section distinguishes inputs from
outputs: An algorithm section specifies how to compute output variables
as a function of given input variables. A Modelica processor may
actually invert an algorithm section, i.e.\ compute inputs from given
outputs, e.g.\ by search (generate and test), or by deriving an inverse
algorithm symbolically. (See \cref{statements-and-algorithm-sections}.)

\glossaryitem{array} or array variable: a component whose components are array
elements. For an array, the ordering of its components matters: The kth
element in the sequence of components of an array x is the array element
  with index \lstinline!k!, denoted \lstinline!x[k]!. All elements of an array have the same
  type. An array element may again be an array, i.e.\ arrays can be nested.
An array element is hence referenced using n indices in general, where n
is the number of dimensions of the array. Special cases are matrix (n=2)
and vector (n=1). Integer indices start with 1, not zero. (See \cref{arrays}.)

\glossaryitem{array constructor}: an array can be built using the
<<<<<<< HEAD
\lstinline!array! function --- with the shorthand \{a, b, \ldots{}\} --- and can also
include an iterator to build an array of expressions. (See \autoref{vector-matrix-and-array-constructors}.)
=======
array-function -- with the shorthand \{a, b, \ldots{}\}, and can also
include an iterator to build an array of expressions. (See \cref{vector-matrix-and-array-constructors}.)
>>>>>>> c0a3b015

\glossaryitem{array element}: a component contained in an array. An array
element has no identifier. Instead they are referenced by array access
expressions called indices that use enumeration values or positive
integer index values. (See \cref{arrays}.)

\glossaryitem{assignment}: a statement of the form \lstinline!x := expr!. The expression
\lstinline!expr! must not have higher variability than~x. (See \cref{simple-assignment-statements}.)

\glossaryitem{attribute}: a component contained in a scalar component, such as
\lstinline!min!, \lstinline!max!, and \lstinline!unit!. All attributes are predefined and attribute values
can only be defined using a modification, such as in \lstinline!Real x(unit="kg")!.
Attributes cannot be accessed using dot notation, and are not
constrained by equations and algorithm sections. E.g.\ in \lstinline!Real x(unit="kg") = y;! only the values of \lstinline!x! and
\lstinline!y! are declared to be equal,
but not their unit attributes, nor any other attribute of \lstinline!x! and \lstinline!y!. (See
\cref{predefined-types-and-classes}.)

\glossaryitem{base class}: class A is called a base class of B, if class B
extends class A. This relation is specified by an extends clause in B or
in one of B's base classes. A class inherits all elements from its base
classes, and may modify all non-final elements inherited from base
classes. (See \cref{inheritance-extends-clause}.)

\glossaryitem{binding equation}: Either a declaration equation or an element
modification for the value of the variable. In a non-function a component with a binding
equation has its value bound to some expression. (See \cref{equation-categories}.)
In a function an input component uses the value of the binding equation as default value,
a non-input component starts with that value.
(See \cref{initialization-and-binding-equations-of-components-in-functions}.)

\glossaryitem{class}: a description that generates an object called instance.
The description consists of a class definition, a modification
environment that modifies the class definition, an optional list of
dimension expressions if the class is an array class, and a lexically
enclosing class for all classes. (See \cref{class-declarations}.)

\glossaryitem{class type} or \glossaryitem{inheritance interface}: property of a
class, consisting of a number of attributes and a set of public or
protected elements consisting of element name, element type, and element
attributes. (See \cref{inheritance-interface-or-class-type}.)

\glossaryitem{component} or \glossaryitem{variable}: an instance (object) generated
by a component declaration. Special kinds of components are scalar,
array, and attribute. (See \cref{component-declarations}.)

\glossaryitem{component declaration}: an element of a class definition that
generates a component. A component declaration specifies (1) a component
name, i.e., an identifier, (2) the class to be flattened in order to
generate the component, and (3) an optional Boolean parameter
expression. Generation of the component is suppressed if this parameter
expression evaluates to false. A component declaration may be overridden
by an element-redeclaration. (See \cref{component-declarations}.)

\glossaryitem{component reference}: An expression containing a sequence of
identifiers and indices. A component reference is equivalent to the
referenced object, which must be a component. A component reference is
resolved (evaluated) in the scope of a class (or expression for the case
of a local iterator variable). A scope defines a set of visible
  components and classes. Example reference: \lstinline!Ele.Resistor.u[21].r! (See
\cref{component-declarations} and \cref{slice-operation}.)

\glossaryitem{declaration assignment}: Deprecated name for binding equation in function.

\glossaryitem{declaration equation}: Equation of the form \lstinline!x = expression!
defined by a component declaration. The expression must not have higher
variability than the declared component x. Unlike other equations, a
declaration equation can be overridden (replaced or removed) by an
element modification. (See \cref{declaration-equations}.)

\glossaryitem{derived class} or \glossaryitem{subclass} or \glossaryitem{extended class}:
class B is called derived from A, if B extends A. (See \cref{inheritance-modification-and-redeclaration}.)

\glossaryitem{element}: part of a class definition, one of: class definition,
component declaration, or extends clause. Component declarations and
class definitions are called named elements. An element is either
inherited from a base class or local.

\glossaryitem{element modification}: part of a modification, overrides the
declaration equation in the class used by the instance generated by the
modified element. Example: \lstinline!vcc(unit="V")=1000!. (See \cref{modifications}.)

\glossaryitem{element-redeclaration}: part of a modification, replaces one of
the named elements possibly used to build the instance geneated by the
element that contains the redeclaration. Example: \lstinline!redeclare type Voltage = Real(unit="V")! replaces \lstinline!type Voltage!. (See \cref{redeclaration}.)

\glossaryitem{encapsulated}: a class that does not depend on where it is
placed in the package-hierarchy, since its lookup is stopped at the
encapsulated boundary. (See \cref{simple-name-lookup}).

\glossaryitem{equation}: part of a class definition. A scalar equation relates
scalar variables, i.e.\ constrains the values that these variables can
take simultaneously. When n-1 variables of an equation containing n
variables are known, the value of the nth variable can be inferred
(solved for). In contrast to a statement in an algorithm section, an
equation does not define for which of its variable it is to be solved.
Special cases are: initial equations, instantaneous equations,
declaration equations. (See \cref{equations}.)

\glossaryitem{event}: something that occurs instantaneously at a specific time
or when a specific condition occurs. Events are for example defined by
the condition occurring in a when clause, if clause, or if expression.
(See \cref{events-and-synchronization}.)

\glossaryitem{expression}: a term built from operators, function references,
components, or component references (referring to components) and
literals. Each expression has a type and a variability. (See \cref{operators-and-expressions}.)

\glossaryitem{extends clause}: an unnamed element of a class definition that
uses a name and an optional modification to specify a base class of the
class defined using the class definition. (See \cref{inheritance-modification-and-redeclaration}.)

\glossaryitem{flattening}: the computation that creates a flattened class of a
given class, where all inheritance, modification, etc.\ has been
performed and all names resolved, consisting of a flat set of equations,
algorithm sections, component declarations, and functions. (See \cref{flattening-process}.)

\glossaryitem{function}: a class of the specialized class function. (See \cref{functions}.)

\glossaryitem{function subtype} or \glossaryitem{function compatible interface}: A
is a function subtype of B iff A is a subtype of B and the additional
arguments of function A that are not in function B are defined in such a
way (e.g.\ additional arguments need to have default values), that A can
be called at places where B is called. (See \cref{function-compatibility-or-function-subtyping-for-functions}.)

\glossaryitem{identifier} or ident: an atomic (not composed) name. Example:
\lstinline!Resistor! (See \cref{identifiers-names-and-keywords}.)

\glossaryitem{index} or \glossaryitem{subscript}: An expression, typically of
Integer type or the colon symbol (:), used to reference a component (or
a range of components) of an array. (See \cref{array-indexing}.)

\glossaryitem{inheritance interface} or \glossaryitem{class type}: property of a
class, consisting of a number of attributes and a set of public or
protected elements consisting of element name, element type, and element
attributes. (See \cref{inheritance-interface-or-class-type}.)

\glossaryitem{instance}: the object generated by a class. An instance contains
zero or more components (i.e.\ instances), equations, algorithms, and
local classes. An instance has a type. Basically, two instances have
same type, if their important attributes are the same and their public
components and classes have pair wise equal identifiers and types. More
specific type equivalence definitions are given e.g.\ for functions.

\glossaryitem{instantaneous}: An equation or statement is instantaneous if it
holds only at events, i.e., at single points in time. The equations and
statements of a when-clause are instantaneous. (See \cref{when-equations} and
\cref{when-statements}.)

\glossaryitem{interface}: see type. (See \cref{interface-or-type}.)

\glossaryitem{literal}: a real, integer, boolean, enumeration, or string
literal. Used to build expressions. (See \cref{literal-constants}.)

\glossaryitem{matrix}: an array where the number of dimensions is 2. (See
\cref{arrays}.)

\glossaryitem{modification}: part of an element. Modifies the instance
generated by that element. A modification contains element modifications
and element redeclarations. (See \cref{modifications}.)

\glossaryitem{modification environment}: the modification environment of a
class defines how to modify the corresponding class definition when
flattening the class. (See \cref{modification-environment}.)

\glossaryitem{name}: Sequence of one or more identifiers. Used to reference a
class. A class name is resolved in the scope of a class, which defines a
set of visible classes. Example name: \lstinline!Ele.Resistor!. (See \cref{names}.)

\glossaryitem{operator record}: A record with user-defined operations;
defining e.g.\ multiplication and addition see \cref{overloaded-operators}.

\glossaryitem{partial}: a class that is incomplete and cannot be instantiated
in a simulation model; useful e.g.\ as a base-class. (See \cref{component-declaration-static-semantics}.)

\glossaryitem{partial flattening}: first find the names of declared local
classes and components. Modifiers, if present, are merged to the local
elements and redeclarations are performed. Then base-classes are looked
up, flattened and inserted into the class. See also flattening, which
additionally flattens local elements and performs modifications. (See
\cref{flattening-process}.)

\glossaryitem{plug-compatibility}: see restricted subtyping and \cref{plug-compatibility-or-restricted-subtyping}.

\glossaryitem{predefined type}: one of the types \lstinline!Real!, \lstinline!Boolean!, \lstinline!Integer!,
\lstinline!String! and types defined as \lstinline!enumeration! types. The component
declarations of the predefined types define attributes such as \lstinline!min!, \lstinline!max!,
and \lstinline!unit!. (See \cref{predefined-types-and-classes}.)

\glossaryitem{prefix}: property of an element of a class definition which can
be present or not be present, e.g.\ \lstinline!final!, \lstinline!public!, \lstinline!flow!. (See \cref{prefix-rules}.)

\glossaryitem{primitive type}: one of the built-in types \lstinline!RealType!,
\lstinline!BooleanType!, \lstinline!IntegerType!, \lstinline!StringType!, \lstinline!EnumType!. The primitive types are
used to define attributes and value of predefined types and enumeration
types. (See \cref{predefined-types-and-classes}.)

\glossaryitem{redeclare}: the modifier that changes a replaceable element.
(See \cref{redeclaration})

\glossaryitem{replaceable}: an element that can be replaced by a different
element having a compatible interface. (See \cref{redeclaration})

\glossaryitem{restricted subtyping} or \glossaryitem{plug-compatibility}: a type A
is a restricted subtype of type B iff A is a subtype of B, and all
public components present in A but not in B must be default-connectable.
This is used to avoid introducing, via a redeclaration, an un-connected
connector in the object/class of type A at a level where a connection is
not possible. (See \cref{plug-compatibility-or-restricted-subtyping}.)

\glossaryitem{scalar} or scalar variable: a variable that is not an array.

\glossaryitem{simple type:} Real, Boolean, Integer, String and enumeration
types

\glossaryitem{specialized class}: one of: model, connector, package, record,
block, function, type. The class restriction of a class represents an
assertion regarding the content of the class and restricts its use in
other classes. For example, a class having the package class restriction
must only contain classes and constants. (See \cref{specialized-classes}.)

\glossaryitem{subtype} or \glossaryitem{interface compatible}: relation between
types. A is a subtype of (interface compatible with) B iff a number of
properties of A and B are the same and all important elements of B have
corresponding elements in A with the same names and their types being
subtypes of the corresponding element types in B. See also restricted
subtyping and function restricted subtyping. (See \cref{interface-compatibility-or-subtyping}.)

\glossaryitem{supertype}: relation between types. The inverse of subtype. A is
a subtype of B means that B is a supertype of A. (See \cref{interface-compatibility-or-subtyping}.)

\glossaryitem{transitively nonreplaceable}: a class reference is considered
transitively non-replaceable if there are no replaceable elements in the
referenced class, or any of its base classes or constraining types
transitively at any level. (See \cref{transitively-non-replaceable}.)

\glossaryitem{type} or interface: property of an instance, expression, consisting of a number of attributes and a set of public
elements consisting of element name, element type, and element
attributes. Note: The concept of class type is a property of a class
definition. (See \cref{interface-or-type}.)

\glossaryitem{variability}: property of an expression: one of
\begin{itemize}
\item \glossaryitem{continuous}: an expression that may change its value at any
point in time.
\item \glossaryitem{discrete}: may change its value only at events during
simulation.
\item \glossaryitem{parameter}: constant during the entire simulation, recommended
to change for a component.
\item \glossaryitem{constant}: constant during the entire simulation (can be used
in a package) .
\end{itemize}

Assignments x := expr and binding equations x = expr must satisfy a
variability constraint: The expression must not have a higher
variability than component x. (See \cref{variability-of-expressions}.)

\glossaryitem{variable}: synonym for component. (See \cref{component-declarations}.)

\glossaryitem{vector}: an array where the number of dimensions is 1. (See
\cref{arrays}.)<|MERGE_RESOLUTION|>--- conflicted
+++ resolved
@@ -20,13 +20,8 @@
 and vector (n=1). Integer indices start with 1, not zero. (See \cref{arrays}.)
 
 \glossaryitem{array constructor}: an array can be built using the
-<<<<<<< HEAD
-\lstinline!array! function --- with the shorthand \{a, b, \ldots{}\} --- and can also
-include an iterator to build an array of expressions. (See \autoref{vector-matrix-and-array-constructors}.)
-=======
-array-function -- with the shorthand \{a, b, \ldots{}\}, and can also
+\lstinline!array! function --- with the shorthand \lstinline!{a, b, $\ldots$}! --- and can also
 include an iterator to build an array of expressions. (See \cref{vector-matrix-and-array-constructors}.)
->>>>>>> c0a3b015
 
 \glossaryitem{array element}: a component contained in an array. An array
 element has no identifier. Instead they are referenced by array access
