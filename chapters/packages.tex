--- conflicted
+++ resolved
@@ -173,12 +173,12 @@
 as the file \filename{C:\textbackslash{}lib2\textbackslash{}ComplexNumbers.mo}.
 
 \begin{figure}[H]
-\caption{%
-Roots of package hierarchies, e.g., \lstinline!Modelica!, \lstinline!MyLib!, and \lstinline!ComplexNumbers! in
-\lstinline!MODELICAPATH! = \filename{"C:\textbackslash{}library;C:\textbackslash{}lib1;C:\textbackslash{}lib2"}.
-}
-\label{fig:roots}
-\includegraphics[width=6in,height=2in]{modelicapath}
+  \begin{center}
+    \includegraphics{modelicapath}
+  \end{center}
+  \caption{Roots of package hierarchies, e.g., \lstinline!Modelica!, \lstinline!MyLib!, and \lstinline!ComplexNumbers! in
+  \lstinline!MODELICAPATH! = \filename{"C:\textbackslash{}library;C:\textbackslash{}lib1;C:\textbackslash{}lib2"}.}
+  \label{fig:roots}
 \end{figure}
 
 Assume that we want to access the package \lstinline!MyLib.Pack2! in \cref{fig:roots} above, e.g.\ through an \lstinline!import!-clause \lstinline!import MyLib.Pack2;!.
@@ -195,6 +195,12 @@
 hierarchy to the file system.  The subpackage \lstinline!Pack2! is stored in its own subdirectory or file in the subdirectory \filename{MyLib}.  In this case the search
 succeeds and the package \lstinline!MyLib.Pack2! is loaded into the environment.
 \end{example}
+
+
+If during lookup a top-level name is not found in the unnamed top-level
+scope, the search continues in the package hierarchies stored in these
+directories.
+
 \section{Mapping Package/Class Structures to a Hierarchical File System}\label{mapping-package-class-structures-to-a-hierarchical-file-system}
 
 Packages/classes may be represented in the hierarchical structure of the
@@ -341,72 +347,4 @@
 \filename{modelica://Modelica/Mechanics/C.jpg} is illegal. The reference
 \filename{modelica://Modelica.Mechanics/C.jpg} must also refer to a different
 resource than \filename{modelica://Modelica/C.jpg}.
-\end{example}
-
-<<<<<<< HEAD
-\subsection{The Modelica Library Path -- MODELICAPATH}\label{the-modelica-library-path-modelicapath}
-
-The top-level scope implicitly contains a number of classes stored
-externally. If a top-level name is not found at global scope, a Modelica
-translator shall look up additional classes in an ordered list of
-library roots, called \lstinline!MODELICAPATH!.
-
-\begin{nonnormative}
-The implementation of \lstinline!MODELICAPATH! is tool dependent.  In order that a user can work in parallel with different Modelica tools, it is advisable to not
-have this list as environment variable, but as a setting in the respective tool.  Since \lstinline!MODELICAPATH! is tool dependent, it is not specified in which way
-the list of library roots is stored.  Typically, on a Windows system \lstinline!MODELICAPATH! is a string with path names separated by `\filename{;}' whereas on a Linux system
-it is a string with path names separated by a `\filename{:}'.
-\end{nonnormative}
-
-In addition a tool may define an internal list of libraries, since it is
-in general not advisable for a program installation to modify global
-environment variables. The version information for a library (as defined
-in \cref{annotations-for-version-handling}) may also be used during this search to search for a
-specific version of the library (e.g.\ if Modelica library version 2.2 is
-needed and the first directory in \lstinline!MODELICAPATH! contain Modelica library
-version 2.1, whereas the second directory contains Modelica version 2.2,
-then Modelica library version 2.2 is loaded from the second directory.).
-
-\begin{nonnormative}
-The first part of the path \lstinline!A.B.C! (i.e., \lstinline!A!) is located by searching the ordered list of roots in \lstinline!MODELICAPATH!.  If no root contains
-\lstinline!A! the lookup fails.  If \lstinline!A! has been found in one of the roots, the rest of the path is located in \lstinline!A!; if that fails, the entire lookup
-fails without searching for \lstinline!A! in any of the remaining roots in \lstinline!MODELICAPATH!.
-\end{nonnormative}
-
-\subsubsection{Example of Searching MODELICAPATH}\label{example-of-searching-modelicapath}
-
-If during lookup a top-level name is not found in the unnamed top-level
-scope, the search continues in the package hierarchies stored in these
-directories.
-
-\begin{example}
-\Cref{fig:roots} below shows an example \lstinline!MODELICAPATH! = \filename{"C:\textbackslash{}library;C:\textbackslash{}lib1;C:\textbackslash{}lib2"}, with three
-directories containing the roots of the package hierarchies \lstinline!Modelica!, \lstinline!MyLib!, and \lstinline!ComplexNumbers!.  The first two are represented as
-the subdirectories \filename{C:\textbackslash{}library\textbackslash{}Modelica} and \filename{C:\textbackslash{}lib1\textbackslash{}MyLib}, whereas the third is stored
-as the file \filename{C:\textbackslash{}lib2\textbackslash{}ComplexNumbers.mo}.
-
-\begin{figure}[H]
-  \begin{center}
-    \includegraphics{modelicapath}
-  \end{center}
-  \caption{Roots of package hierarchies, e.g., \lstinline!Modelica!, \lstinline!MyLib!, and \lstinline!ComplexNumbers! in
-  \lstinline!MODELICAPATH! = \filename{"C:\textbackslash{}library;C:\textbackslash{}lib1;C:\textbackslash{}lib2"}.}
-  \label{fig:roots}
-\end{figure}
-
-Assume that we want to access the package \lstinline!MyLib.Pack2! in \cref{fig:roots} above, e.g.\ through an \lstinline!import!-clause \lstinline!import MyLib.Pack2;!.
-During lookup we first try to find a package \lstinline!MyLib! corresponding to the first part of the import name.  It is not found in the top-level scope since it has not
-previously been loaded into the environment.
-
-Since the name was not found in the top-level scope the search continues in the directories in the \lstinline!MODELICAPATH! in the specified order.  For the search to succeed,
-there must be a subdirectory \filename{MyLib} or a file \filename{MyLib.mo} in one of the directories mentioned in the \lstinline!MODELICAPATH!.  If there is no such
-subdirectory or file, the lookup fails.  If \filename{MyLib} is found in one of the directories, the rest of the name, in this case \lstinline!Pack2!, is located in
-\filename{MyLib}.  If that fails, the entire lookup fails without continuing the search in possibly remaining directories.
-
-In this example the name matches the subdirectory named \filename{MyLib} in the second directory \filename{C:\textbackslash{}lib1} mentioned in the \lstinline!MODELICAPATH!.
-This subdirectory must have a file \filename{package.mo} containing a definition of the package \lstinline!MyLib!, according to the Modelica rules on how to map a package
-hierarchy to the file system.  The subpackage \lstinline!Pack2! is stored in its own subdirectory or file in the subdirectory \filename{MyLib}.  In this case the search
-succeeds and the package \lstinline!MyLib.Pack2! is loaded into the environment.
-\end{example}
-=======
->>>>>>> 3d39a5d0
+\end{example}