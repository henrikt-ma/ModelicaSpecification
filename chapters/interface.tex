\chapter{Interface or Type Relationships}\label{interface-or-type-relationships}

A class or component, e.g.\ denoted \lstinline!A!, can in some cases be used at a
location designed for another class or component, e.g.\ denoted \lstinline!B!. In
Modelica this is the case for replaceable classes (see \cref{redeclaration}) and
for \lstinline!inner!/\lstinline!outer! elements (see \cref{instance-hierarchy-name-lookup-of-inner-declarations}).
Replaceable classes are the
primary mechanism to create very flexible models. In this chapter, the
precise rules are defined when \lstinline!A! can be used at a location designed for
\lstinline!B!. The restrictions are defined in terms of compatibility rules
(\cref{interface-compatibility-or-subtyping} and \cref{plug-compatibility-or-restricted-subtyping}) between ''interfaces'' (\cref{the-concepts-of-type-interface-and-subtype}); this can
also be viewed as sub-typing (\cref{the-concepts-of-type-interface-and-subtype}).

In this chapter, two kinds of terminology is used for identical concepts
to get better understanding (e.g.\ by both engineers and computer
scientists). A short summary of the terms is given in the following
table. The details are defined in the rest of this chapter.

\begin{definition}[Type \emph{or} interface]
The ``essential'' part of the public declaration sections of a class
that is needed to decide whether \lstinline!A! can be used instead of \lstinline!B!.
\par
\begin{nonnormative*}
E.g.\ a declaration \lstinline!Real x! is part of the type (also called \emph{interface}), but \lstinline!import A! is not.
\end{nonnormative*}
\end{definition}

\begin{definition}[Class type \emph{or} inheritance interface]
The ``essential'' part of the public \emph{and protected} declaration sections of a class that is needed to decide whether \lstinline!A! can be used instead of \lstinline!B!. The class type, also
called inheritance interface, is needed when inheritance takes place, since then the protected declarations have to be taken into account.
\end{definition}

\begin{definition}[Subtype \emph{or} compatible interface]
\lstinline!A! is a subtype of \lstinline!B!, or equivalently, the interface of \lstinline!A! is compatible to the interface of \lstinline!B!, if the ``essential'' part of the public declaration
sections of \lstinline!B! is also available in \lstinline!A!.
\par
\begin{nonnormative*}
E.g., if \lstinline!B! has a declaration \lstinline!Real x!, this declaration must also be present in \lstinline!A!.  If \lstinline!A! has a declaration \lstinline!Real y!, this declaration must
not be present in \lstinline!B!.
\end{nonnormative*}
\end{definition}

\begin{definition}[Restricted subtype \emph{or} plug compatible interface]
\lstinline!A! is a restricted subtype of \lstinline!B!, or equivalently, the interface of \lstinline!A! is plug compatible to the interface of \lstinline!B!, if \lstinline!A! is a subtype of
\lstinline!B! and if connector components in \lstinline!A! that are not in \lstinline!B!, are default connectable.
\begin{nonnormative}
E.g.\ it is not allowed that these connectors have variables with the \lstinline!input! prefix, because then they must be connected.
\end{nonnormative}
A model or block \lstinline!A! cannot be used instead of \lstinline!B!, if the particular situation does not allow to make a connection to these additional connectors. In such a case the stricter
\emph{plug compatible} is required for a redeclaration.
\end{definition}

\begin{definition}[Function subtype \emph{or} function compatible interface]
\lstinline!A! is a function subtype of \lstinline!B!, or equivalently, the interface of \lstinline!A! is function compatible to the interface of \lstinline!B!, if \lstinline!A! is a subtype of
\lstinline!B! and if the additional arguments of function \lstinline!A! that are not in function \lstinline!B! are defined in such a way, that \lstinline!A! can be called at places where
\lstinline!B! is called.
\par
\begin{nonnormative*}
E.g.\ an additional argument must have a default value.
\end{nonnormative*}
\end{definition}

\section{The Concepts of Type, Interface and Subtype}\label{the-concepts-of-type-interface-and-subtype}

A \emph{type} can conceptually be viewed as a \emph{set of values}. When
we say that the variable \lstinline!x! has the type \lstinline!Real!, we mean that the value of
\lstinline!x! belongs to the set of values represented by the type \lstinline!Real! i.e.,
roughly the set of floating point numbers representable by \lstinline!Real!, for the
moment ignoring the fact that \lstinline!Real! is also viewed as a class with
certain attributes. Analogously, the variable \lstinline!b! having \lstinline!Boolean! type
means that the value of \lstinline!b! belongs to the set of values \{\lstinline!false!, \lstinline!true!\}.
The built-in types \lstinline!Real!, \lstinline!Integer!, \lstinline!String!,
\lstinline!Boolean! are considered to be
distinct types.

The \emph{subtype} relation between types is analogous to the subset
relation between sets. A type \lstinline!A1! being a subtype of type \lstinline!A! means that
the set of values corresponding to type \lstinline!A1! is a subset of the set of
values corresponding to type \lstinline!A!.

The type \lstinline!Integer! is not a subtype of \lstinline!Real! in Modelica even though the
set of primitive integer values is a subset of the primitive real values
since there are some attributes of \lstinline!Real! that are not part of \lstinline!Integer!
(\cref{predefined-types-and-classes}).

The concept of \emph{interface} as defined in \cref{interface-or-type} and used in
this document is equivalent to the notion of type based on sets in the
following sense:

An element is characterized by its interface defined by some attributes
(\cref{interface-or-type}). The \emph{type} of the element is the set of values
having the same interface, i.e.\ the same attributes.

A \emph{subtype} \lstinline!A1! in relation to another type \lstinline!A!, means that the
elements of the set corresponding to \lstinline!A1! is a subset of the set
corresponding to \lstinline!A!, characterized by the elements of that subset having
additional properties.

\begin{example}
A record \lstinline!R!: \lstinline!record R Boolean b; Real x; end R;!

Another record called \lstinline!R2!: \lstinline!R2 Boolean b; Real x; Real y; end R2;!

An instance \lstinline!r!: \lstinline!R r;!

An instance \lstinline!r2!: \lstinline!R2 r2;!

The type \lstinline!R! of \lstinline!r! can be viewed as the set of all
record values having the attributes defined by the interface of
\lstinline!R!, e.g.\ the infinite set \lstinline!{R(b=false,x=1.2)!, \lstinline!R(b=false, x=3.4)!,
\lstinline!R(b=true, x=1.2)!, \lstinline!R(b=true, x=1.2, y=2)!,
\lstinline!R(b=true, x=1.2, a=2),...)!. The statement that \lstinline!r! has the type (or
interface) \lstinline!R! means that the value of \lstinline!r! s to this
infinite set.

The type \lstinline!R2! is a subtype of \lstinline!R! since its instances
fulfill the additional property of having the component \lstinline!Real y;!
in all its values.

\begin{figure}[H]
\caption{The type \lstinline!R! can be defined as the set of
record values containing \lstinline!x! and \lstinline!b!. The subtype \lstinline!R2! is the subset of values
that all contain \lstinline!x!, \lstinline!b!, and \lstinline!y!.}
\includegraphics[width=9cm]{subtype}
\end{figure}
\end{example}

\section{Interface or Type}\label{interface-or-type}

Based on a flattened class or component we can construct an interface
for that flattened class or component. The interface or type
(the terms \emph{interface} and \emph{type} are equivalent and can be used
interchangeably) is defined as the following information about the
flattened element itself:
\begin{itemize}
\item
  Whether it is replaceable or not.
\item
  Whether the class itself or the class of the component is transitively
  non-replaceable (\cref{transitively-non-replaceable}), and if not, the reference to the
  replaceable class it refers to.
\item
  Whether it is a component or a class.
\item
  Additional information about the element:

  \begin{itemize}
  \item
    The \lstinline!flow! or \lstinline!stream! prefix.
  \item
    Declared variability (\lstinline!constant!, \lstinline!parameter!, \lstinline!discrete!).
  \item
    The prefixes \lstinline!input! and \lstinline!output!.
  \item
    The prefixes \lstinline!inner! and/or \lstinline!outer!.
  \item
    Whether the declaration is \lstinline!final!, and in that case its semantics
    contents.
  \item
    Array sizes (if any).
  \item
    Condition of conditional components (if any).
  \item
    Which kind of specialized class.
  \item
    For an enumeration type or component of enumeration type the names
    of the enumeration literals in order.
  \item
    Whether it is a built-in type and the built-in type (\lstinline!RealType!,
    \lstinline!IntegerType!, \lstinline!StringType! or \lstinline!BooleanType!).
  \end{itemize}
\item
  Only for an \lstinline!operator record! class and classes derived from \lstinline!ExternalObject!: the full name of the operator record base-class
  (i.e.\  the one containing the operations), or the derived class.  See \cref{overloaded-operators} and \cref{external-objects}.

  The following item does not apply for an \lstinline!operator record! class or class derived from \lstinline!ExternalObject!, since the type is already
  uniquely defined by the full name.
\item
  For each named public element of the class or component (including
  both local and inherited named elements) a tuple comprised of:
  \begin{itemize}
  \item
    Name of the element.
  \item
    Interface or type of the element.
    \begin{nonnormative}
    This might have been modified by modifiers and is thus not necessarily identical to the interface of the original declaration.
    \end{nonnormative}
  \end{itemize}
\end{itemize}

<<<<<<< HEAD
The corresponding \emph{constraining} interface is constructed based on the \emph{constraining} type (\autoref{constraining-type}) of the declaration (if replaceable --- otherwise same as actual
type) and with the \emph{constraining} interface for the named elements.
=======
The corresponding \emph{constraining} interface is constructed based on
the \emph{constraining} type (\cref{constraining-type}) of the declaration (if
replaceable -- otherwise same as actual type) and with the
\emph{constraining} interface for the named elements.
>>>>>>> c0a3b015

In a class all references to elements of that class should be limited to their constraining interface.

\begin{nonnormative}
The \emph{constraining interface} constsists of only the public elements, and if the declaration is replaceable the element is limited to the constraining interface.
\end{nonnormative}

\begin{nonnormative}
The public interface does not contain all of the information about the class or component.  When using a class as a base-class we also need protected elements, and
for internal type-checking we need e.g.\ import-elements.  However, the information is sufficient for checking compatibility and for using the class to flatten components.
\end{nonnormative}

\subsection{Transitively non-Replaceable}\label{transitively-non-replaceable}

\begin{nonnormative}
In several cases it is important that no new elements can be
added to the interface of a class, especially considering short class
definitions. Such classes are defined as transitively
non-replaceable.
\end{nonnormative}

A class reference is transitively non-replaceable iff (i.e.\ \emph{if and
only if}) all parts of the name satisfy the following:
\begin{itemize}
\item
  If the class definition is long it is transitively non-replaceable if
  not declared replaceable.
\item
  If the class definition is short (i.e.\ \lstinline!class A = P.B!) it is
  transitively non-replaceable if it is non-replaceable and equal to
  class reference (\lstinline!P.B!) that is transitively non-replaceable.
\end{itemize}

\begin{nonnormative}
According to \cref{restrictions-on-base-classes-and-constraining-types-to-be-transitively-non-replaceable}, for a hierarchical name all
parts of the name must be transitively non-replaceable, i.e.\ in \lstinline!extends A.B.C! this implies that \lstinline!A.B.C! must be transitively
non-replaceable, as well as \lstinline!A! and \lstinline!A.B!, with the exception of the \emph{class
extends redeclaration mechanism} see \cref{the-class-extends-redeclaration-mechanism}.
\end{nonnormative}

\subsection{Inheritance Interface or Class Type}\label{inheritance-interface-or-class-type}

For inheritance the interface also must include protected elements; this
is the only change compared to above.

Based on a flattened class we can construct an inheritance interface or
class type for that flattened class. The inheritance interface or class
type is defined as the following information about the flattened element
itself:
\begin{itemize}
\item
  Whether it is replaceable or not.
\item
  Whether the class itself or the class of the component is transitively
  non-replaceable (\cref{transitively-non-replaceable}), and if not the reference to
  replaceable class it refers to.
\item
  For each named element of the class (including both local and
  inherited named elements) a tuple comprised of:
  \begin{itemize}
  \item
    Name of the element.
  \item
    Whether the element is component or a class.
  \item
    For elements that are classes: Inheritance interface or class type of the element.
    \begin{nonnormative}
    This might have been modified by modifiers and is thus not necessarily identical to the interface of the original declaration.
    \end{nonnormative}
  \item
    For elements that are components: interface or type of the element.
    \begin{nonnormative}
    This might have been modified by modifiers and is thus not necessarily identical to the interface of the original declaration.
    \end{nonnormative}
  \end{itemize}
\item
  Additional information about the element:
  \begin{itemize}
  \item
    The \lstinline!flow! or \lstinline!stream! prefix.
  \item
    Declared variability (\lstinline!constant!, \lstinline!parameter!, \lstinline!discrete!).
  \item
    The prefixes \lstinline!input! and \lstinline!output!.
  \item
    The prefixes \lstinline!inner! and/or \lstinline!outer!.
  \item
    Whether the declaration is \lstinline!final!, and in that case its semantics
    contents.
  \item
    Array sizes (if any).
  \item
    Condition of conditional components (if any).
  \item
    Which kind of specialized class.
  \item
    For an enumeration type or component of enumeration type the names
    of the enumeration literals in order.
  \item
    Whether it is a built-in type and the built-in type (\lstinline!RealType!,
    \lstinline!IntegerType!, \lstinline!StringType! or \lstinline!BooleanType!).
  \item
    Visibility (\lstinline!public! or \lstinline!protected!).
  \end{itemize}
\end{itemize}

\section{Interface Compatibility or Subtyping}\label{interface-compatibility-or-subtyping}

An interface of a class or component \lstinline!A! is compatible with an interface
of a class or component \lstinline!B! (or the constraining interface of \lstinline!B!), or
equivalently that the type of \lstinline!A! is a subtype of the type of \lstinline!B!, iff:
\begin{itemize}
\item
  \lstinline!A! is a class if and only if \lstinline!B! is a class (and thus: \lstinline!A! is a component
  if and only if \lstinline!B! is a component).
\item
  If \lstinline!A! has an \lstinline!operator record! base-class then \lstinline!B! must also have one and
  it must be the same. If \lstinline!A! does not have an operator record base-class
  then \lstinline!B! may not have one. See \cref{overloaded-operators}.
\item
  If \lstinline!A! is derived from \lstinline!ExternalObject!, then \lstinline!B! must also be derived from
  \lstinline!ExternalObject! and have the same full name. If \lstinline!A! is not derived from
  \lstinline!ExternalObject! then \lstinline!B! may not derived from \lstinline!ExternalObject!. See
  \cref{external-objects}.
\item
  If \lstinline!B! is not replaceable then \lstinline!A! may not be replaceable.
\item
  If \lstinline!B! is transitively non-replaceable then \lstinline!A! must be transitively
  non-replaceable (\cref{transitively-non-replaceable}). For all elements of the inheritance
  interface of \lstinline!B! there must exist a compatible element with the same
  name and visibility in the inheritance interface of \lstinline!A!. The interface
  of \lstinline!A! may not contain any other elements.
  \begin{nonnormative}
  We might even extend this to say that \lstinline!A! and \lstinline!B! should have the same contents, as in the additional restrictions below.
  \end{nonnormative}
\item
  If \lstinline!B! is replaceable then for all elements of the component interface
  of \lstinline!B! there must exist a plug-compatible element with the same name in
  the component interface of \lstinline!A!.
\item
  If \lstinline!B! is neither transitively non-replaceable nor replaceable then \lstinline!A!
  must be linked to the same class, and for all elements of the
  component interface of \lstinline!B! there must thus exist a plug-compatible
  element with the same name in the component interface of \lstinline!A!.
\item
  Additional restrictions on the additional information. These elements
  should either match or have a natural total order:

  \begin{itemize}
  \item
    If \lstinline!B! is a non-replaceable long class definition \lstinline!A! must also be a
    long class definition.
  \item
    The \lstinline!flow! or \lstinline!stream! prefix should be matched for compatibility.
  \item
    Variability is ordered \lstinline!constant! \textless{} \lstinline!parameter! \textless{}
    \lstinline!discrete! \textless{} continuous-time (\lstinline!Real! without prefix), and \lstinline!A! is
    only compatible with \lstinline!B! if the declared variability in \lstinline!A! is less than
    or equal the variability in \lstinline!B!.
    \begin{nonnormative}
    For a redeclaration of an element the variability prefix is as default inherited by the redeclaration (i.e.\ no need to repeat \lstinline!parameter!
    when redeclaring a parameter).
    \end{nonnormative}
  \item
    The input and output prefixes must be matched. This ensures that the
    rules regarding inputs/outputs for matching connectors and
    (non-connector inputs) are preserved, as well as the restriction on
    blocks.
    \begin{nonnormative}
    For a redeclaration of an element the input or output prefix is inherited from the original declaration.
    \end{nonnormative}
  \item
    The \lstinline!inner! and/or \lstinline!outer! prefixes should be matched.
    \begin{nonnormative}
    For a redeclaration of an element the \lstinline!inner! and/or \lstinline!outer! prefixes are inherited from the original declaration (since it is not
    possible to have \lstinline!inner! and/or \lstinline!outer! as part of a redeclare).
    \end{nonnormative}
  \item
    If \lstinline!B! is final \lstinline!A! must also be final and have the same semantic
    contents.
  \item
    The number of array dimensions in \lstinline!A! and \lstinline!B! must be matched.
  \item
    Conditional components are only compatible with conditional components.  The conditions must have equivalent contents (similar to array sizes, except there is no \lstinline!:! for conditional
    components).
    \begin{nonnormative}
    For a redeclaration of an element the conditional part is inherited from the original.
    \end{nonnormative}
  \item
    A function class is only compatible with a function class, a package
    class only compatible with a package class, a connector class only
    with a connector class, a model or block class only compatible with
    a model or block class, and a type or record class only compatible
    with a type or record class.
  \item
    If \lstinline!B! is an enumeration type \lstinline!A! must also be an enumeration type and
    vice versa. If \lstinline!B! is an enumeration type not defined as \lstinline!(:)! then \lstinline!A!
    must have the same enumeration literals in the same order; if \lstinline!B! is
    an enumeration type defined as \lstinline!(:)! then there is no restriction on
    the enumeration type \lstinline!A!.
  \item
    If \lstinline!B! is a built-in type then \lstinline!A! must also be of the same built-in
    type and vice versa.
  \end{itemize}
\end{itemize}

\begin{nonnormative}
Intuitively, that the type \lstinline!A! is a subtype of the type of \lstinline!B! means that all important elements of \lstinline!B! are be present in \lstinline!A!.
\end{nonnormative}

Plug-compatibility is a further restriction of compatibility (subtyping)
defined in \cref{plug-compatibility-or-restricted-subtyping}, and further restricted for functions, see
\cref{function-compatibility-or-function-subtyping-for-functions}. For a replaceable declaration or modifier the default class
must be compatible with the constraining class.

For a modifier the following must apply:
\begin{itemize}
\item
  The modified element should exist in the element being modified.
\item
  The modifier should be compatible with the element being modified, and
  in most cases also plug-compatible, \cref{plug-compatibility-or-restricted-subtyping}.
\end{itemize}

\begin{nonnormative}
If the original constraining flat class is legal (no references to unknown elements and no illegal use of class/component), and modifiers legal as above, then the resulting flat class will be legal
(no references to unknown elements and no illegal use of class/component and compatible with original constraining class) and references refer to similar entities.
\end{nonnormative}

\section{Plug-Compatibility or Restricted Subtyping}\label{plug-compatibility-or-restricted-subtyping}

\begin{nonnormative}
If a sub-component is redeclared, see \cref{redeclaration}, it is
impossible to connect to any new connector. A connector with input
prefix must be connected to, and since one cannot connect across
hierarchies, one should not be allowed to introduce such a connector at
a level where a connection is not possible. Therefore all public
components present in the interface A that are not present in B must be
connected by default.
\end{nonnormative}

\begin{definition}[Plug-compatibility (= restricted subtyping)]
An interface \lstinline!A! is plug-compatible with (a restricted subtype of) an
interface \lstinline!B! (or the constraining interface of \lstinline!B!) iff:
\begin{itemize}
\item
  \lstinline!A! is compatible with (subtype of) \lstinline!B!.
\item
  All public components present in \lstinline!A! but not in \lstinline!B! must be
  default-connectable (as defined below).
\end{itemize}
\end{definition}

\begin{definition}[Default connectable]
A component of an interface is default-connectable iff:
\begin{itemize}
\item
  All of its components are default connectable.
\item
  A connector component must not be an \lstinline!input!.
  \begin{nonnormative}
  Otherwise a connection to the input will be missing.
  \end{nonnormative}
\item
  A connector component must not be of an expandable connector class.
  \begin{nonnormative}
  The expandable connector does potentially have inputs.
  \end{nonnormative}
\item
  A parameter, constant, or non-connector input must either have a
  binding equation or all of its sub-components must have binding
  equations.
\end{itemize}
\end{definition}

Based on the above definitions, there are the following restrictions:
\begin{itemize}
\item
  A redeclaration of an inherited top-level component must be
  \emph{compatible} \emph{with} (subtype of) the constraining interface
  of the element being redeclared.
\item
  In all other cases redeclarations must be \emph{plug-compatible} with
  the constraining interface of the element being redeclared.
\end{itemize}

\begin{nonnormative}
The reason for the difference is that for an inherited
top-level component it is possible to connect to the additional
connectors, either in this class or in a derived class.

Example:
\begin{lstlisting}[language=modelica]
partial model TwoFlanges
  Modelica.Mechanics.Rotational.Interfaces.Flange_a flange_a;
  Modelica.Mechanics.Rotational.Interfaces.Flange_b flange_b;
end TwoFlanges;

partial model FrictionElement
  extends TwoFlanges;
  ...
end FrictionElement;

model Clutch "compatible - but not plug-compatible with FrictionElement"
  Modelica.Blocks.Interfaces.RealInput pressure;
  extends FrictionElement;
  ...
end Clutch;

model DriveLineBase
  extends TwoFlanges;
  Inertia J1;
  replaceable FrictionElement friction;
equation
  connect(flange_a, J1.flange_a);
  connect(J1.flange_b, friction.flange_a);
  connect(friction.flange_b, flange_b);
end DriveLineBase;

model DriveLine
  extends DriveLineBase(redeclare Clutch friction);
  Constant const;
equation
  connect(const.y, frition.pressure);
  // Legal connection to new input connector.
end DriveLine;

model UseDriveLine "illegal model"
  DriveLineBase base(redeclare Clutch friction);
  // Cannot connect to friction.pressure
end UseDriveLine;
\end{lstlisting}

If a subcomponent is redeclared, it is impossible to connect to
any new connector. Thus any new connectors must work without being
connected, i.e., the default connection of flow-variables. That fails
for inputs (and expandable connectors may contain inputs). For
parameters and non-connector inputs it would be possible to provide
bindings in a derived class, but that would require hierarchical
modifiers and it would be bad modeling practice that a hierarchical
modifier must be used in order to make a model valid. A replaceable
class might be used as the class for a sub-component, therefore
plug-compatibility is required not only for replaceable sub-components,
but also for replaceable classes.
\end{nonnormative}

\section{Function-Compatibility or Function-Subtyping for Functions}\label{function-compatibility-or-function-subtyping-for-functions}

\begin{nonnormative}
Functions may be called with either named or positional
arguments, and thus both the name and order is significant. If a
function is redeclared, see \cref{redeclaration}, any new arguments must
have defaults (and be at the end) in order to preserve the meaning of
existing calls.
\end{nonnormative}

\begin{definition}[Function-compatibility or function-subtyping for functions]
A function class \lstinline!A! is \emph{function-compatible with or a function
subtype of} function class \lstinline!B! iff (the terms \emph{function-compatible}
and \emph{function subtype} of are synonyms and used interchangeably):
\begin{itemize}
\item
  \lstinline!A! is compatible to (subtype of) \lstinline!B!.
\item
  All public input components of \lstinline!B! have correspondingly named public
  input components of \lstinline!A! in the same order and preceding any additional
  public input components of \lstinline!A!.
\item
  All public output components of \lstinline!B! have correspondingly named public
  output components of \lstinline!A! in the same order and preceding any additional
  public output components of \lstinline!A!.
\item
  A public input component of \lstinline!A! must have a binding assignment if the
  corresponding named element has a binding assignment in \lstinline!B!.
\item
  A public input component of \lstinline!A! not present in \lstinline!B! must have a binding
  assignment.
\end{itemize}
\end{definition}

Based on the above definition the following restriction holds:
\begin{itemize}
\item
  The interface of a redeclared function must be
  \emph{function-compatible with or a function subtype of} the
  constraining interface of the function being redeclared.
\end{itemize}

\begin{example}
Demonstrating a redeclaration using a function-compatible function
\begin{lstlisting}[language=modelica]
function GravityInterface
  input Modelica.Units.SI.Position position[3];
  output Modelica.Units.SI.Acceleration acceleration[3];
end GravityInterface;

function PointMassGravity
  extends GravityInterface;
  input Modelica.Units.SI.Mass m;
algorithm
  acceleration := -Modelica.Constants.G*m*position/(position*position)^1.5;
end PointMassGravity;

model Body
  model UseDriveLine "illegal model"
    DriveLineBase base(redeclare Clutch friction);
    // Cannot connect to friction.pressure
  end UseDriveLine;
  Modelica.Mechanics.MultiBody.Interface.Frame_a frame_a;
  replaceable function gravity = GravityInterface;
equation
  frame_a.f = gravity(frame_a.r0);
  // or gravity(position=frame_a.r0);
  frame_a.t = zeros(3);
end Body;

model PlanetSimulation
  function sunGravity = PointMassGravity (m=2e30);
  Body planet1(redeclare function gravity = sunGravity);
  Body planet2(redeclare function gravity = PointMassGravity (m=2e30));
  ...
end PlanetSimulation;
\end{lstlisting}

Note: \lstinline!PointMassGravity! is not function-compatible with
\lstinline!GravityInterface! (no default for \lstinline!m!), but \lstinline!sunGravity!
inside \lstinline!PlanetSimulation! is function-compatible with
\lstinline!GravityInterface!.
\end{example}

\section{Type Compatible Expressions}\label{type-compatible-expressions}

Certain expressions consist of an operator applied to two or more type
compatible sub-expressions (\lstinline!A! and \lstinline!B!), including binary operators, e.g.
\lstinline!A + B!, if-expressions, e.g.\ \lstinline!if x then A else B!, and array expressions,
e.g.\ \lstinline!{A, B}!. The resulting type of the expression in case of two type
compatible subexpressions \lstinline!A! and \lstinline!B! is defined as follows:
\begin{itemize}
\item
  If \lstinline!A! is a record-expression \lstinline!B! must also be a record-expression with
  the same named elements. The type compatible expression is a record
  comprised of named elements that are compatible with the corresponding
  named elements of both \lstinline!A! and \lstinline!B!.
\item
  If \lstinline!A! is an array expression then \lstinline!B! must also be an array expression,
  and \lstinline!ndims(A)! = \lstinline!ndims(B)!. The type compatible expression is an array
  expression with elements compatible with the elements of both \lstinline!A! and \lstinline!B!.
  If both \lstinline!size(A)! and \lstinline!size(B)! are known
	and \lstinline!size(A)! = \lstinline!size(B)! then this
  defines the size of the type compatible expression, otherwise the size
  of the expression is not known until the expression is about to be
  evaluated. In case of an if-expression the size of the type compatible
  expression is defined based on the branch selected, and for other
  cases \lstinline!size(A)! = \lstinline!size(B)! must hold at this point.
\item
  If \lstinline!A! is a scalar expression of a simple type \lstinline!B! must also be a scalar
  expression of a simple type.
\item
  If \lstinline!A! is a \lstinline!Real! expression then \lstinline!B! must be a \lstinline!Real! or \lstinline!Integer! expression
  and the type compatible expression is \lstinline!Real!, compare \cref{standard-type-coercion}.
\item
  If \lstinline!A! is an \lstinline!Integer! expression then \lstinline!B! must be a \lstinline!Real! or \lstinline!Integer!
  expression. For exponentiation and division the type compatible
  expression is \lstinline!Real! (even if both \lstinline!A! and \lstinline!B! are \lstinline!Integer!) see \cref{exponentiation-of-scalars-of-numeric-elements}
  and \cref{division-of-scalars-or-numeric-arrays-by-numeric-scalars}, in
  other cases the type compatible expression is \lstinline!Real! or \lstinline!Integer! (same as
  \lstinline!B!), compare \cref{standard-type-coercion}.
\item
  If \lstinline!A! is a \lstinline!Boolean! expression then \lstinline!B! must be a \lstinline!Boolean! expression and
  the type compatible expression is \lstinline!Boolean!.
\item
  If \lstinline!A! is a \lstinline!String! expression then \lstinline!B! must be a \lstinline!String! expression and the
  type compatible expression is \lstinline!String!.
\item
  If \lstinline!A! is an enumeration expression then \lstinline!B! must be an enumeration
  expression and the type compatible expression is enumeration
  expression, and all enumeration expressions must be defined in terms
  of an enumeration type with the same enumeration literals in the same
  order.
\item
  If \lstinline!A! has an \lstinline!operator record! base-class then \lstinline!B! must also have an
  \lstinline!operator record! base-class, and it must be the same, and otherwise
  neither \lstinline!A! nor \lstinline!B! may have an \lstinline!operator record! base-class. This is also
  the \lstinline!operator record! base-class for the expression e.g.\ for
  \lstinline!if (cond) then A else B!.
\item
  If \lstinline!A! is derived from \lstinline!ExternalObject! then \lstinline!B! must also be derived from
  \lstinline!ExternalObject! and they must have the same full name; and otherwise
  neither \lstinline!A! nor \lstinline!B! may be derived from \lstinline!ExternalObject!. The common full
  name also defines the type of the expression, e.g.\ for \lstinline!if (cond) then A else B!.
\end{itemize}<|MERGE_RESOLUTION|>--- conflicted
+++ resolved
@@ -189,15 +189,8 @@
   \end{itemize}
 \end{itemize}
 
-<<<<<<< HEAD
-The corresponding \emph{constraining} interface is constructed based on the \emph{constraining} type (\autoref{constraining-type}) of the declaration (if replaceable --- otherwise same as actual
+The corresponding \emph{constraining} interface is constructed based on the \emph{constraining} type (\cref{constraining-type}) of the declaration (if replaceable --- otherwise same as actual
 type) and with the \emph{constraining} interface for the named elements.
-=======
-The corresponding \emph{constraining} interface is constructed based on
-the \emph{constraining} type (\cref{constraining-type}) of the declaration (if
-replaceable -- otherwise same as actual type) and with the
-\emph{constraining} interface for the named elements.
->>>>>>> c0a3b015
 
 In a class all references to elements of that class should be limited to their constraining interface.
 
