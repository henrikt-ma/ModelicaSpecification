--- conflicted
+++ resolved
@@ -1402,13 +1402,8 @@
 Components declared as \lstinline!constant! shall have an associated declaration equation with a constant expression, if the constant is directly in the simulation model, or used in the simulation model.  The value of a constant can be modified after it has been given a value, unless the constant is declared \lstinline!final! or modified with a \lstinline!final! modifier.  A constant without an associated declaration equation can be given one by using a modifier.
 
 \subsection{Structural Expressions}\label{structural-expressions}
-% TODO: Add entries to index.
-
-<<<<<<< HEAD
-Structural expressions are:
-=======
-Parameter expressions\index{parameter expression}\index{expression variability!parameter}\index{parametric variability|see{parameter expression}} are:
->>>>>>> c91e67c1
+
+Structural expressions\index{structural expression}\index{expression variability!structural} are:
 \begin{itemize}
 \item
   Constant expressions.
@@ -1434,7 +1429,7 @@
 
 \subsection{Parameter Expressions}\label{parameter-expressions}
 
-Parameter expressions are:
+Parameter expressions\index{parameter expression}\index{expression variability!parameter}\index{parametric variability|see{parameter expression}} are:
 \begin{itemize}
 \item
   Structural expressions.
