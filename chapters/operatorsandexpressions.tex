--- conflicted
+++ resolved
@@ -853,18 +853,9 @@
 \end{lstlisting}
 \end{nonnormative}
 
-<<<<<<< HEAD
 The cardinality is counted after removing conditional components, and may not be applied to expandable connectors, elements in expandable connectors, or to arrays of connectors (but can be applied to
 the scalar elements of array of connectors).  \lstinline!cardinality! should only be used in the condition of assert and if-statements that do not contain \lstinline!connect! and similar operators,
-see \autoref{clocked-discrete-time-and-clocked-discretized-continuous-time-partition}).
-=======
-The cardinality is counted after removing conditional components, and
-may not be applied to expandable connectors, elements in expandable
-connectors, or to arrays of connectors (but can be applied to the scalar
-elements of array of connectors). \lstinline!cardinality! should only
-be used in the condition of assert and if-statements -- that do not
-contain connect (and similar operators -- see \cref{clocked-discrete-time-and-clocked-discretized-continuous-time-partition}).
->>>>>>> c0a3b015
+see \cref{clocked-discrete-time-and-clocked-discretized-continuous-time-partition}).
 
 \subsubsection{homotopy}\label{homotopy}
 
