--- conflicted
+++ resolved
@@ -1739,11 +1739,7 @@
 
 There is no guarantee that a provided inverse will be used, and no rule for at which stage of symbolic processing it could be applied.
 Inlining a function means that the possibility to apply provided inverses is lost.
-<<<<<<< HEAD
-Hence, the recommended inlining annotations -- if any -- for use together with the \lstinline!inverse! annotation is either \lstinline!Inline = false! or \lstinline!LateInline = true!.
-=======
-Hence, the recommended inlining annotations -- if any -- for use together with the {\lstinline!inverse!}-annotation is either {\lstinline!Inline = false!} or {\lstinline!LateInline = true!}.
->>>>>>> 300619cf
+Hence, the recommended inlining annotations -- if any -- for use together with the {\lstinline!inverse!} annotation is either {\lstinline!Inline = false!} or {\lstinline!LateInline = true!}.
 
 \begin{example}
 If an inverse is provided, but the injectiveness part of the bijectiveness requirement is not fulfilled, this may introduce additional ambiguity to the solution of equations with multiple solutions.
@@ -1995,13 +1991,9 @@
 is treated the same way as a top-level input or output in the external
 call.
 
-<<<<<<< HEAD
-If the function has \lstinline!annotation(Include = "includeDirective")!, \cref{annotations-for-external-libraries-and-include-files} it is assumed that it contains an actual prototype and no prototype shall be automatically generated.
+If the function has {\lstinline!annotation(Include = "includeDirective")!}, \cref{annotations-for-external-libraries-and-include-files} it is assumed that it contains an actual prototype and no prototype shall be automatically generated.
 In that case the input argument pointers shall be const pointers (indicating that they do not modify the inputs), and non-const pointers are deprecated.
-The optional \lstinline[language=grammar]!external-function-call! is still used for determining the name of the function, and order of arguments, as described below.
-=======
-If the function has {\lstinline!annotation(Include="includeDirective")!}, \cref{annotations-for-external-libraries-and-include-files} it is assumed that it contains an actual prototype and no prototype shall be automatically generated.  In that case the input argument pointers shall be const pointers (indicating that they do not modify the inputs), and non-const pointers are deprecated.  The optional {\lstinline[language=grammar]!external-function-call!} is still used for determining the name of the function, and order of arguments, as described below.
->>>>>>> 300619cf
+The optional {\lstinline[language=grammar]!external-function-call!} is still used for determining the name of the function, and order of arguments, as described below.
 
 \subsection{Argument type Mapping}\label{argument-type-mapping}
 
@@ -2366,26 +2358,26 @@
 
 \subsection{Annotations for External Functions}\label{annotations-for-external-libraries-and-include-files}
 
-<<<<<<< HEAD
-The annotations listed below are useful in the context of calling external functions from Modelica, and they should occur on the \lstinline!external!-clause and no other standard annotations should occur on the \lstinline!external!-clause.
+The annotations listed below are useful in the context of calling external functions from Modelica.
+They should occur on the {\lstinline!external!}-clause, and no other standard annotations should occur on the {\lstinline!external!}-clause.
 \begin{center}
 \begin{tabular}{l|l l}
 \hline
 \tablehead{Annotation} & \tablehead{Description} & \tablehead{Details}\\
 \hline
 \hline
-\lstinline!Library! & Libraries to link with & \Cref{modelica:Library}\\
-\lstinline!Include! & Include directives & \Cref{modelica:Include}\\
-\lstinline!LibraryDirectory! & Directories containing libraries & \Cref{modelica:LibraryDirectory}\\
-\lstinline!IncludeDirectory! & Directories containing header files & \Cref{modelica:IncludeDirectory}\\
-\lstinline!SourceDirectory! & Directories containing source code& \Cref{modelica:SourceDirectory}\\
+{\lstinline!Library!} & Libraries to link with & \Cref{modelica:Library}\\
+{\lstinline!Include!} & Include directives & \Cref{modelica:Include}\\
+{\lstinline!LibraryDirectory!} & Directories containing libraries & \Cref{modelica:LibraryDirectory}\\
+{\lstinline!IncludeDirectory!} & Directories containing header files & \Cref{modelica:IncludeDirectory}\\
+{\lstinline!SourceDirectory!} & Directories containing source code& \Cref{modelica:SourceDirectory}\\
 \hline
 \end{tabular}
 \end{center}
 
-They can all specify either a scalar value or an array of values as indicated by the \lstinline[language=grammar]!string-or-string-array! syntax introduced with the \lstinline!Library! annotation.
-
-The \lstinline!ModelicaLibraryName! used below for \lstinline!IncludeDirectory!, \lstinline!LibraryDirectory!, and \lstinline!SourceDirectory! indicates the top-level class where the annotation is found in the Modelica source code.
+They can all specify either a scalar value or an array of values as indicated by the {\lstinline[language=grammar]!string-or-string-array!} syntax introduced with the {\lstinline!Library!} annotation.
+
+The {\lstinline!ModelicaLibraryName!} used below for {\lstinline!IncludeDirectory!}, {\lstinline!LibraryDirectory!}, and {\lstinline!SourceDirectory!} indicates the top-level class where the annotation is found in the Modelica source code.
 
 \begin{annotationdefinition}[Library]
 \begin{synopsis}[grammar]\begin{lstlisting}
@@ -2396,9 +2388,9 @@
    | "{" [ STRING { "," STRING } ] "}"
 \end{lstlisting}\end{synopsis}
 \begin{semantics}
-\lstinline!Library = "libraryName"! is used to tell the linker to include the library file where the compiled external function is available.
-
-\lstinline!Library = {"libraryName1", "libraryName2"}! is used to tell the linker to include the library file where the compiled external function is available, as well as additional libraries used to implement it.
+{\lstinline!Library = "libraryName"!} is used to tell the linker to include the library file where the compiled external function is available.
+
+{\lstinline!Library = {"libraryName1", "libraryName2"}!} is used to tell the linker to include the library file where the compiled external function is available, as well as additional libraries used to implement it.
 For shared libraries it is recommended to include all non-system libraries in this list.
 
 The library on Windows may refer to a lib-file (static library), both a lib- and dll-file (in this case the lib-file is an import-library), or just a dll-file.
@@ -2411,7 +2403,7 @@
 "Include" "=" string-or-string-array
 \end{lstlisting}\end{synopsis}
 \begin{semantics}
-\lstinline!Include = "includeDirective"! is used to include source files needed for calling the external function in the code generated by the Modelica compiler.
+{\lstinline!Include = "includeDirective"!} is used to include source files needed for calling the external function in the code generated by the Modelica compiler.
 The included code should be valid C89 code.
 \begin{nonnormative}
 Examples of files that can be included are header files or source files that contain the functions referenced in the external function declaration.
@@ -2424,63 +2416,21 @@
 "LibraryDirectory" "=" string-or-string-array
 \end{lstlisting}\end{synopsis}
 \begin{semantics}
-\lstinline!LibraryDirectory = "modelica://ModelicaLibraryName/Resources/Library"! is used to specify a location for library files.
+{\lstinline!LibraryDirectory = "modelica://ModelicaLibraryName/Resources/Library"!} is used to specify a location for library files.
 The preceding one is the default and need not be specified; but another location could be specified by using an URI name for the library directory, see \cref{external-resources}.
-Different versions of one object library can be provided (e.g.\ for Windows and for Linux) by providing a \emph{platform} directory below the \lstinline!LibraryDirectory!.
-If no platform directory is present, the object library must be present in the \lstinline!LibraryDirectory!.
+Different versions of one object library can be provided (e.g.\ for Windows and for Linux) by providing a \emph{platform} directory below the {\lstinline!LibraryDirectory!}.
+If no platform directory is present, the object library must be present in the {\lstinline!LibraryDirectory!}.
 
 The following \emph{platform} names are standardized:
 \begin{itemize}
 \item
-  \lstinline!"win32"! (Microsoft Windows 32 bit)
-\item
-  \lstinline!"win64"! (Microsoft Windows 64 bit)
-\item
-  \lstinline!"linux32"! (Linux Intel 32 bit)
-\item
-  \lstinline!"linux64"! (Linux Intel 64 bit)
-=======
-The following annotations are useful in the context of calling external functions from Modelica, and they should occur on the {\lstinline!external!}-clause and no other standard annotations should occur on the {\lstinline!external!}-clause.
-They can all specify either a scalar value or an array of values as indicated below for the {\lstinline!Library!} annotation:
-\begin{itemize}
-\item
-  The {\lstinline!annotation(Library="libraryName")!}\annotationindex{Library}, used by the linker to include the library file where the compiled external function is available.
-\item
-  The {\lstinline!annotation(Library={"libraryName1", "libraryName2"})!}, used by the linker to include the library files where the compiled external function is available and additional libraries used to implement it.
-  For shared libraries it is recommended to include all non-system libraries in this list.
-\item
-  The {\lstinline!annotation(Include="includeDirective")!}\annotationindex{Include}, used to include source files needed for calling the external function in the code generated by the Modelica compiler.
-  The included code should be valid C89 code.
-  \begin{nonnormative}
-  Examples of files that can be included are header files or source files that contain the functions referenced in the external function declaration.
-  \end{nonnormative}
-\item
-  The
-  {\lstinline!annotation(IncludeDirectory="modelica://ModelicaLibraryName/Resources/Include")!}\annotationindex{IncludeDirectory}, used to specify a location for header files.
-  The preceding one is the default and need not be specified; but another location could be specified by using an URI name for the include directory, see \cref{external-resources}.
-\item
-  The
-  {\lstinline!annotation(LibraryDirectory="modelica://ModelicaLibraryName/Resources/Library")!}\annotationindex{LibraryDirectory}, used to specify a location for library files.
-  The preceding one is the default and need not be specified; but another location could be specified by using an URI name for the library directory, see \cref{external-resources}.
-  Different versions of one object library can be provided (e.g.\ for Windows and for Linux) by providing a \emph{platform} directory below the {\lstinline!LibraryDirectory!}.
-  If no platform directory is present, the object library must be present in the {\lstinline!LibraryDirectory!}.
-  The following \emph{platform} names are standardized:
-  \begin{itemize}
-  \item
-    {\lstinline!"win32"!} (Microsoft Windows 32 bit)
-  \item
-    {\lstinline!"win64"!} (Microsoft Windows 64 bit)
-  \item
-    {\lstinline!"linux32"!} (Linux Intel 32 bit)
-  \item
-    {\lstinline!"linux64"!} (Linux Intel 64 bit)
-  \end{itemize}
-\item
-  The
-  {\lstinline!annotation(SourceDirectory="modelica://ModelicaLibraryName/Resources/Source")!}\annotationindex{SourceDirectory}, gives the location for source files.
-  The preceding one is the default and need not be specified; but another location could be specified by using an URI name for the source directory, see \cref{external-resources}.
-  It is not specified how they are built.
->>>>>>> 300619cf
+  {\lstinline!"win32"!} (Microsoft Windows 32 bit)
+\item
+  {\lstinline!"win64"!} (Microsoft Windows 64 bit)
+\item
+  {\lstinline!"linux32"!} (Linux Intel 32 bit)
+\item
+  {\lstinline!"linux64"!} (Linux Intel 64 bit)
 \end{itemize}
 The \filename{win32} or \filename{win64} directories may contain \filename{gcc47}, \filename{vs2010}, \filename{vs2012} for specific versions of these compilers and these are used instead of the general \filename{win32} or \filename{win64} directories, and similarly for other platforms.
 
@@ -2503,7 +2453,6 @@
 \end{semantics}
 \end{annotationdefinition}
 
-<<<<<<< HEAD
 \begin{annotationdefinition}[SourceDirectory]
 \begin{synopsis}[grammar]\begin{lstlisting}
 "SourceDirectory" "=" string-or-string-array
@@ -2514,9 +2463,6 @@
 It is not specified how they are built.
 \end{semantics}
 \end{annotationdefinition}
-=======
-The {\lstinline!ModelicaLibraryName!} used for {\lstinline!IncludeDirectory!}, {\lstinline!LibraryDirectory!}, and {\lstinline!SourceDirectory!} indicates the top-level class where the annotation is found in the Modelica source code.
->>>>>>> 300619cf
 
 \begin{example}
 Use of external functions and of object libraries:
