--- conflicted
+++ resolved
@@ -2411,11 +2411,7 @@
 If the directory for the specific compiler version is missing the platform specific directory is used.
 
 \begin{nonnormative}
-<<<<<<< HEAD
-A tool may give diagnostics if the directory corresponding to the selected compiler version is missing.
-=======
 A tool may give a diagnostic if the directory corresponding to the selected compiler version is missing.
->>>>>>> 35011c37
 The directories may use symbolic links or use a text-file as described below: e.g.\ a text-file \filename{vs2008} containing the text \emph{../win32/vs2005} (or \emph{vs2005}) suggesting that it is compatible with vs2005.
 \end{nonnormative}
 \end{semantics}
@@ -2464,20 +2460,12 @@
     output Real y;
   external "C"
     y = ExternalFunc1_ext(x)
-<<<<<<< HEAD
       annotation(
         Library = "ExternalLib1",
         Include = "#include \"ExternalFunc1.h\"",
         SourceDirectory = "modelica://ExternalFunctions/Resources/Source"
       );
-      // The SourceDirectory is the default and thus redundant.
-=======
-      annotation(Library = "ExternalLib1",
-                 Include = "#include \"ExternalFunc1.h\"",
-                 SourceDirectory =
-                  "modelica://ExternalFunctions/Resources/Source");
       // The specified SourceDirectory is the default and thus redundant.
->>>>>>> 35011c37
   end ExternalFunc1;
 
   function ExternalFunc2 "Include header file for library implementation"
