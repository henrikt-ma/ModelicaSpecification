\chapter{Functions}\label{functions}

This chapter describes the Modelica function construct.

\section{Function Declaration}\label{function-declaration}

A Modelica function is a specialized class (\cref{function-as-a-specialized-class}) using the
keyword \lstinline!function!. The body of a Modelica function is an algorithm
section that contains procedural algorithmic code to be executed when
the function is called, or alternatively an external function specifier
(\cref{external-function-interface}). Formal parameters are specified using the \lstinline!input! keyword,
whereas results are denoted using the \lstinline!output! keyword. This makes the
syntax of function definitions quite close to Modelica class
definitions, but using the keyword \lstinline!function! instead of \lstinline!class!.

\begin{nonnormative}
The structure of a typical function declaration is sketched by
the following schematic function example:
\begin{lstlisting}[language=modelica,escapechar=!]
function  !\emph{functionname}!
  input  TypeI1 in1;
  input  TypeI2 in2;
  input  TypeI3 in3 = !\emph{default\_expr1}! "Comment" annotation($\ldots$);
  ...
  output TypeO1 out1;
  output TypeO2 out2 =  !\emph{default\_expr2}!;
  ...
protected
  !\emph{\textless{}local variables\textgreater{}}!
  ...
algorithm
  ...
    !\emph{\textless{}statements\textgreater{}}!
  ...
end !\emph{functionname}!;
\end{lstlisting}
\end{nonnormative}

Optional explicit default values can be associated with any input or output formal parameter through binding equations.  Comment strings
and annotations can be given for any formal parameter declaration, as usual in Modelica declarations.

\begin{nonnormative}
Explicit default values are shown for the third input parameter and the second output parameter in the example above.
\end{nonnormative}

\begin{nonnormative}
All internal parts of a function are optional; i.e., the following is also a legal function:
\begin{lstlisting}[language=modelica,escapechar=!]
function !\emph{functionname}!
end !\emph{functionname}!;
\end{lstlisting}
\end{nonnormative}

\subsection{Ordering of Formal Parameters}\label{ordering-of-formal-parameters}

The relative ordering between input formal parameter declarations is
significant since that determines the matching between actual arguments
and formal parameters at function calls with positional parameter
passing. Likewise, the relative ordering between the declarations of the
outputs is significant since that determines the matching with receiving
variables at function calls of functions with multiple results. However,
the declarations of the inputs and outputs can be intermixed as long as
these internal orderings are preserved.

\begin{nonnormative}
Mixing declarations in this way is not recommended, however, since it makes the code hard to read.
\end{nonnormative}

\begin{example}
\begin{lstlisting}[language=modelica,escapechar=!]
function !\emph{\textless{}functionname\textgreater{}}!
  output TypeO1 out1; // Intermixed declarations of inputs and outputs
  input TypeI1 in1; // not recommended since code becomes hard to read
  input TypeI2 in2;
  ...
  output TypeO2 out2;
  input TypeI3 in3;
  ...
end !\emph{\textless{}functionname\textgreater{}}!;
\end{lstlisting}
\end{example}

\subsection{Function return-statements}\label{function-return-statements}

The return-statement terminates the current function call, see \cref{function-call}.
It can only be used in an algorithm section of a function. It has
the following form:
\begin{lstlisting}[language=modelica]
return;
\end{lstlisting}

\begin{example}
(Note that this could alternatively use break:)
\begin{lstlisting}[language=modelica]
function findValue "Returns position of val or 0 if not found"
  input Integer x[:];
  input Integer val;
  output Integer index;
algorithm
  for i in 1:size(x,1) loop
    if x[i] == val then
      index := i;
      return;
    end if;
  end for;
  index := 0;
  return;
end findValue;
\end{lstlisting}
\end{example}

\subsection{Inheritance of Functions}\label{inheritance-of-functions}

It is allowed for a function to inherit and/or modify another function
following the usual rules for inheritance of classes (\cref{inheritance-modification-and-redeclaration}).

\begin{nonnormative}
For example, it is possible to modify and extend a function class to add default values for input variables.
\end{nonnormative}

\section{Function as a Specialized Class}\label{function-as-a-specialized-class}

The function concept in Modelica is a specialized class (\cref{specialized-classes}).

\begin{nonnormative}
The syntax and semantics of a function have many similarities to those of the \lstinline!block! specialized class. A function has many of the properties
of a general class, e.g.\ being able to inherit other functions, or to redeclare or modify elements of a function declaration.
\end{nonnormative}

Modelica functions have the following restrictions compared to a general
Modelica \lstinline!class!:
\begin{itemize}
\item
  Each input formal parameter of the function must be prefixed by the
  keyword input, and each result formal parameter by the keyword output.
  All public variables are formal parameters.
\item
  Input formal parameters are read-only after being bound to the actual
  arguments or default values, i.e., they shall not be assigned values in
  the body of the function.
\item
  A function shall \emph{not be used in connections}, shall not have
  \emph{equations}, shall not have \emph{initial algorithms}.
\item
  A function can have at most \emph{one algorithm} section or \emph{one
  external function interface} (not both), which, if present, is the
  body of the function.
\item
  A function may only contain components of the restricted classes
  \lstinline!type!, \lstinline!record!, \lstinline!operator record!, and \lstinline!function!;
  and it must not contain e.g.
  \lstinline!model!, \lstinline!block!, \lstinline!operator! or \lstinline!connector!
  components.
\item
  The elements of a function shall not have prefixes \lstinline!inner!, or \lstinline!outer!.
\item
  A function may have zero or one external function interface, which, if
  present, is the external definition of the function.
\item
  For a function to be called in a simulation model, the function shall
  not be partial, and the output variables must be assigned inside the
  function either in binding equations or in an algorithm section,
  or have an external function interface as its body, or be defined as a
  function partial derivative. The output variables of a function should
  be computed.
  \begin{nonnormative}
  It is a quality of implementation how much analysis a tool performs in order to determine if the output variables are computed.
  \end{nonnormative}
  A function \emph{cannot contain} calls to the
  Modelica \emph{built-in operators} \lstinline!der!, \lstinline!initial!,
	\lstinline!terminal!, \lstinline!sample!,
  \lstinline!pre!, \lstinline!edge!, \lstinline!change!,
	\lstinline!reinit!, \lstinline!delay!, \lstinline!cardinality!,
	\lstinline!inStream!, \lstinline!actualStream!,
  to the operators of the built-in package \lstinline!Connections!, to the operators
  defined in \cref{synchronous-language-elements} and \cref{state-machines}, and is not allowed to contain
  when-statements.
\item
  The dimension \emph{sizes} not declared with (:) of each array result
  or array local variable (i.e., a non-input components) of a
  function must be either given by the input formal parameters, or given
  by constant or parameter expressions, or by expressions containing
  combinations of those (\cref{initialization-and-binding-equations-of-components-in-functions}).
\item
  For initialization of local variables of a function see \cref{initialization-and-binding-equations-of-components-in-functions}).
\item
  Components of a function will inside the function behave as though
  they had discrete-time variability.
\end{itemize}

Modelica functions have the following enhancements compared to a general
Modelica \lstinline!class!:
\begin{itemize}
\item
  Functions can be called, \cref{function-call}.

  \begin{itemize}
  \item
    The calls can use a mix of positional and named arguments, see
    \cref{positional-or-named-input-arguments-of-functions}.
  \item
    Instances of functions have a special meaning, see \cref{functional-input-arguments-to-functions}.
  \item
    The lookup of the function class to be called is extended, see
    \cref{composite-name-lookup}.
  \end{itemize}
\item
  A function can be \emph{recursive}.
\item
  A formal parameter or local variable may be initialized through a
  \emph{binding} (=) of a default value in its declaration,
  see \cref{initialization-and-binding-equations-of-components-in-functions}.
  Using assignment (:=) is deprecated. If a non-input component in the
  function uses a record class that contain one or more binding
  equations they are viewed as initialization of those component of the
  record component.
\item
  A function is dynamically instantiated when it is called rather than
  being statically instantiated by an instance declaration, which is the
  case for other kinds of classes.
\item
  A function may have an external function interface specifier as its
  body.
\item
  A function may have a return statement in its algorithm section body.
\item
  A function allows dimension sizes declared with (:) to be resized for
  non-input array variables, see \cref{flexible-array-sizes-and-resizing-of-arrays-in-functions}.
\item
  A function may be defined in a short function definition to be a
  function partial derivative.
\end{itemize}

\section{Pure Modelica Functions}\label{pure-modelica-functions}

Modelica functions are normally \emph{pure} which makes it easy for
humans to reason about the code since they behave as mathematical
functions, and possible for compilers to optimize.

\begin{itemize}
\item
  \emph{Pure} Modelica functions always give the same output values or
  errors for the same input values and only the output values influence
  the simulation result, i.e.\ is seen as equivalent to a mathematical
  map from input values to output values. Some input values may map to
  errors. Pure functions are thus allowed to fail by calling \lstinline!assert!, or
  \lstinline[language=C]!ModelicaError! in C code, or dividing by zero. Such errors will only be
  reported when and if the function is called.  \emph{Pure} Modelica
  functions are not assumed to be thread-safe.
\item
  A Modelica function which does not have the \emph{pure} function
  properties is \emph{impure}.
\end{itemize}

The declaration of functions follow these rules:
\begin{itemize}
\item
  Functions defined in Modelica (non-external) are \emph{normally}
  assumed to be pure (the exception is the deprecated case below), if
  they are impure they shall be marked with the impure keyword. They can
  be explicitly marked as pure.
  \begin{nonnormative}
  However, since functions as default are pure it is not recommended to explicitly declare them as pure.
  \end{nonnormative}
\item
  External functions must be explicitly declared with pure or impure.
\item
  A deprecated semantics is that external functions (and functions defined in Modelica directly or indirectly calling them) without \lstinline!pure! or \lstinline!impure! keyword are assumed to be
  impure, but without any restriction on calling them.  Except for the function \lstinline!Modelica.Utilities.Streams.print!, diagnostics must be given if called in a simulation model.
\end{itemize}

Calls of pure functions used inside expression may be skipped if the
resulting expression will not depend on the possible returned value;
ignoring the possibility of the function generating an error.

A call to a function with no declared outputs is assumed to have desired
side-effects or assertion checks.

\begin{nonnormative}
A tool shall thus not remove such function calls, with exception of non-triggered assert calls.  A pure function, used in an expression or used with
a non-empty left hand side, need not be called if the output from the function call do not mathematically influence the simulation result, even if
errors would be generated if it were called.
\end{nonnormative}

\begin{nonnormative}
Comment 1: This property enables writing declarative
specifications using Modelica. It also makes it possible for Modelica
compilers to freely perform algebraic manipulation of expressions
containing function calls while still preserving their semantics. For
example, a tool may use common subexpression elimination to call a pure
function just once, if it is called several times with identical input
arguments. However, since functions may fail we can e.g.\ only move a
common function call from inside a loop to outside the loop if the loop
is run at least once.
\end{nonnormative}

\begin{nonnormative}
Comment 2: The Modelica translator is responsible for
maintaining this property for pure non-external functions. Regarding
external functions, the external function implementor is responsible.
Note that external functions can have side-effects as long as they do
not influence the internal Modelica simulation state, e.g.\ caching
variables for performance or printing trace output to a log file.
\end{nonnormative}

With the prefix keyword \lstinline!impure! it is stated that a Modelica
function is \emph{impure} and it is only allowed to call such a function
from within:
\begin{itemize}
\item
  Another function marked with the prefix \lstinline!impure!.
\item
  A when-equation.
\item
  A when-statement.
\item
  \lstinline!pure(impureFunctionCall($\ldots$))! -- which allows calling impure functions in any pure context.
\item
  Initial equations and initial algorithms.
\item
  Binding equations for components declared as parameter -- which is seen as syntactic sugar for having a parameter with \lstinline!fixed=false! and the binding as an initial equation.
  \begin{nonnormative}
  Thus, evaluation of the same function call at a later time during simulation is not guaranteed to result in the same value as when the parameter
  was initialized, seemingly breaking the declaration equation.
  \end{nonnormative}
\item
  Binding equations for external objects.
\end{itemize}

For initial equations, initial algorithms, and bindings it is an error
if the function calls are part of systems of equations and thus have to
be called multiple times.

\begin{nonnormative}
A tool is not allowed to perform any optimizations on function
calls to an impure function, e.g., reordering calls from different
statements in an algorithm or common subexpression elimination is not
allowed.
\end{nonnormative}

It is possible to mark a function formal parameter as \lstinline!impure!. Only if
the function formal parameter is marked \lstinline!impure!, it is allowed to pass an
\lstinline!impure! function to it. A function having a formal function parameter
marked \lstinline!impure! must be marked \lstinline!pure! or \lstinline!impure!.

\begin{nonnormative}
Comment: The semantics are undefined if the function call of an
impure function is part of an algebraic loop.
\end{nonnormative}

\begin{example}
\begin{lstlisting}[language=modelica]
function evaluateLinear // pure function
  input Real a0;
  input Real a1;
  input Real x;
  output Real y;
algorithm
  y := a0 + a1*x;
end evaluateLinear;

impure function receiveRealSignal // impure function
  input HardwareDriverID id;
  output Real y;
  external "C" y = receiveSignal(id);
end receiveRealSignal;
\end{lstlisting}
Examples of allowed optimizations of pure functions:
\begin{lstlisting}[language=modelica]
model M // Assume sin, cos, asin are pure functions with normal derivatives.
  input Real x[2];
  input Real w;
  Real y[2] = [cos(w), sin(w); -sin(w), cos(w)] * x;
  Real z[2] = der(y);
  Real a = 0 * asin(w);
end M;
\end{lstlisting}
A tool only needs to generate one call of the pure function \lstinline!cos(w)! in the model \lstinline!M! -- a single call used for both the two elements of the matrix, as well as for the derivative
of that matrix.  A tool may also skip the possible error for \lstinline!asin(w)! and assume that \lstinline!a! is zero.

Examples of restrictions on optimizing pure functions:
\begin{lstlisting}[language=modelica]
<<<<<<< HEAD
  Real x = if noEvent(abs(x)) < 1 then asin(x) else 0; // May not move asin(x) out of then
=======
  Real x=if noEvent(abs(x))<1 then asin(x)  else 0; // Cannot move asin(x) out of then
>>>>>>> de55f8b6
algorithm
  assertCheck(p, T); // Must call function
algorithm
  if b then
    y := 2 * someOtherFunction(x);
  end if;
<<<<<<< HEAD
  y := y + asin(x);
  y := y + someOtherFunction(x);
  // May not evaluate someOtherFunction(x) before asin(x) - unless b is true
=======
  y:=y+asin(x);
  y:=y+someOtherFunction(x);
  // Cannot evaluate someOtherFunction(x) before asin(x) - unless b is true
>>>>>>> de55f8b6
  // The reason is that asin(x) may fail and someOtherFunction may hang,
  // and it might be possible to recover from this error.
\end{lstlisting}
\end{example}

\section{Function Call}\label{function-call}

Function classes and record constructors (\cref{record-constructor-functions}) and enumeration type
conversions (\cref{type-conversion-of-integer-to-enumeration-values}) can be called as described in this section.

\subsection{Positional or Named Input Arguments of Functions}\label{positional-or-named-input-arguments-of-functions}

A function call has optional positional arguments followed by zero, one
or more named arguments, such as

\begin{lstlisting}[language=modelica]
f(3.5, 5.76, arg3=5, arg6=8.3);
\end{lstlisting}

The formal syntax of a function call (simplified by removing reduction
expression, \cref{reduction-expressions}):
\begin{lstlisting}[language=grammar]
primary :
   component-reference function-call-args

function-call-args :
   "(" [ function-arguments ] ")"

function-arguments :
   function-argument [ "," function-arguments]
   | named-arguments

named-arguments: named-argument [ "," named-arguments ]

named-argument: IDENT "=" function-argument

function-argument : function-partial-application | expression
\end{lstlisting}

The interpretation of a function call is as follows: First, a list of unfilled slots is created for all formal input parameters.  If there are $N$ positional arguments, they are placed in the first
$N$ slots, where the order of the parameters is given by the order of the component declarations in the function definition.  Next, for each named argument \lstinline!identifier = expression!, the
\lstinline!identifier! is used to determine the corresponding slot.  The value of the argument is placed in the slot, filling it (it is an error if this slot is already filled).  When all arguments
have been processed, the slots that are still unfilled are filled with the corresponding default value of the function definition.  The default values may depend on other inputs (these dependencies
must be acyclical in the function) -- the values for those other inputs will then be substituted into the default values (this process may be repeated if the default value for that input depend on another input).  The default values for inputs shall not depend on non-input variables in the function.  The list of filled slots is used as the argument list for the call (it is an error if any
unfilled slots still remain).

Special purpose operators with function syntax defined in the
specification shall not be called with named arguments, unless otherwise
noted.

The type of each argument must agree with the type of the corresponding
parameter, except where the standard type coercion, \cref{standard-type-coercion}, can be used to make
the types agree. (See also \cref{scalar-functions-applied-to-array-arguments} on applying scalar functions
to arrays.)

\begin{example}
Assume a function \lstinline!RealToString! is defined as follows to
convert a \lstinline!Real! number to a \lstinline!String!:
\begin{lstlisting}[language=modelica]
function RealToString
  input Real number;
  input Real precision = 6 "number of significantdigits";
  input Real length = 0 "minimum length of field";
  output String string "number as string";
  ...
end RealToString;
\end{lstlisting}
Then the following applications are equivalent:
\begin{lstlisting}[language=modelica]
RealToString(2.0);
RealToString(2.0, 6, 0);
RealToString(2.0, 6);
RealToString(2.0, precision=6);
RealToString(2.0, length=0);
RealToString(2.0, 6, precision=6); // error: slot is used twice
\end{lstlisting}
\end{example}

\subsection{Functional Input Arguments to Functions}\label{functional-input-arguments-to-functions}

A functional input argument to a function is an argument of function
type. The declared type of such an input formal parameter in a function
can be the type-specifier of a partial function that has no replaceable
elements. It cannot be the type-specifier of a record or enumeration
(i.e., record constructor functions and enumeration type
conversions are not allowed in this context). Such an input formal
parameter of function type can also have an optional functional default
value.

\begin{example}
\begin{lstlisting}[language=modelica]
function quadrature "Integrate function y=integrand(x) from x1 to x2"
  input Real x1;
  input Real x2;
  input Integrand integrand; // Integrand is a partial function,
  see below
  // With default: input Integrand integrand =
  Modelica.Math.sin;
  output Real integral;
algorithm
  integral :=(x2-x1)*(integrand(x1) + integrand(x2))/2;
end quadrature;

partial function Integrand
  input Real u;
  output Real y;
end Integrand;
\end{lstlisting}
\end{example}

A functional argument can be provided in one of the following forms to
be passed to a scalar formal parameter of function type in a function
call:
\begin{enumerate}
\def\labelenumi{\alph{enumi})}
\item
  as a function type-specifier (\lstinline!Parabola! example below),
\item
  as a function partial application (\cref{function-partial-application} below),
\item
  as a function that is a component (i.e., a formal parameter of function type of the enclosing function),
\item
  as a function partial application of a function that is a component
  (example in \cref{function-partial-application} below).
\end{enumerate}

In all cases the provided function must be \firstuse{function type compatible}
(\cref{function-compatibility-or-function-subtyping-for-functions}) to the corresponding formal parameter of function type.

\begin{example}
A function as a positional input argument according to case (a):
\begin{lstlisting}[language=modelica]
function Parabola
  extends Integrand;
algorithm
  y := x*x;
end Parabola;
area = quadrature(0, 1, Parabola);
\end{lstlisting}
The \lstinline!quadrature2! example below uses a function \lstinline!integrand! that is a
component as input argument according to case (c):
\begin{lstlisting}[language=modelica]
function quadrature2 "Integrate function y=integrand(x) from x1 to x2"
  input Real x1;
  input Real x2;
  input Integrand integrand; // Integrand is a partial function type
  output Real integral;
algorithm
  integral := quadrature(x1, (x1+x2)/2, integrand)+  quadrature((x1+x2)/2, x2, integrand);
end quadrature2;
\end{lstlisting}
\end{example}

\subsubsection{Function Partial Application}\label{function-partial-application}

A function partial application is similar to a function call with
certain formal parameters bound to expressions, the specific rules are
specified in this section and are not identical to the ones for function
call in \cref{positional-or-named-input-arguments-of-functions}. A function partial application returns a partially
evaluated function that is also a function, with the remaining not bound
formal parameters still present in the same order as in the original
function declaration. A function partial application is specified by the
\lstinline!function! keyword followed by a function call to \lstinline!func_name!
giving named formal parameter associations for the formal parameters to
be bound, e.g.:
\begin{lstlisting}[language=modelica]
function func_name(..., formal_parameter_name = expr, ...)
\end{lstlisting}

\begin{nonnormative}
Note that the keyword \lstinline!function! in a function partial
application differentiates the syntax from a normal function call
where some parameters have been left out, and instead supplied via
default values.
\end{nonnormative}

The function created by the function partial application acts as the
original function but with the bound formal input parameters(s) removed,
i.e., they cannot be supplied arguments at function call. The binding
occurs when the partially evaluated function is created. A partially
evaluated function is \firstuse{function compatible} (see \cref{function-compatibility-or-function-subtyping-for-functions}) to the
same function where all bound arguments are removed.

\begin{nonnormative}
Thus, for checking function type compatibility, bound formal parameters are ignored.
\end{nonnormative}

\begin{example}
Function partial application as argument, positional argument passing, according to case (b) above:
\begin{lstlisting}[language=modelica]
model Test
  parameter Integer N;
  Real area;
algorithm
  area := 0;
  for i in 1:N loop
    area := area + quadrature(0, 1, function  Sine(A=2, w=i*time));
  end for;
end Test;

function Sine "y = Sine(x,A,w)"
  extends Integrand;
  input Real A;
  input Real w;
algorithm
  y:=A*Modelica.Math.sin(w*x);
end Sine;
\end{lstlisting}
Call with function partial application as named input argument:
\begin{lstlisting}[language=modelica]
area := area + quadrature(0, 1, integrand = function Sine(A=2, w=i*time));
\end{lstlisting}
\end{example}

\begin{example}
Function types are matching after removing the bound arguments \lstinline!A! and \lstinline!w! in a function partial
application:
\begin{lstlisting}[language=modelica]
function Sine2 "y = Sine2(A,w,x)"
  input Real A;
  input Real w;
  input Real x; // Note: x is now last in argument list.
  output Real y;
algorithm
  y:=A*Modelica.Math.sin(w*x);
end Sine2;
area = quadrature(0, 1, integrand = function  Sine2(A=2, w=3));
\end{lstlisting}
The partially evaluated \lstinline!Sine2! has only one argument: \lstinline!x! -- and is thus type compatible with \lstinline!Integrand!.
\end{example}

\begin{example}
Function partial application of a function that is a component, according to case (d) above:
\begin{lstlisting}[language=modelica]
partial function SurfaceIntegrand
  input Real x;
  input Real y;
  output Real z;
end SurfaceIntegrand;

function quadratureOnce
  input Real x;
  input Real y1;
  input Real y2;
  input SurfaceIntegrand integrand;
  output Real z;
algorithm
  z := quadrature(y1, y2, function  integrand(y=x));
  // This is according to case (d) and needs to bind the 2nd argument
end quadratureOnce;

function surfaceQuadrature
  input Real x1;
  input Real x2;
  input Real y1;
  input Real y2;
  input SurfaceIntegrand integrand;
  output Real integral;
algorithm
  integral := quadrature(x1, x2,
  function quadratureOnce(y1=y1, y2=y2, integrand=integrand));
  // Case (b) and (c)
end surfaceQuadrature;
\end{lstlisting}
\end{example}

\subsection{Output Formal Parameters of Functions}\label{output-formal-parameters-of-functions}

A function may have more than one output component, corresponding to
multiple return values. The only way to use more than the first return
value of such a function is to make the function call the right hand
side of an equation or assignment. In this case, the left hand side of
the equation or assignment shall contain a list of component references
within parentheses:

\lstinline!(out1, out2, out3) = f($\ldots$);!

The component references are associated with the output components
according to their position in the list. Thus output component i is set
equal to, or assigned to, component reference i in the list, where the
order of the output components is given by the order of the component
declarations in the function definition. The type of each component
reference in the list must agree with the type of the corresponding
output component.

A function application may be used as expression whose value and type is
given by the value and type of the first output component, if at least
one return result is provided.

It is possible to omit left hand side component references and/or
truncate the left hand side list in order to discard outputs from a
function call.

\begin{nonnormative}
Optimizations to avoid computation of unused output results can
be automatically deduced by an optimizing compiler.
\end{nonnormative}

\begin{example}
Function \lstinline!eigen! to compute eigenvalues and optionally
eigenvectors may be called in the following ways:
\begin{lstlisting}[language=modelica]
ev = eigen(A); // calculate eigenvalues
x = isStable(eigen(A)); // used in an expression
(ev, vr) = eigen(A) // calculate eigenvectors
(ev,vr,vl) = eigen(A) // and also left eigenvectors
(ev,,vl) = eigen(A) // no right eigenvectors
\end{lstlisting}
The function may be defined as:
\begin{lstlisting}[language=modelica]
function eigen "calculate eigenvalues and optionally eigenvectors"
  input Real A[:, size(A,1)];
  output Real eigenValues[size(A,1),2];
  output Real rightEigenVectors[size(A,1),size(A,1)];
  output Real leftEigenVectors [size(A,1),size(A,1)];
algorithm
  // The output variables are computed separately (and not, e.g., by one
  // call of a Fortran function) in order that an optimizing compiler can remove
  // unnecessary computations, if one or more output arguments are missing
  //   compute eigenvalues
  //   compute right eigenvectors using the computed eigenvalues
  //   compute left eigenvectors using the computed eigenvalues
end eigen;
\end{lstlisting}
\end{example}

The only permissible use of an expression in the form of a list of
expressions in parentheses, is when it is used as the left hand side of
an equation or assignment where the right hand side is an application of
a function.

\begin{example}
The following are illegal:
\begin{lstlisting}[language=modelica]
(x+1, 3.0, z/y) = f(1.0, 2.0); // Not a list of component references.
(x, y, z) + (u, v, w) // Not LHS of suitable eqn/assignment.
\end{lstlisting}
\end{example}

\subsection{Initialization and Binding Equations of Components in Functions}
\label{initialization-and-binding-equations-of-components-in-functions}
\label{initialization-and-declaration-assignments-of-components-in-functions}

Components in a function can be divided into three groups:
\begin{itemize}
\item
  Public components which are input formal parameters.
\item
  Public components which are output formal parameters.
\item
  Protected components which are local variables, parameters, or
  constants.
\end{itemize}

When a function is called components of a function do not have
start-attributes. However, a binding equation (\lstinline!= expression!) with
an expression may be present for a component.
\begin{nonnormative}
Declaration assignments of the form \lstinline!:= expression! are deprecated, but otherwise identical to binding equations.
\end{nonnormative}

A binding equation for a non-input component initializes the
component to this \lstinline!expression! at the start of every function invocation
(before executing the algorithm section or calling the external
function). These bindings must be executed in an order where a variable
is not used before its binding equations has been executed; it is
an error if no such order exists (i.e.\ the binding must be acyclic).

Binding equations can only be used for components of a function.
If no binding equation is given for a non-input component the
variable is uninitialized (except for record components where modifiers
may also initialize that component). It is an error to use (or return)
an uninitialized variable in a function.  Binding equations for input
formal parameters are interpreted as default arguments, as described in
\cref{positional-or-named-input-arguments-of-functions}.

\begin{nonnormative}
It is recommended to check for use of uninitialized variables statically -- if this is not possible a warning is recommended
combined with a run-time check.
\end{nonnormative}

\begin{nonnormative}
The properties of components in functions described in this
section are also briefly described in \cref{function-as-a-specialized-class}.
\end{nonnormative}

\subsection{Flexible Array Sizes and Resizing of Arrays in Functions}\label{flexible-array-sizes-and-resizing-of-arrays-in-functions}

\begin{nonnormative}
Flexible setting of array dimension sizes of arrays in
functions is also briefly described in \cref{function-as-a-specialized-class}.
\end{nonnormative}

A dimension size not specified with colon(\lstinline!:!) for a non-input array
component of a function must be given by the inputs or be constant.

\begin{example}
\begin{lstlisting}[language=modelica]
function joinThreeVectors
  input Real v1[:],v2[:],v3[:];
  output Real vres[size(v1,1)+size(v2,1)+size(v3,1)];
algorithm
  vres := cat (1,v1,v2,v3);
end joinThreeVectors;
\end{lstlisting}
\end{example}

\begin{itemize}
\item
  A non-input array component declared in a function with a dimension
  size specified by colon(:) and no binding equation, can change
  size according to these special rules:Prior to execution of the
  function algorithm the dimension size is zero.
\item
  The entire array (without any subscripts) may be assigned with a
  corresponding array with arbitrary dimension size (the array variable
  is re-sized).
\end{itemize}

These rules also apply if the array component is an element of a record
component in a function.

\begin{example}
A function to collect the positive elements in a vector:
\begin{lstlisting}[language=modelica]
function collectPositive
  input Real x[:];
  output Real xpos[:];
algorithm
  for i in 1:size(x,1) loop
    if x[i]>0 then
      xpos:=cat(1,xpos,x[i:i]);
    end if;
  end for;
end collectPositive;
\end{lstlisting}
\end{example}

\subsection{Scalar Functions Applied to Array Arguments}\label{scalar-functions-applied-to-array-arguments}

Functions with one scalar return value can be applied to arrays
element-wise, e.g.\ if \lstinline!A! is a vector of reals, then \lstinline!sin(A)! is a vector
where each element is the result of applying the function \lstinline!sin! to the
corresponding element in \lstinline!A!. Only function classes that are transitively
non-replaceable (\cref{transitively-non-replaceable} and \cref{restrictions-on-base-classes-and-constraining-types-to-be-transitively-non-replaceable}) may be called vectorized.

Consider the expression \lstinline!f(arg1,...,argn)!, an application of the function
\lstinline!f! to the arguments \lstinline!arg1,..., argn! is defined.

For each passed argument, the type of the argument is checked against
the type of the corresponding formal parameter of the function.

\begin{enumerate}
\item
  If the types match, nothing is done.
\item
  If the types do not match, and a type conversion can be applied, it is
  applied. Continue with step 1.
\item
  If the types do not match, and no type conversion is applicable, the
  passed argument type is checked to see if it is an n-dimensional array
  of the formal parameter type. If it is not, the function call is
  invalid. If it is, we call this a foreach argument.
\item
  For all foreach arguments, the number and sizes of dimensions must
  match. If they do not match, the function call is invalid.
\item
  If no foreach argument exists, the function is applied in the normal
  fashion, and the result has the type specified by the function
  definition.
\item
  The result of the function call expression is an n-dimensional array
  with the same dimension sizes as the foreach arguments. Each element
  ei,..,j is the result of applying f to arguments constructed from the
  original arguments in the following way:
\begin{itemize}
\item
  If the argument is not a foreach argument, it is used as-is.
\item
  If the argument is a foreach argument, the element at index
  \lstinline![i, $\ldots$, j]! is used.
\end{itemize}
\end{enumerate}

If more than one argument is an array, all of them have to be the same
size, and they are traversed in parallel.

\begin{example}
\begin{lstlisting}[language=modelica]
sin({a, b, c}) = {sin(a), sin(b), sin(c)} // argument is a vector
sin([a,b,c]) = [sin(a),sin(b),sin(c)] // argument may be a matrix
atan({a,b,c},{d,e,f}) = {atan(a,d), atan(b,e), atan(c,f)}
\end{lstlisting}
This works even if the function is declared to take an array as
one of its arguments. If \lstinline!pval! is defined as a function that takes
one argument that is a \lstinline!Real! vector and returns a \lstinline!Real!, then it can
be used with an actual argument which is a two-dimensional array (a
vector of vectors). The result type in this case will be a vector of
\lstinline!Real!.
\begin{lstlisting}[language=modelica]
pval([1,2;3,4]) = [pval([1,2]); pval([3,4])]
sin([1,2;3,4]) = [sin({1,2}); sin({3,4})]
  = [sin(1), sin(2); sin(3), sin(4)]
\end{lstlisting}
\begin{lstlisting}[language=modelica]
function Add
  input Real e1, e2;
  output Real sum1;
algorithm
  sum1 := e1 + e2;
end Add;
\end{lstlisting}
\lstinline!Add(1, [1,2,3])! adds one to each of the elements of the second
argument giving the result \lstinline![2,3,4]!. However, it is illegal to
write \lstinline!1 + [1,2,3]!, because the rules for the built-in
operators are more restrictive.
\end{example}

\subsection{Empty Function Calls}\label{empty-function-calls}

An \emph{empty} function call is a call that does not return any results.

\begin{nonnormative}
An empty call is of limited use in Modelica since a function call without results does not contribute to the simulation,
but it is useful to check assertions and in certain cases for desired side-effects, see \cref{pure-modelica-functions}.
\end{nonnormative}

An empty call can occur either as a kind of ``null equation'' or ``null statement''.

\begin{example}
The empty calls to \lstinline!eigen()! are examples of a ``null equation'' and a ``null statement'':
\begin{lstlisting}[language=modelica]
equation
  Modelica.Math.Matrices.eigen(A); // Empty function call as an equation
algorithm
  Modelica.Math.Matrices.eigen(A); // Empty function call as a statement
\end{lstlisting}
\end{example}

\section{Built-in Functions}\label{built-in-functions}

There are basically four groups of built-in functions in Modelica:
\begin{itemize}
\item
  Intrinsic mathematical and conversion functions, see \cref{numeric-functions-and-conversion-functions}.
\item
  Derivative and special operators with function syntax,
  see \cref{derivative-and-special-purpose-operators-with-function-syntax}.
\item
  Event-related operators with function syntax, see \cref{event-related-operators-with-function-syntax}.
\item
  Built-in array functions, see \cref{built-in-array-functions}.

  Note that when the specification references a function having the name
  of a built-in function it references the built-in function, not a
  user-defined function having the same name.
\end{itemize}

\section{Record Constructor Functions}\label{record-constructor-functions}

Whenever a record is defined, a record constructor function with the
same name and in the same scope as the record class is implicitly
defined according to the following rules:

The declaration of the record is partially flattened including
inheritance, modifications, redeclarations, and expansion of all names
referring to declarations outside of the scope of the record to their
fully qualified names.

\begin{nonnormative}
The partial flattening is performed in order to remove potentially conflicting import statements in the record constructor function due to flattening the inheritance tree.
\end{nonnormative}

All record elements (i.e., components and local class
definitions) of the partially flattened record declaration are used
as declarations in the record constructor function with the following
exceptions:
\begin{itemize}
\item
  Component declarations which do not allow a modification (such
  as \lstinline!final parameter Real!) are declared
  as protected components in the record constructor function.
\item
  Prefixes (\lstinline!constant!, \lstinline!parameter!, \lstinline!final!, \lstinline!discrete!, \ldots) of the remaining
  record components are removed.
\item
  The prefix \lstinline!input! is added to the public components of the record
  constructor function.
\end{itemize}

An instance of the record is declared as output parameter using
a name not appearing in the record, together with a modification. In
the modification, all input parameters are used to set the corresponding
record variables.

A record constructor can only be called if the referenced record class
is found in the global scope, and thus cannot be modified.

\begin{nonnormative}
This allows constructing an instance of a record, with an
optional modification, at all places where a function call is allowed.

Examples:
\begin{lstlisting}[language=modelica]
  record Complex "Complex number"
    Real re "real part";
    Real im "imaginary part";
  end Complex;

  function add
    input Complex u, v;
    output Complex w(re=u.re + v.re, im=u.im+v.re);
  end add;

  Complex c1, c2;
equation
  c2 = add(c1, Complex(sin(time), cos(time));
\end{lstlisting}

In the following example, a convenient data sheet library of
components is built up:
\begin{lstlisting}[language=modelica]
package Motors
  record MotorData "Data sheet of a motor"
    parameter Real inertia;
    parameter Real nominalTorque;
    parameter Real maxTorque;
    parameter Real maxSpeed;
  end MotorData;

  model Motor "Motor model" // using the generic MotorData
    MotorData data;
    ...
  equation
    ...
  end Motor;

  record MotorI123 = MotorData( // data of a specific motor
    inertia = 0.001,
    nominalTorque = 10,
    maxTorque = 20,
    maxSpeed = 3600) "Data sheet of motor I123";
  record MotorI145 = MotorData( // data of another specific motor
    inertia = 0.0015,
    nominalTorque = 15,
    maxTorque = 22,
    maxSpeed = 3600) "Data sheet of motor I145";
end Motors

model Robot
  import Motors.*;
  Motor motor1(data = MotorI123()); // just refer to data sheet
  Motor motor2(data = MotorI123(inertia=0.0012));
  // data can still be modified (if no final declaration in record)
  Motor motor3(data = MotorI145());
  ...
end Robot;
\end{lstlisting}

Example showing most of the situations, which may occur for the
implicit record constructor function creation. With the following record
definitions:
\begin{lstlisting}[language=modelica]
package Demo;
  record Record1;
    parameter Real r0 = 0;
  end Record1;

  record Record2
    import Modelica.Math.*;
    extends Record1;
    final constant Real c1 = 2.0;
    constant Real c2;
    parameter Integer n1 = 5;
    parameter Integer n2;
    parameter Real r1 "comment";
    parameter Real r2 = sin(c1);
    final parameter Real r3 = cos(r2);
    Real r4;
    Real r5 = 5.0;
    Real r6[n1];
    Real r7[n2];
  end Record2;
end Demo;
\end{lstlisting}

The following record constructor functions are implicitly defined
(the name of the output, given in italic below, is not defined; it
should be chosen to not cause any conflict):
\begin{lstlisting}[language=modelica,escapechar=!]
package Demo;
  function Record1
    input Real r0 = 0;
    output Record1 !\emph{result}!(r0 = r0);
  end Record1;

  function Record2
    input Real r0 = 0;
    input Real c2;
    input Integer n1 = 5;
    input Integer n2;
    input Real r1 "comment"; // the comment also copied from record
    input Real r2 = Modelica.Math.sin(c1);
    input Real r4;
    input Real r5 = 5.0;
    input Real r6[n1];
    input Real r7[n2];
    output Record2 !\emph{result}!(r0=r0,c2=c2,n1=n1,n2=n2,r1=r1,r2=r2,r4=r4,r5=r5,r6=r6,r7=r7);
  protected
    final constant Real c1 = 2.0; // referenced from r2
    final parameter Real r3 = Modelica.Math.cos(r2);
  end Record2;
end Demo;
\end{lstlisting}
and can be applied in the following way
\begin{lstlisting}[language=modelica]
Demo.Record2 r1 = Demo.Record2(r0=1, c2=2, n1=2, n2=3, r1=1, r2=2,r4=5, r5=5, r6={1,2}, r7={1,2,3});
Demo.Record2 r2 = Demo.Record2(1,2,2,3,1,2,5,5,{1,2},{1,2,3});
parameter Demo.Record2 r3 = Demo.Record2(c2=2, n2=1, r1=1,r4=4, r6=1:5, r7={1});
\end{lstlisting}

The above example is only used to show the different variants
appearing with prefixes, but it is not very meaningful, because it is
simpler to just use a direct modifier.
\end{nonnormative}

\subsection{Casting to Record}\label{casting-to-record}

A constructor of a record \lstinline!R! can be used to cast an instance m of a
\lstinline!model!, \lstinline!block!, \lstinline!connector! class \lstinline!M! to a value of type \lstinline!R!, provided that for
each component defined in \lstinline!R! (that do not have a default value) there is
also a public component defined in \lstinline!M! with identical name and type. A
nested record component of \lstinline!R! is handled as follows, if the corresponding
component of \lstinline!M! is a \lstinline!model!/\lstinline!block!/\lstinline!connector! a nested record constructor is
called -- otherwise the component is used directly; and the resulting
call/component is used as argument to the record constructor \lstinline!R!. If the
corresponding component of \lstinline!R! in \lstinline!M! is a conditional component, it is an
error. The instance \lstinline!m! is given as single (un-named)
argument to the record constructor of \lstinline!R!. The interpretation is that \lstinline!R(m)!
is replaced by a record constructor of type \lstinline!R! where all public
components of \lstinline!M! that are present in \lstinline!R! are assigned to the corresponding
components of \lstinline!R!. The record cast can be used in vectorized form
according to \cref{scalar-functions-applied-to-array-arguments}.

\begin{nonnormative}
The problem if \lstinline!R! would be a conditional component is that the corresponding binding would be illegal since it is not a
connect-statement.
\end{nonnormative}

\begin{nonnormative}
The record cast operation is uniquely distinguished from a record constructor call, because an argument of the record constructor cannot
be a \lstinline!model!, \lstinline!block! or \lstinline!connector! instance.
\end{nonnormative}

\begin{example}
\begin{lstlisting}[language=modelica]
connector Flange
  Real phi;
  flow Real tau;
end Flange;

model Model1
  Real m1;
  Boolean b1;
  Flange flange;
end Model1;

model Model2
  Real r1;
  Real r2;
  Integer i2
  Pin p1, p2;
  Model1 sub1;
  protected
  Integer i1;
  ...
end Model2;

record MyFlange
  Real tau;
end MyFlange;

record MyRecord1
  Boolean b1;
  MyFlange flange;
end MyRecord1;

record MyRecord2
  Real r1;
  Integer i2;
  MyRecord1 sub1;
end MyRecord2;

model Model
  Model2 s1;
  Model2 s2[2];
  MyRecord2 rec1 = MyRecord2(s1);
  MyRecord2 rec2[2] = MyRecord2(s2);
  ...
end Model;
// Model is conceptually mapped to
model ModelExpanded
  Model2 s1;
  Model2 s2[2];
  MyRecord2 rec1 = MyRecord2(r1=s1.r1, i2=s1.i2,
  sub1 = MyRecord1(b1=s1.sub1.b1,
  flange = MyFlange(tau=s1.sub1.flange.tau));
  MyRecord2 rec2[2] = {MyRecord2(r1=s2[1].r1, i2=s2[1].i2,
  sub1 = MyRecord1(b1=s2[1].sub1.b1,
  flange = MyFlange(tau=s1[1].sub1.flange.tau)),
  MyRecord2(r1=s2[2].r1, i2=s2[2].i2,
  sub1 = MyRecord1(b1=s2[2].sub1.b1,
  flange = MyFlange(tau=s2[2].sub1.flange.tau)};
  ...
end ModelExpanded;
\end{lstlisting}
\end{example}

\section{Declaring Derivatives of Functions}\label{declaring-derivatives-of-functions}

Derivatives of functions can be declared explicitly using the \lstinline!derivative!
annotation, see \cref{using-the-derivative-annotation}, whereas a function can be defined as a
partial derivative of another function using the \lstinline!der!-operator in a short
function definition, see \cref{partial-derivatives-of-functions}.

\subsection{Using the Derivative Annotation}\label{using-the-derivative-annotation}

A function declaration can have an annotation \lstinline!derivative! specifying the derivative function or preferably, for a function written in Modelica, use the \lstinline!smoothOrder! annotation to indicate that the tool can construct the derivative function automatically, \cref{annotations-for-code-generation}.  The \lstinline!derivative! annotation can influence simulation time and accuracy and can be applied to both functions written in Modelica and to external functions.  A \lstinline!derivative! annotation can state that it is only valid under certain restrictions on the input arguments.  These restrictions are defined using the following optional attributes: \lstinline!order! (only a restriction if \lstinline!order>1!, the default for \lstinline!order! is 1), \lstinline!noDerivative!, and \lstinline!zeroDerivative!.  The given derivative-function can only be used to compute the derivative of a function call if these restrictions are satisfied.  There may be multiple restrictions on the derivative, in which case they must all be satisfied. The restrictions also imply that some derivatives of some inputs are excluded from the call of the derivative (since they are not necessary).  A function may supply multiple derivative functions subject to different restrictions, the first one that can be used (i.e.\ satisfying the restrictions) will be used for each call.

\begin{nonnormative}
This means that the most restrictive derivatives should be written first.
\end{nonnormative}

\begin{example}
\begin{lstlisting}[language=modelica]
function foo0 annotation(derivative=foo1);
end foo0;

function foo1 annotation(derivative(order=2)=foo2);
end foo1;

function foo2 end foo2;
\end{lstlisting}
\end{example}

The inputs to the derivative function of \lstinline!order! 1 are constructed as
follows:
\begin{itemize}
\item
  First are all inputs to the original function, and after all them we
  will in order append one derivative for each input containing reals.
  These common inputs must have the same name, type, and declaration
  order for the function and its derivative.
\item
  The outputs are constructed by starting with an empty list and then in
  order appending one derivative for each output containing reals. The
  outputs must have the same type and declaration order for the function
  and its derivative.
\end{itemize}

If the Modelica function call is a nth derivative (n\textgreater{}=1),
i.e.\ this function call has been derived from an (n-1)th derivative by
differentiation inside the tool, an \lstinline!annotation(order=n+1)=...!,
specifies the (n+1)th derivative, and the (n+1)th derivative call is
constructed as follows:
\begin{itemize}
\item
  The input arguments are appended with the (n+1)th derivative, which
  are constructed in order from the nth \lstinline!order! derivatives.
\item
  The output arguments are similar to the output argument for the nth
  derivative, but each output is one higher in derivative order. The
  outputs must have the same type and declaration order for the function
  and its derivative.
\end{itemize}

\begin{nonnormative}
The restriction that only the result of differentiation can use
higher-order derivatives ensures that the derivatives \lstinline!x!, \lstinline!der_x!,
\ldots{} are in fact derivatives of each other. Without that restriction
we would have both \lstinline!der(x)! and \lstinline!x_der! as inputs (or perform advanced
tests to verify that they are the same).
\end{nonnormative}

\begin{example}
Given the declarations
\begin{lstlisting}[language=modelica]
function foo0
  ...
  input Real x;
  input Boolean linear;
  input ...;
  output Real y;
  ...
  annotation(derivative=foo1);
end foo0;

function foo1
  ...
  input Real x;
  input Boolean linear;
  input ...;
  input Real der_x;
  ...
  output Real der_y;
  ...
  annotation(derivative(order=2)=foo2);
end foo1;

function foo2
  ...
  input Real x;
  input Boolean linear;
  input ...;
  input Real der_x;
  ...;
  input Real der_2_x;
  ...
  output Real der_2_y;
  ...
\end{lstlisting}
the equation
\begin{align*}
(\ldots,\, y(t),\, \ldots) &= \text{\lstinline!foo0!}(\ldots,\, x(t),\, b,\ldots)
\intertext{implies that:}
(\ldots,\, \pdfrac{y(t)}{t},\, \ldots) &=
\text{\lstinline!foo1!}(\ldots,\, x(t),\, b,\, \ldots,\,  \ldots,\, \pdfrac{x(t)}{t},\, \ldots)
\\
(\ldots,\, \pdfrac[2]{y(t)}{t},\, \ldots) &=
\text{\lstinline!foo2!}(\ldots,\, x(t),\, b,\, \ldots,\, \pdfrac{x(t)}{t},\, \ldots,\, \ldots,\, \pdfrac[2]{x(t)}{t},\, \ldots)
\end{align*}
\end{example}

An input or output to the function may be any simple type (Real,
Boolean, Integer, String and enumeration types) or a record. For a
record containing Reals the corresponding derivative uses a derivative
record, that only contain the real-predefined types and sub-records
containing reals (handled recursively) from the original record. When
using \lstinline!smoothOrder!, then the derivative record is automatically
constructed. The function must have at least one input containing reals.
The output list of the derivative function shall not be empty.

\begin{example}
Here is one example use case with records mixing \lstinline!Real! and
non-\lstinline!Real! as inputs and outputs:
\begin{lstlisting}[language=modelica]
record ThermodynamicState "Thermodynamic state"
  SpecificEnthalpy h "Specific enthalpy";
  AbsolutePressure p "Pressure";
  Integer phase(min=1, max=2, start=1);
end ThermodynamicState;

record ThermoDynamicState_der "Derivative"
  SpecificEnthalpyDerivative h "Specific enthalphy derivative";
  PressureDerivative p "Pressure derivative";
  // Integer input is skipped
end ThermodynamicState_der;

function density
  input ThermodynamicState state "Thermodynamic state";
  output Density d "Density";
algorithm
  ...
  annotation(derivative=density_der);
end density;

function density_der
  input ThermodynamicState state "Thermodynamic state";
  input ThermodynamicState_der state_der;
  output DensityDerivative d "Density derivative";
algorithm
  ...
end density_der;

function setState_ph
  input Pressure p;
  input SpecificEnthalpy h;
  input Integer phase = 0;
  output ThermodynamicState state;
algorithm
  ...
  annotation(derivative = setState_ph_der);
end setState_ph;

function setState_ph_der
  input Pressure p;
  input SpecificEnthalpy h;
  input Integer phase;
  input PressureDerivative p_der;
  input SpecificEnthalpyDerivative h_der;
  output ThermodynamicState_der state_der;
algorithm
  ...
end setState_ph_der;

ThermodynamicState state1 = setState_ph(p=..., h=..., phase=...);
Density rho1=density(state1);
DensityDerivative d_rho1=der (rho1);
Density rho2=density(setState_ph(p=..., h=..., phase=...));
DensityDerivative d_rho2=der (rho2);
\end{lstlisting}
\end{example}

\begin{itemize}
\item
  \lstinline!zeroDerivative=inputVar1 {, zeroDerivative=inputVar2 }!
\end{itemize}

The derivative function is only valid if \lstinline!inputVar1! (and \lstinline!inputVar2! etc.)
are independent of the variables the function call is differentiated
with respect to (i.e.\ that the derivative of \lstinline!inputVar1! is zero). The
derivative of \lstinline!inputVar1! (and \lstinline!inputVar2! etc.) are excluded from the
argument list of the derivative-function. If the derivative-function
also specifies a derivative the common variables should have consistent
\lstinline!zeroDerivative!.

\begin{nonnormative}
Assume that function \lstinline!f! takes a matrix and a scalar.
Since the matrix argument is usually a parameter expression it is then
useful to define the function as follows (the additional derivative =
\lstinline!f_general_der! is optional and can be used when the derivative of
the matrix or offset is non-zero). Note that \lstinline!f_der! must have
\lstinline!zeroDerivative! for both \lstinline!y! and \lstinline!offset!, but \lstinline!f_general_der! shall not have
\lstinline!zeroDerivative! for either of them (it may \lstinline!zeroDerivative! for \lstinline!x_der!,
\lstinline!y_der!, or \lstinline!offset_der!).

\begin{lstlisting}[language=modelica]
function f "Simple table lookup"
  input Real x;
  input Real y[:, 2];
  input Real offset;
  output Real z;
algorithm
  ...
  annotation(derivative(zeroDerivative=y, zeroDerivative=offset)= f_der,
             derivative=f_general_der);
end f;

function f_der "Derivative of simple table lookup"
  input Real x;
  input Real y[:, 2];
  input Real offset;
  input Real x_der;
  output Real z_der;
algorithm
  ...
  annotation(derivative(zeroDerivative=y, zeroDerivative=offset, order=2) = f_der2);
end f_der;

function f_der2 "Second derivative of simple table lookup"
  input Real x;
  input Real y[:, 2];
  input Real offset;
  input Real x_der;
  input Real x_der2;
  output Real z_der2;
algorithm
  ...
end f_der2;

function f_general_der "Derivative of table lookup taking
into account varying tables"
  input Real x;
  input Real y[:, 2];
  input Real offset;
  input Real x_der;
  input Real y_der[:, 2];
  input Real offset_der;
  output Real z_der;
algorithm
  ...
  //annotation(derivative(order=2) = f_general_der2);
end f_general_der;
\end{lstlisting}
\end{nonnormative}

\begin{itemize}
\item
  \lstinline!noDerivative=inputVar1!
\end{itemize}

The derivative of inputVar1 is excluded from the argument list of the
derivative-function. This relies on assumptions on the arguments to the
function; and the function should document these assumptions (it is not
always straightforward to verify them). In many cases even the
undifferentiated function will only behave correctly under these
assumptions.

The inputs excluded using zeroDerivative or noDerivative may be of any
type (including types not containing reals).

\begin{nonnormative}
Assume that function \lstinline!fg! is defined as a composition \lstinline!f(x, g(x))!.
When differentiating \lstinline!f! it is useful to give the derivative under the
assumption that the second argument is defined in this way:
\begin{lstlisting}[language=modelica]
function fg
  input Real x;
  output Real z;
algorithm
  z := f(x, g(x));
end fg;

function f
  input Real x;
  input Real y;
  output Real z;
algorithm
  ...
  annotation(derivative(noDerivative=y) = f_der);
end f;

function f_der
  input Real x;
  input Real y;
  input Real x_der;
  output Real z_der;
algorithm
  ...
end f_der;
\end{lstlisting}
This is useful if \lstinline!g! represents the major computational
effort of \lstinline!fg!.
\end{nonnormative}

\subsection{Partial Derivatives of Functions}\label{partial-derivatives-of-functions}

A class defined as:
\begin{lstlisting}[language=grammar]
IDENT "=" der "(" name "," IDENT { "," IDENT } ")" comment
\end{lstlisting}
is the partial derivative of a function, and may only be used as
declarations of functions.

The semantics is that a function (and only a function) can be
specified in this form, defining that it is the partial derivative of
the function to the right of the equal sign (looked up in the same way
as a short class definition, and the looked up name must be a function),
and partially differentiated with respect to each \lstinline!IDENT! in order
(starting from the first one). The \lstinline!IDENT! must be Real inputs to the
function.

The comment allows a user to comment the function (in the info-layer and
as one-line description, and as icon).

\begin{example}
The specific enthalpy can be computed from a Gibbs-function as follows:
\begin{lstlisting}[language=modelica]
function Gibbs
  input Real p,T;
  output Real g;
algorithm
  ...
end Gibbs;
function Gibbs_T=der(Gibbs, T);
function specificEnthalpy
  input Real p,T;
  output Real h;
algorithm
  h:=Gibbs(p,T)-T*Gibbs_T(p,T);
end specificEnthalpy;
\end{lstlisting}
\end{example}

\section{Declaring Inverses of Functions}\label{declaring-inverses-of-functions}

Every function with one output formal parameter may have one or more
\lstinline!inverse! annotations to define inverses of this function:
\begin{lstlisting}[language=modelica]
function $f_1$
  input $A_1$ $u_1$;
  ...
  input $T_1$ $u_k$;
  ...
  input $A_m$ $u_m$ = $a_m$;
  ...
  input $A_n$ $u_n$;
  output $T_2$ y;
algorithm
  ...
  annotation(inverse($u_k$ =$f_2$(..., y, ....), $u_i$ =$f_3$(..., y, ...), ...));
end $f_1$;
\end{lstlisting}

The meaning is that function $f_2$ is one inverse to function $f_1$ where the previous output \lstinline!y! is now an input and the previous input $u_k$ is now an output.  More than one inverse can be defined within the same \lstinline!inverse! annotation.  Several inverses are separated by commas.

\begin{nonnormative}
The inverse requires that for all valid values of the input arguments of \lstinline!$f_2$(..., y, ...)! and $u_k$ being calculated as \lstinline!$u_k$ := $f_2$(..., y, ...)! implies
the equality \lstinline!y = $f_1$(..., $u_k$, ...,)! up to a certain precision.
\end{nonnormative}

Function $f_1$ can have any number and types of formal
Function $f_1$ can have any number and types of formal
parameters with and without default value. The restriction is that the
\emph{number of unknown variables} (see \cref{balanced-models}) in the output formal
parameter of both $f_1$ and $f_2$ must be
the same and that $f_2$ should have a union of output and formal
parameters that is the same or a sub-set of that union for $f_1$, but the order of the formal
parameters may be permuted.


\begin{example}
Same union of variables:
\begin{lstlisting}[language=modelica]
function h_pTX
  input Real p "pressure";
  input Real T "temperature";
  input Real X[:] "mass fractions";
  output Real h "specific enthalpy";
algorithm
  ...
  annotation(inverse(T = T_phX(p,h,X)));
end h_pTX;

function T_phX
  input Real p "pressure";
  input Real h "specific enthalpy";
  input Real X[:] "mass fractions";
  output Real T "temperature";
algorithm
  ...
end T_phX;
\end{lstlisting}
\end{example}

The sub-set case is useful if $f_1$ computes the inverse of $f_2$ within a region, or up to a certain tolerance.
Then, $f_1$ may specify $f_2$ as inverse with fewer arguments, skipping the arguments for tolerance and/or the region.

\begin{example}

\begin{lstlisting}[language=modelica]
function inv_sine
  input Real x;
  input Real angleOrig;
  output Real angle;
  // Finds sine(angle) = x with angle closest to angleOrig.
algorithm
  ...
  annotation(inverse(x = sine(angle)));
end inv_sine;

function sine
  input Real angle;
  output Real x;
algorithm
  x := sin(angle);
  // Note: No inverse.
end sine;
\end{lstlisting}
\end{example}
\section{External Function Interface}\label{external-function-interface}

Here, the word function is used to refer to an arbitrary external
routine, whether or not the routine has a return value or returns its
result via output parameters (or both). The Modelica external function
call interface provides the following:
\begin{itemize}
\item
  Support for external functions written in C (specifically C89) and
  FORTRAN~77. Other languages, e.g.\ C++ and Fortran 90, may be supported
  in the future, and provided the function is link-compatible with C89
  or FORTRAN~77 it can be written in any language.
\item
  Mapping of argument types from Modelica to the target language and
  back.
\item
  Natural type conversion rules in the sense that there is a mapping
  from Modelica to standard libraries of the target language.
\item
  Handling arbitrary parameter order for the external function.
\item
  Passing arrays to and from external functions where the dimension
  sizes are passed as explicit integer parameters.
\item
  Handling of external function parameters which are used both for input
  and output, by passing an output that has a binding equation to
  the external function.
  \begin{nonnormative}
  Binding equations are executed prior to calling the external function.
  \end{nonnormative}
\end{itemize}

The format of an external function declaration is as follows.
\begin{lstlisting}[language=grammar]
function IDENT description-string
  { component-clause ";" }
  [ protected { component-clause ";" } ]
  external [ language-specification ] [
  external-function-call ] [annotation ] ";"
  [ annotation ";" ]
end IDENT;
\end{lstlisting}

Components in the public part of an external function declaration shall
be declared either as input or output.

\begin{nonnormative}
This is just as for any other function.  The components in the protected part allow local variables for temporary storage to be declared.
\end{nonnormative}

The \lstinline!language-specification! must currently be one of \lstinline!"builtin"!, \lstinline!"C"!, \lstinline!"C..."! (for one of the specific C standards like C89, C99, and C11 -- specifying
that it relies on the C standard library of that version) or \lstinline!"FORTRAN 77"!.  Unless the external language is specified, it is assumed to be \lstinline!"C"!.

\begin{nonnormative}
The intended use of e.g.\ C99 is to detect if the user tries to link with a C99-function using a C89 compiler.
\end{nonnormative}

The \lstinline!"builtin"! specification is only used for functions that are defined
to be built-in in Modelica. The external-function call mechanism for
\lstinline!"builtin"! functions is implementation-defined.

\begin{nonnormative}
Typically, for functions from the standard C library, the prototype of the function is provided but no \lstinline!Library! annotation.  Currently, there are no other builtin functions defined in Modelica.
\end{nonnormative}

\begin{example}
\begin{lstlisting}[language=modelica]
package Modelica
  package Math
    function sin
      input Real x;
      output Real y;
      external "builtin" y=sin(x);
    end sin;
  end Math;
end Modelica;

model UserModel
  parameter Real p=Modelica.Math.sin(2);
end UserModel;
\end{lstlisting}
\end{example}

The external-function-call specification allows functions whose
prototypes do not match the default assumptions as defined below to be
called. It also gives the name used to call the external function. If
the external call is not given explicitly, this name is assumed to be
the same as the Modelica name.

The only permissible kinds of expressions in the argument list are
component references, scalar constants, and the function size applied to
an array and a constant dimension number. The annotations are used to
pass additional information to the compiler when necessary.

A component reference to a component that is part of an input or output
is treated the same way as a top-level input or output in the external
call.

If the function has \lstinline!annotation(Include="includeDirective")!, \cref{annotations-for-external-libraries-and-include-files}
it is assumed that it contains an actual prototype and no prototype shall be automatically generated.
In that case the input argument pointers shall be const pointers (indicating that they do not modify the inputs),
and non-const pointers are deprecated.
The optional external-function-call is still used for determining the name of the function, and order of arguments, as described below.

\subsection{Argument type Mapping}\label{argument-type-mapping}

The arguments of the external function are declared in the same order as
in the Modelica declaration, unless specified otherwise in an explicit
external function call. Protected variables (i.e.\ temporaries) are
passed in the same way as outputs, whereas constants and size-expression
are passed as inputs.

\subsubsection{Simple Types}\label{simple-types}

Arguments of \emph{simple} types are by default mapped as follows for C:
\begin{center}
\begin{tabular}{l|l|l}
\hline
\multicolumn{1}{c|}{\tablehead{Modelica}} & \multicolumn{2}{c}{\tablehead{C}}\\
                                         & \multicolumn{1}{c}{\tablehead{Input}} & \multicolumn{1}{c}{\tablehead{Output}}\\
\hline
\hline
\lstinline!Real! & \lstinline[language=C]!double! & \lstinline[language=C]!double *!\\
\lstinline!Integer! & \lstinline[language=C]!int! & \lstinline[language=C]!int *!\\
\lstinline!Boolean! & \lstinline[language=C]!int! & \lstinline[language=C]!int *!\\
\lstinline!String! & \lstinline[language=C]!const char *! & \lstinline[language=C]!const char **!\\
Enumeration type & \lstinline[language=C]!int! & \lstinline[language=C]!int *!\\
\hline
\end{tabular}
\end{center}

An exception is made when the argument is of the form \lstinline!size($\ldots$, $\ldots$)!. In this case the corresponding C type is \lstinline!size_t!.

Strings are \textsc{nul}-terminated (i.e., terminated by \lstinline[language=C]!'\0'!) to
facilitate calling of C functions. When returning a non-literal string,
see \cref{utility-functions-for-allocating-strings} for details on memory allocation.

Boolean values are mapped to C such that \lstinline!false! in Modelica is 0 in C and
\lstinline!true! in Modelica is 1 in C.  If the returned value from C
is 0 it is treated as \lstinline!false! in Modelica; otherwise as \lstinline!true!.

\begin{nonnormative}
It is recommended that the C function should interpret any non-zero value as true.
\end{nonnormative}

Arguments of simple types are by default mapped as follows for FORTRAN~77:
\begin{center}
\begin{tabular}{l|l|l}
\hline
\multicolumn{1}{c|}{\tablehead{Modelica}} & \multicolumn{2}{c}{\tablehead{FORTRAN~77}}\\
                                         & \multicolumn{1}{c}{\tablehead{Input}} & \multicolumn{1}{c}{\tablehead{Output}}\\
\hline
\hline
\lstinline!Real! & \lstinline[language=FORTRAN77]!DOUBLE PRECISION! & \lstinline[language=FORTRAN77]!DOUBLE PRECISION!\\
\lstinline!Integer! & \lstinline[language=FORTRAN77]!INTEGER! & \lstinline[language=FORTRAN77]!INTEGER!\\
\lstinline!Boolean! & \lstinline[language=FORTRAN77]!LOGICAL! & \lstinline[language=FORTRAN77]!LOGICAL!\\
\lstinline!String! & \emph{Special} & \emph{Not available}\\
Enumeration type & \lstinline[language=FORTRAN77]!INTEGER! & \lstinline[language=FORTRAN77]!INTEGER!\\
\hline
\end{tabular}
\end{center}

Sending string literals to FORTRAN~77 subroutines/functions is supported
for Lapack/Blas-routines, and the strings are \textsc{nul}-terminated for
compatibility with C. Returning strings from FORTRAN~77
subroutines/functions is currently not supported.

Enumeration types used as arguments are mapped to type int when calling
an external C function, and to type \lstinline!INTEGER! when calling an external
FORTRAN function. The $i$:th enumeration literal is mapped to integer
value $i$, starting at 1.

Return values are mapped to enumeration types analogously: integer value
1 is mapped to the first enumeration literal, 2 to the second, etc.
Returning a value which does not map to an existing enumeration literal
for the specified enumeration type is an error.

\subsubsection{Arrays}\label{arrays-1}

Unless an explicit function call is present in the external declaration,
an array is passed by its address followed by n arguments of type
\lstinline!size_t! with the corresponding array dimension sizes, where n is the
number of dimensions.

\begin{nonnormative}
The type \lstinline!size_t! is a C unsigned integer type.
\end{nonnormative}

Arrays are by default stored in row-major order when calling C functions and in column-major order when calling FORTRAN~77 functions.  These defaults can be overridden by the \lstinline!arrayLayout! annotation.  See the example below.

The table below shows the mapping of an array argument in the absence of
an explicit external function call when calling a C function. The type \lstinline!T!
is allowed to be any of the simple types which can be passed to C as
defined in \cref{simple-types} or a record type as defined in
\cref{records} and it is mapped to the type \lstinline!T'! as defined in these sections
for input arguments.

\begin{center}
\begin{tabular}{l|l}
\hline
\multicolumn{1}{c|}{\tablehead{Modelica}} & \multicolumn{1}{c}{\tablehead{C}}\\
                                          & \multicolumn{1}{c}{\tablehead{Input and output}}\\
\hline
\hline
\lstinline!T[$\mathit{dim}_{1}$]! &
\lstinline[language=C]!T' *, size_t $\mathit{dim}_{1}$!
\\
\lstinline!T[$\mathit{dim}_{1}$, $\mathit{dim}_{2}$]! &
\lstinline[language=C]!T' *, size_t $\mathit{dim}_{1}$, size_t $\mathit{dim}_{2}$!
\\
\lstinline!T[$\mathit{dim}_{1}$, $\ldots$, $\mathit{dim}_{n}$]! &
\lstinline[language=C]!T' *, size_t $\mathit{dim}_{1}$, $\ldots$, size_t $\mathit{dim}_{n}$!
\\
\hline
\end{tabular}
\end{center}

The method used to pass array arguments to FORTRAN~77 functions in the
absence of an explicit external function call is similar to the one
defined above for C: first the address of the array, then the dimension
sizes as integers. See the table below. The type T is allowed to be any
of the simple types which can be passed to FORTRAN~77 as defined in
\cref{simple-types} and it is mapped to the type T' as defined in that
section.

\begin{center}
\begin{tabular}{l|l}
\hline
\multicolumn{1}{c|}{\tablehead{Modelica}} & \multicolumn{1}{c}{\tablehead{FORTRAN~77}}\\
                                          & \multicolumn{1}{c}{\tablehead{Input and output}}\\
\hline
\hline
\lstinline!T[$\mathit{dim}_{1}$]! &
\lstinline[language=FORTRAN77]!T', INTEGER $\mathit{dim}_{1}$!
\\
\lstinline!T[$\mathit{dim}_{1}$, $\mathit{dim}_{2}$]! &
\lstinline[language=FORTRAN77]!T', INTEGER $\mathit{dim}_{1}$, INTEGER $\mathit{dim}_{2}$!
\\
\lstinline!T[$\mathit{dim}_{1}$, $\ldots$, $\mathit{dim}_{n}$]! &
\lstinline[language=FORTRAN77]!T', INTEGER $\mathit{dim}_{1}$, $\ldots$, INTEGER $\mathit{dim}_{n}$!
\\
\hline
\end{tabular}
\end{center}

\begin{example}
The following two examples illustrate the default mapping of
array arguments to external C and FORTRAN~77 functions.

\begin{lstlisting}[language=modelica]
function foo
  input Real a[:,:,:];
  output Real x;
  external;
end foo;
\end{lstlisting}
The corresponding C prototype is as follows:
\begin{lstlisting}[language=C]
double foo(double *, size_t, size_t, size_t);
\end{lstlisting}

If the external function is written in FORTRAN~77, i.e.:
\begin{lstlisting}[language=modelica]
function foo
  input Real a[:,:,:];
  output Real x;
  external "FORTRAN 77";
end foo;
\end{lstlisting}
the default assumptions correspond to a FORTRAN~77 function
defined as follows:
\begin{lstlisting}[language=fortran77]
FUNCTION foo(a, d1, d2, d3)
  DOUBLE PRECISION(d1, d2, d3) a
  INTEGER                      d1
  INTEGER                      d2
  INTEGER                      d3
  DOUBLE PRECISION             foo
  ...
END
\end{lstlisting}
\end{example}

When an explicit call to the external function is present, the array and
the sizes of its dimensions must be passed explicitly.

\begin{example}
This example shows how arrays can be passed explicitly to an
external FORTRAN~77 function when the default assumptions are
unsuitable.

\begin{lstlisting}[language=modelica]
function foo
  input Real x[:];
  input Real y[size(x,1),:];
  input Integer i;
  output Real u1[size(y,1)];
  output Integer u2[size(y,2)];
  external "FORTRAN 77" myfoo(x, y, size(x,1), size(y,2), u1, i, u2);
end foo;
\end{lstlisting}
The corresponding FORTRAN~77 subroutine would be declared as follows:
\begin{lstlisting}[language=fortran77]
SUBROUTINE myfoo(x, y, n, m, u1, i, u2)
  DOUBLE PRECISION(n) x
  DOUBLE PRECISION(n,m) y
  INTEGER n
  INTEGER m
  DOUBLE PRECISION(n) u1
  INTEGER i
  DOUBLE PRECISION(m) u2
  ...
END
\end{lstlisting}

This example shows how to pass an array in column major order to a C function.

\begin{lstlisting}[language=modelica]
function fie
  input Real[:,:] a;
  output Real b;
  external;
  annotation(arrayLayout = "columnMajor");
end fie;
\end{lstlisting}
This corresponds to the following C prototype:
\begin{lstlisting}[language=C]
double fie(double *, size\_t, size\_t);
\end{lstlisting}
\end{example}

\subsubsection{Records}\label{records}

Mapping of record types is only supported for C. A Modelica record class
that contains simple types, other record elements, is mapped as follows:
\begin{itemize}
\item
  The record class is represented by a struct in C.
\item
  Each element of the Modelica record is mapped to its corresponding C
  representation.
\item
  The elements of the Modelica record class are declared in the same
  order in the C struct.
\item
  Arrays cannot be mapped.
\end{itemize}

Records are passed by reference (i.e.\ a pointer to the record is being
passed).

\begin{example}
\begin{lstlisting}[language=modelica]
record R
  Real x;
  Real z;
end R;
\end{lstlisting}
is mapped to:
\begin{lstlisting}[language=C]
struct R {
  double x;
  double z;
};
\end{lstlisting}
\end{example}

\subsection{Return Type Mapping}\label{return-type-mapping}

If there is a single output parameter and no explicit call of the
external function, or if there is an explicit external call in the form
of an equation, in which case the LHS must be one of the output
parameters, the external routine is assumed to be a value-returning
function. Mapping of the return type of functions is performed as
indicated in the table below. Storage for arrays as return values is
allocated by the calling routine, so the dimensions of the returned
array are fixed at call time. Otherwise the external function is assumed
not to return anything; i.e., it is really a procedure or, in C, a
void-function.

\begin{nonnormative}
In the case of an external function not returning anything, argument type mapping according to \cref{simple-types} is performed in the absence
of any explicit external function call.
\end{nonnormative}

Return types are by default mapped as follows for C and FORTRAN~77:
\begin{center}
\begin{tabular}{l|l|l}
\hline
\multicolumn{1}{c|}{\tablehead{Modelica}} & \multicolumn{1}{c|}{\tablehead{C}} & \multicolumn{1}{c}{\tablehead{FORTRAN~77}}\\
\hline
\hline
\lstinline!Real!    & \lstinline[language=C]!double!      & \lstinline[language=FORTRAN77]!DOUBLE PRECISION!\\
\lstinline!Integer! & \lstinline[language=C]!int!         & \lstinline[language=FORTRAN77]!INTEGER!\\
\lstinline!Boolean! & \lstinline[language=C]!int!         & \lstinline[language=FORTRAN77]!LOGICAL!\\
\lstinline!String!  & \lstinline[language=C]!const char*! & \emph{Not allowed}\\
\lstinline!T[$\mathit{dim}_{1}$, $\ldots$, $\mathit{dim}_{n}$]! & \emph{Not allowed} & \emph{Not allowed} \\
Enumeration type    & \lstinline[language=C]!int!         & \lstinline[language=FORTRAN77]!INTEGER!\\
Record              & See \cref{records}                  & \emph{Not allowed}\\
\hline
\end{tabular}
\end{center}

The element type \lstinline!T! of an array can be any simple type as defined in
\cref{simple-types} or, for C, a record type is returned as a value of the
record type defined in \cref{records}.

\subsection{Aliasing}\label{aliasing}

Any potential aliasing in the external function is the responsibility of
the tool and not the user. An external function is not allowed to
internally change the inputs (even if they are restored before the end
of the function).

\begin{example}
\begin{lstlisting}[language=modelica]
function foo
  input Real x;
  input Real y;
  output Real z=x;
  external "FORTRAN 77" myfoo(x,y,z);
end foo;
\end{lstlisting}
The following Modelica function:
\begin{lstlisting}[language=modelica]
function f
  input Real a;
  output Real b;
algorithm
  b:=foo(a,a);
  b:=foo(b,2*b);
end f;
\end{lstlisting}
can on most systems be transformed into the following C function:
\begin{lstlisting}[language=C]
double f(double a) {
  extern void myfoo_(double*,double*,double*);
  double b,temp1,temp2;

  myfoo_(&a,&a,&b);
  temp1=2*b;
  temp2=b;
  myfoo_(&b,&temp1,&temp2);

  return temp2;
}
\end{lstlisting}

The reason for not allowing the external function to change the
inputs is to ensure that inputs can be stored in static memory and to
avoid superfluous copying (especially of matrices). If the routine does
not satisfy the requirements the interface must copy the input argument
to a temporary. This is rare but occurs e.g.\ in \lstinline!dormlq! in some
Lapack implementations. In those special cases the writer of the
external interface have to copy the input to a temporary. If the first
input was changed internally in myfoo the designer of the interface
would have to change the interface function \lstinline!foo! to:
\begin{lstlisting}[language=modelica]
function foo
  input Real x;
  protected Real xtemp=x; // Temporary used because myfoo changes its input
  public input Real y;
  output Real z;
  external "FORTRAN 77" myfoo(xtemp,y,z);
end foo;
\end{lstlisting}

Note that we discuss input arguments for Fortran-routines even
though FORTRAN~77 does not formally have input arguments and forbid
aliasing between any pair of arguments to a function (Section 15.9.3.6
of X3J3/90.4). For the few (if any) FORTRAN~77 compilers that strictly
follow the standard and are unable to handle aliasing between input
variables the tool must transform the first call of \lstinline!foo! into:
\begin{lstlisting}[language=C]
temp1=a; /* Temporary to avoid aliasing */
myfoo_(&a,&temp1,&b);
\end{lstlisting}

The use of the function \lstinline!foo! in Modelica is uninfluenced by these considerations.
\end{example}

\subsection{Annotations for External Libraries and Include Files}\label{annotations-for-external-libraries-and-include-files}

The following annotations are useful in the context of calling external
functions from Modelica, and they should occur on the external clause
and no other standard annotations should occur on the external-clause.
They can all specify either a scalar value or an array of values as
indicated below for annotation (Library=\ldots{}):
\begin{itemize}
\item
  The \lstinline!annotation(Library="libraryName")!, used by the linker to include
  the library file where the compiled external function is available.
\item
  The \lstinline!annotation(Library=("libraryName1","libraryName2"))!, used by the
  linker to include the library files where the compiled external
  function is available and additional libraries used to implement it.
  For shared libraries it is recommended to include all non-system
  libraries in this list.
\item
  The \lstinline!annotation(Include="includeDirective")!, used to include source files needed for calling the external function in the code
  generated by the Modelica compiler. The included code should be valid C89 code.
  \begin{nonnormative}
  Examples of files that can be included are header files or source files that contain the
  functions referenced in the external function declaration.
  \end{nonnormative}
\item
  The
  \lstinline!annotation(IncludeDirectory="modelica://ModelicaLibraryName/Resources/Include")!,
  used to specify a location for header files. The preceding one is the
  default and need not be specified; but another location could be
  specified by using an URI name for the include directory, see \cref{external-resources}.
\item
  The
  \lstinline!annotation(LibraryDirectory="modelica://ModelicaLibraryName/Resources/Library")!,
  used to specify a location for library files. The preceding one is the
  default and need not be specified; but another location could be
  specified by using an URI name for the library directory, see \cref{external-resources}.
  Different versions of one object library can be provided
  (e.g.\ for Windows and for Linux) by providing a
  \emph{platform} directory below the \lstinline!LibraryDirectory!. If no
  platform directory is present, the object library must be present
  in the \lstinline!LibraryDirectory!. The following \emph{platform} names are
  standardized:
  \begin{itemize}
  \item
    \lstinline!"win32"! (Microsoft Windows 32 bit)
  \item
    \lstinline!"win64"! (Microsoft Windows 64 bit)
  \item
    \lstinline!"linux32"! (Linux Intel 32 bit)
  \item
    \lstinline!"linux64"! (Linux Intel 64 bit)
  \end{itemize}
\end{itemize}

The \filename{win32} or \filename{win64} directories may contain \filename{gcc47}, \filename{vs2010}, \filename{vs2012}
for specific versions of these compilers and these are used instead of
the general \filename{win32} or \filename{win64} directories, and similarly for other
platforms.

The library on Windows may refer to a lib-file (static library), both a lib- and dll-file (in this case the lib-file is an import-library),
or just a dll-file. It shall not refer to an obj-file.

If the directory for the specific compiler version is missing the
platform specific directory is used.

\begin{nonnormative}
A tool may give diagnostics if the directory corresponding to the selected compiler version is missing.  The directories may use symbolic links or use
a text-file as described below: e.g.\ a text-file \filename{vs2008} containing the text \emph{../win32/vs2005} (or \emph{vs2005}) suggesting that it is
compatible with vs2005.
\end{nonnormative}

The \lstinline!ModelicaLibraryName! used for \lstinline!IncludeDirectory! and \lstinline!LibraryDirectory! indicates the top-level class where the annotation is found in the Modelica source code.

\begin{example}
Use of external functions and of object libraries:
\begin{lstlisting}[language=modelica]
package ExternalFunctions
  model Example
    Real x(start=1.0),y(start=2.0);
  equation
    der(x)=-ExternalFunc1(x);
    der(y)=-ExternalFunc2(y);
  end Example;

  model OtherExample
    Real x(start=1.0);
  equation
    der(x)=-ExternalFunc3(x);
  end OtherExample;

  function ExternalFunc1
    input Real x;
    output Real y;
    external "C"
    y=ExternalFunc1_ext(x) annotation(Library="ExternalLib1",
      Include="#include \"ExternalFunc1.h\"");
  end ExternalFunc1;

  function ExternalFunc2
    input Real x;
    output Real y;
    external "C" annotation(Library="ExternalLib2",
      Include="#include \"ExternalFunc2.h\"");
  end ExternalFunc2;

  function ExternalFunc3
    input Real x;
    output Real y;
    external "C" annotation(Include="#include \"ExternalFunc3.c\"");
  end ExternalFunc3;
end ExternalFunctions;

package MyExternalFunctions
  extends ExternalFunctions;
end MyExternalFunctions;
\end{lstlisting}
Directory structure:
\begin{lstlisting}[language=modelica]
ExternalFunctions
  package.mo  // contains the Modelica code from above
  Resources
    Include        // contains the include files
      ExternalFunc1.h // C header file
      ExternalFunc2.h // C header file
      ExternalFunc3.c // C source file
    Library       // contains the object libraries for different
     platforms
       win32
         ExternalLib1.lib // static link library for VisualStudio
         ExternalLib2.lib // statically linking the dynamic link library
         ExternalLib2.dll // dynamic link library (with manifest)
       linux32
         libExternalLib1.a   // static link library
         libExternalLib2.so // shared library
MyExternalFunctions
   package.mo
\end{lstlisting}
Note that calling \lstinline!MyExternalFunctions.ExternalFunc1! will use
header and library files from \lstinline!ExternalFunction!, the \lstinline!ExternalFunctions.Example! will not use \filename{ExternalFunc3.c},
and one library file may contain multiple functions.

Header file for the function in the dynamic link / shared library
\filename{ExternalLib2} so that the desired functions are defined to be exported
for Microsoft VisualStudio and for GNU C compiler (note, for Linux it is
recommended to use the compiler option \lstinline!-fPIC! to build shared
libraries or object libraries that are later transformed to a shared
library):
\begin{lstlisting}[language=C]
// File ExternalFunc2.h
#ifdef __cplusplus
extern "C" {
#endif
#ifdef _MSC_VER
#ifdef EXTERNAL_FUNCTION_EXPORT
#  define EXTLIB2_EXPORT __declspec( dllexport )
#else
#  define EXTLIB2_EXPORT __declspec( dllimport )
#endif
#elif  __GNUC__ >= 4
  /* In gnuc, all symbols are by default exported. It is still often useful,
  to not export all symbols but only the needed ones */
#  define EXTLIB2_EXPORT __attribute__ ((visibility("default")))
#else
#  define EXTLIB2_EXPORT
#endif

EXTLIB2_EXPORT void ExternalFunc2(<function arguments>);

#ifdef __cplusplus
}
#endif
\end{lstlisting}
\end{example}

The \lstinline!Library! name and the \lstinline!LibraryDirectory! name in the function annotation are mapped to a linkage directive in a compiler-dependent way thereby selecting the object library suited for the respective computer platform.

\subsection{Examples}\label{examples1}

\subsubsection{Input Parameters, Function Value}\label{input-parameters-function-value}

\begin{example}
Here all parameters to the external function are input
parameters. One function value is returned. If the external language is
not specified, the default is \lstinline!"C"!, as below.
\begin{lstlisting}[language=modelica]
function foo
  input Real x;
  input Integer y;
  output Real w;
  external;
end foo;
\end{lstlisting}
This corresponds to the following C prototype:
\begin{lstlisting}[language=C]
double foo(double, int);
\end{lstlisting}

Example call in Modelica:
\begin{lstlisting}[language=modelica]
z = foo(2.4, 3);
\end{lstlisting}
Translated call in C:
\begin{lstlisting}[language=C]
z = foo(2.4, 3);
\end{lstlisting}
\end{example}

\subsubsection{Arbitrary Placement of Output Parameters, No External Function Value}\label{arbitrary-placement-of-output-parameters-no-external-function-value}

\begin{example}
In the following example, the external function call is given
explicitly which allows passing the arguments in a different order than
in the Modelica version.
\begin{lstlisting}[language=modelica]
function foo
  input Real x;
  input Integer y;
  output Real u1;
  output Integer u2;
  external "C" myfoo(x, u1, y, u2);
end foo;
\end{lstlisting}
This corresponds to the following C prototype:
\begin{lstlisting}[language=C]
void myfoo(double, double *, int, int *);
\end{lstlisting}
Example call in Modelica:
\begin{lstlisting}[language=modelica]
(z1,i2) = foo(2.4, 3);
\end{lstlisting}
Translated call in C:
\begin{lstlisting}[language=C]
myfoo(2.4, \&z1, 3, \&i2);
\end{lstlisting}
\end{example}

\subsubsection{External Function with Both Function Value and Output Variable}\label{external-function-with-both-function-value-and-output-variable}

\begin{example}
The following external function returns two results: one
function value and one output parameter value. Both are mapped to
Modelica output parameters.
\begin{lstlisting}[language=modelica]
function foo
  input Real x;
  input Integer y;
  output Real funcvalue;
  output Integer out1;
  external "C" funcvalue = myfoo(x, y, out1);
end foo;
\end{lstlisting}
This corresponds to the following C prototype:
\begin{lstlisting}[language=C]
double myfoo(double, int, int *);
\end{lstlisting}
Example call in Modelica:
\begin{lstlisting}[language=modelica]
(z1,i2) = foo(2.4, 3);
\end{lstlisting}
Translated call in C:
\begin{lstlisting}[language=C]
z1 = myfoo(2.4, 3, \&i2);
\end{lstlisting}
\end{example}

\subsection{Utility Functions}\label{utility-functions}

This section describes the utility functions declared in \filename{ModelicaUtilities.h}, which can be called in external Modelica functions written in C.

\subsubsection{Utility Functions for Reporting Errors}\label{utility-functions-for-reporting-errors}

The functions listed below produce a message in different ways.
\begin{center}
\begin{tabular}{l|l l}
\hline
\tablehead{Expression} & \tablehead{Description} & \tablehead{Details}\\
\hline
\hline
\lstinline[language=C]!ModelicaMessage($\mathit{string}$)! & Message with fixed string & \multirow{3}{*}{\Cref{modelica:ModelicaMessage-et-al}} \\
\lstinline[language=C]!ModelicaWarning($\mathit{string}$)! & Warning with fixed string & \\
\lstinline[language=C]!ModelicaError($\mathit{string}$)! & Error with fixed string & \\
\hline
\lstinline[language=C]!ModelicaFormatMessage($\mathit{format}$, $\ldots$)! & Message with \lstinline[language=C]!printf! style formatting & \multirow{3}{*}{\Cref{modelica:ModelicaFormatMessage-et-al}} \\
\lstinline[language=C]!ModelicaFormatWarning($\mathit{format}$, $\ldots$)! & Warning with \lstinline[language=C]!printf! style formatting & \\
\lstinline[language=C]!ModelicaFormatError($\mathit{format}$, $\ldots$)! & Error with \lstinline[language=C]!printf! style formatting & \\
\hline
\lstinline[language=C]!ModelicaVFormatMessage($\mathit{format}$, $\mathit{ap}$)! & Message with \lstinline[language=C]!vprintf! style formatting & \multirow{3}{*}{\Cref{modelica:ModelicaVFormatMessage-et-al}} \\
\lstinline[language=C]!ModelicaVFormatWarning($\mathit{format}$, $\mathit{ap}$)! & Warning with \lstinline[language=C]!vprintf! style formatting & \\
\lstinline[language=C]!ModelicaVFormatError($\mathit{format}$, $\mathit{ap}$)! & Error with \lstinline[language=C]!vprintf! style formatting & \\
\hline
\end{tabular}
\end{center}

The \emph{Message}-functions only produce the message, but the \emph{Warning}- and \emph{Error}-functions combine this with error handling as follows.

The \emph{Warning}-functions view the message as a warning and can skip
duplicated messages similarly as an \lstinline!assert! with
\lstinline!level = AssertionLevel.Warning! in the Modelica code.

The \emph{Error}-functions never return to the calling function, but handle the
error similarly to an \lstinline!assert! with \lstinline!level = AssertionLevel.Error! in the
Modelica code.

\begin{functiondefinition*}[ModelicaMessage, ModelicaWarning, ModelicaError]\label{modelica:ModelicaMessage-et-al}
\begin{synopsis}[C]\begin{lstlisting}
void ModelicaMessage(const char* $\mathit{string}$)
void ModelicaWarning(const char* $\mathit{string}$)
void ModelicaError(const char* $\mathit{string}$)
\end{lstlisting}\end{synopsis}
\begin{semantics}
Output the fixed message string (no format control).
\end{semantics}
\end{functiondefinition*}

\begin{functiondefinition*}[ModelicaFormatMessage, ModelicaFormatWarning, ModelicaFormatError]\label{modelica:ModelicaFormatMessage-et-al}
\begin{synopsis}[C]
% Note that the "..." below are actual C code, and shouldn't be typeset as \ldots.
\begin{lstlisting}
void ModelicaFormatMessage(const char* $\mathit{format}$, ...)
void ModelicaFormatWarning(const char* $\mathit{format}$, ...)
void ModelicaFormatError(const char* $\mathit{format}$, ...)
\end{lstlisting}\end{synopsis}
\begin{semantics}
Output the message under the same format control as the C function \lstinline[language=C]!printf!.
\end{semantics}
\end{functiondefinition*}

\begin{functiondefinition*}[ModelicaVFormatMessage, ModelicaVFormatWarning, ModelicaVFormatError]\label{modelica:ModelicaVFormatMessage-et-al}
\begin{synopsis}[C]\begin{lstlisting}
void ModelicaVFormatMessage(const char* $\mathit{format}$, va_list $\mathit{ap}$)
void ModelicaVFormatWarning(const char* $\mathit{format}$, va_list $\mathit{ap}$)
void ModelicaVFormatError(const char* $\mathit{format}$, va_list $\mathit{ap}$)
\end{lstlisting}\end{synopsis}
\begin{semantics}
Output the message under the same format control as the C function \lstinline[language=C]!vprintf!.
\end{semantics}
\end{functiondefinition*}

\subsubsection{Utility Functions for Allocating Strings}\label{utility-functions-for-allocating-strings}

The functions listed below are related to string allocation.
\begin{center}
\begin{tabular}{l|l l}
\hline
\tablehead{Expression} & \tablehead{Description} & \tablehead{Details}\\
\hline
\hline
\lstinline[language=C]!ModelicaAllocateString($\mathit{len}$)! & Allocate or error & \Cref{modelica:ModelicaAllocateString} \\
\lstinline[language=C]!ModelicaAllocateStringWithErrorReturn($\mathit{len}$)! & Allocate or null& \Cref{modelica:ModelicaAllocateStringWithErrorReturn} \\
\lstinline[language=C]!ModelicaDuplicateString($\mathit{str}$)! & Duplicate or error & \Cref{modelica:ModelicaDuplicateString} \\
\lstinline[language=C]!ModelicaDuplicateStringWithErrorReturn($\mathit{str}$)! & Duplicate or null& \Cref{modelica:ModelicaDuplicateStringWithErrorReturn} \\
\hline
\end{tabular}
\end{center}

\begin{functiondefinition}[ModelicaAllocateString]
\begin{synopsis}[C]\begin{lstlisting}
char* ModelicaAllocateString(size_t $\mathit{len}$)
\end{lstlisting}\end{synopsis}
\begin{semantics}
Allocate memory for a writeable non-literal string which is used as a return argument of an external Modelica function.  It allocates $\mathit{len}+1$ characters and the last one is set to \textsc{nul}.  If an error occurs, this function does not return, but calls \lstinline[language=C]!ModelicaError!.
\end{semantics}
\end{functiondefinition}

\begin{functiondefinition}[ModelicaAllocateStringWithErrorReturn]
\begin{synopsis}[C]\begin{lstlisting}
char* ModelicaAllocateStringWithErrorReturn(size_t $\mathit{len}$)
\end{lstlisting}\end{synopsis}
\begin{semantics}
Same as \lstinline[language=C]!ModelicaAllocateString!, except that in case of error, the function returns 0.  This allows the external function to close files and free other open resources in case of error.  After cleaning up resources, use \lstinline[language=C]!ModelicaError! or \lstinline[language=C]!ModelicaFormatError! to signal the error.
\end{semantics}
\end{functiondefinition}

\begin{functiondefinition}[ModelicaDuplicateString]
\begin{synopsis}[C]\begin{lstlisting}
char* ModelicaDuplicateString(const char* $\mathit{str}$)
\end{lstlisting}\end{synopsis}
\begin{semantics}
Returns a writeable duplicate of the \textsc{nul}-terminated string $\mathit{str}$.  If an error occurs, this function does not return, but calls \lstinline[language=C]!ModelicaError!.
\end{semantics}
\end{functiondefinition}

\begin{functiondefinition}[ModelicaDuplicateStringWithErrorReturn]
\begin{synopsis}[C]\begin{lstlisting}
char* ModelicaDuplicateStringWithErrorReturn(const char* $\mathit{str}$)
\end{lstlisting}\end{synopsis}
\begin{semantics}
Same as \lstinline[language=C]!ModelicaDuplicateString!, except that in case of error, the function returns 0.  This allows the external function to close files and free other open resources in case of error. After cleaning up resources, use \lstinline[language=C]!ModelicaError! or \lstinline[language=C]!ModelicaFormatError! to signal the error.
\end{semantics}
\end{functiondefinition}

The valid return values for an external function returning a \lstinline!String! are:
\begin{itemize}
\item A literal \lstinline!String!.
\item A string given as \lstinline!String! input to the external function
\item A string pointer returned by one the functions in the table above.
\end{itemize}

Thus if an external wants to create a non-literal string it must be allocated with one of the functions in this section, e.g., \lstinline[language=C]!ModelicaAllocateString!.  After return of the external function, the Modelica environment is responsible for the memory allocated with \lstinline[language=C]!ModelicaAllocateString! (e.g., to free this memory, when appropriate).  It is not allowed to access memory that was allocated with \lstinline[language=C]!ModelicaAllocateString! in a previous call of this external function.

\begin{nonnormative}
Memory that is not passed to the Modelica simulation environment, such as memory that is freed before leaving the function, or in an \lstinline!ExternalObject!,
see~\cref{external-objects}, should be allocated with the standard C mechanisms, like \lstinline[language=C]!calloc!.
\end{nonnormative}

\begin{nonnormative}
The reason why one should avoid, for instance, \lstinline[language=C]!malloc! for string allocation is that a Modelica simulation environment may have
its own allocation scheme, e.g., a special stack for local variables of a function.
\end{nonnormative}

\subsection{External Objects}\label{external-objects}

External functions may need to store their internal memory between function calls.
Within Modelica this memory is defined as instance of the
predefined class \lstinline!ExternalObject! according to the following rules:
\begin{itemize}
\item
  There is a predefined partial class \lstinline!ExternalObject!.
  \begin{nonnormative}
  Since the class is partial, it is not possible to define an instance of this class.
  \end{nonnormative}
\item
  An external object class shall be directly extended from
  \lstinline!ExternalObject!, shall have exactly two function definitions, called
  \lstinline!constructor! and \lstinline!destructor!, and shall not contain other elements.
  The functions \lstinline!constructor! and \lstinline!destructor! shall not be replaceable.
\item
  The \lstinline!constructor! function is called exactly once before the first use
  of the object. For each completely constructed object, the destructor
  is called exactly once, after the last use of the object, even if an
  error occurs. The \lstinline!constructor! shall have exactly one output argument
  in which the constructed instance derived from \lstinline!ExternalObject! is
  returned. The \lstinline!destructor! shall have no output arguments and the only
  input argument of the destructor shall be of the type derived from
  \lstinline!ExternalObject!. It is not legal to call explicitly the \lstinline!constructor! and
  \lstinline!destructor! functions. The constructor shall initialize the object, and
  must not require any other calls to be made for the initialization to
  be complete (e.g., from an initial algorithm or initial equation). The
  destructor shall delete the object, and must not require any other
  calls to be made for the deletion to be complete (e.g., from a \lstinline!when terminal()! clause). The constructor shall not assume that pointers sent
  to the external object will remain valid for the life-time of the external object.  An exception is that if the pointer to another external object is
  given as argument to the constructor, that pointer will remain valid as long as the other external object lives.
  \begin{nonnormative}
  External objects may be a protected component (or part of one) in a function.  The constructor is in that case called at the start of the function call,
  and the destructor when the function returns, or when recovering from errors in the function.
  \end{nonnormative}
  \begin{nonnormative}
  External objects may be an input (or part of an input) to a function, in that case the destructor is not called (since the external object is active before
  and after the function call).  Normally this is an external function, but it could be a non-external function as well (e.g.\ calling external functions one
  or more times).  The function input shall not have a default value using the constructor.
  \end{nonnormative}
\item
  Classes derived from \lstinline!ExternalObject! can neither be used in an
  extends-clause nor in a short class definition.
\item
  Only the constructor may return external objects and an external object
  can only be bound in component declarations and neither modified later
  nor assigned to.
  \begin{nonnormative}
  It follows that a function cannot return a component containing an external object, since only the constructor may return an external object and the constructor exactly returns the external object.
  \end{nonnormative}
\item
  External functions may be defined which operate on the internal memory
  of an \lstinline!ExternalObject!. An \lstinline!ExternalObject! used as input argument or
  return value of an external C function is mapped to the C type
  \lstinline!void*!.
\end{itemize}

\begin{example}
A user-defined table may be defined in the following way as an \lstinline!ExternalObject!
(the table is read in a user-defined format from file and has memory for the last used table interval):
\begin{lstlisting}[language=modelica]
class MyTable
  extends ExternalObject;
  function constructor
    input String fileName = "";
    input String tableName = "";
    output MyTable table;
    external "C" table = initMyTable(fileName, tableName);
  end constructor;

  function destructor "Release storage of table"
    input MyTable table;
    external "C" closeMyTable(table);
  end destructor;
end MyTable;
\end{lstlisting}
and used in the following way:
\begin{lstlisting}[language=modelica]
model test "Define a new table and interpolate in it"
  MyTable table=MyTable(fileName ="testTables.txt",
    tableName="table1"); // call initMyTable
  Real y;
equation
  y = interpolateMyTable(table, time);
end test;
\end{lstlisting}

This requires to provide the following Modelica function:
\begin{lstlisting}[language=modelica]
function interpolateMyTable "Interpolate in table"
  input MyTable table;
  input Real u;
  output Real y;
  external "C" y = interpolateMyTable(table, u);
end interpolateTable;
\end{lstlisting}
The external C functions may be defined in the following way:
\begin{lstlisting}[language=C]
typedef struct { /* User-defined datastructure of the table */
  double* array; /* nrow*ncolumn vector */
  int nrow; /* number of rows */
  int ncol; /* number of columns */
  int type; /* interpolation type */
  int lastIndex; /* last row index for search */
} MyTable;

void* initMyTable(const char* fileName, const char* tableName) {
  MyTable* table = malloc(sizeof(MyTable));
  if ( table == NULL ) ModelicaError("Not enough memory");
  // read table from file and store all data in *table
  return (void*) table;
};

void closeMyTable(void* object) { /* Release table storage */
  MyTable* table = (MyTable*) object;
  if ( object == NULL ) return;
  free(table->array);
  free(table);
}

double interpolateMyTable(void* object, double u) {
  MyTable* table = (MyTable*) object;
  double y;
  // Interpolate using "table" data (compute y)
  return y;
};
\end{lstlisting}
\end{example}<|MERGE_RESOLUTION|>--- conflicted
+++ resolved
@@ -380,26 +380,16 @@
 
 Examples of restrictions on optimizing pure functions:
 \begin{lstlisting}[language=modelica]
-<<<<<<< HEAD
-  Real x = if noEvent(abs(x)) < 1 then asin(x) else 0; // May not move asin(x) out of then
-=======
-  Real x=if noEvent(abs(x))<1 then asin(x)  else 0; // Cannot move asin(x) out of then
->>>>>>> de55f8b6
+  Real x = if noEvent(abs(x)) < 1 then asin(x) else 0; // Cannot move asin(x) out of then
 algorithm
   assertCheck(p, T); // Must call function
 algorithm
   if b then
     y := 2 * someOtherFunction(x);
   end if;
-<<<<<<< HEAD
   y := y + asin(x);
   y := y + someOtherFunction(x);
-  // May not evaluate someOtherFunction(x) before asin(x) - unless b is true
-=======
-  y:=y+asin(x);
-  y:=y+someOtherFunction(x);
   // Cannot evaluate someOtherFunction(x) before asin(x) - unless b is true
->>>>>>> de55f8b6
   // The reason is that asin(x) may fail and someOtherFunction may hang,
   // and it might be possible to recover from this error.
 \end{lstlisting}
