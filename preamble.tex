% This suppresses warnings about most overfull hboxes.
% Clearly it would be better to fix them, but if we anyway want to
% change the layout that can wait
\hfuzz=50pt

\usepackage[english]{babel}

\usepackage{fancyhdr}

% The general view was that parskip without indent was most readable, so use it
\usepackage{parskip}

% Uses some packages:
\usepackage{amsmath}
\allowdisplaybreaks

% For non-floating figures:
\usepackage{float}

% Prefer pdf for pdf
% https://tex.stackexchange.com/questions/1072/which-graphics-formats-can-be-included-in-documents-processed-by-latex-or-pdflat
\usepackage{ifpdf}
\ifpdf
\makeatletter
\let\orig@Gin@extensions\Gin@extensions
\def\Gin@extensions{.pdf,\orig@Gin@extensions} %prepend .pdf before .png
\makeatother
\fi

% Longer section numbers in toc
\ifpdf
\usepackage{tocloft}
\setlength{\cftsecnumwidth}{3em}
\fi

% Need more text:
\usepackage[margin=1in]{geometry}

%\usepackage{t1enc}
\usepackage{graphicx}
\graphicspath{{media/}{../media/}} % so that chapter files can also find the images

% Don't use subfig.sty due to this LaTeXML issue (fixed on master 2020-06-27):
% - https://github.com/brucemiller/LaTeXML/issues/1292 (marked as fixed as of commit 9f5c893b)
% Leaving commented-out code as a hint to anyone who considers using subfig.
%\usepackage{subfig}

\RequirePackage[margin=1em, labelfont=bf,
                singlelinecheck=true, font=sl,
                compatibility=false% Unsupported feature that suppresses the incompatibility checks.
                ]{caption}
\captionsetup[figure]{position=bottom}
\captionsetup[table]{position=top}
\ifpdf
\DeclareCaptionOption{parskip}[]{}% Unclear workaround for conflict between captions, subfig, and parskip.
\else
% The \DeclareCaptionOption leaves a ']' behind in the LaTeXML build, see:
% - https://github.com/brucemiller/LaTeXML/issues/1352
% Since we are currently not using subfig, we work around this issue by simply removing the problematic
% \DeclareCaptionOption call.
\fi

% The fixltx2e that was used for textsubscript is no longer needed for pdf, but is needed by latexml
\ifpdf
\else
\usepackage{fixltx2e} %for textsubscript
\fi

% Allow lot of figures on page:
\renewcommand{\textfraction}{0}
\renewcommand{\topfraction}{1}
\renewcommand{\bottomfraction}{1}

% Some problem with raggedright for latexml
\ifpdf
\renewcommand{\newline}{\hspace*{\fill}\linebreak}
\else
\renewcommand{\newline}{\hspace*{\fill}\raggedright\linebreak}
\fi
\setcounter{totalnumber}{1000}
\raggedbottom

% Load index before hyperref.
\ifpdf
\usepackage{index} % Not supported by LaTeXML.
\else
\usepackage{makeidx} % Poor man's alternative to index.sty.
\fi
\makeindex

% For solving issue with see-also entries in index, see
% - https://tex.stackexchange.com/questions/231840/what-is-the-proper-use-of-several-seealso-in-the-same-index-entry-with-makeinde
% For example, this is how to create a see-also item under "declaration equation":
%   \index{declaration equation!zzzzz@\igobble |seealso{binding equation}}
\def\igobble#1 {}

% Providing command that other authors seem to take for granted.
\newcommand*\seealso[2]{\emph{\alsoname} #1}

\ifpdf
\usepackage[pdfusetitle]{hyperref}
\else
\usepackage[pdfusetitle,backref=page]{hyperref} % Need backref, since we can't use biblatex.
\fi
\hypersetup{pdfkeywords={Modelica, modeling, object-oriented, multi-domain}}
% The bookmarks are used as table-of-contents in Acrobat
% The default (magenta for urls and red for internal links) isn't nice
\hypersetup{bookmarksnumbered=true, hidelinks, urlcolor=blue, linkcolor=blue}

% Commands for styling \index page references.
\newcommand{\hyperpageit}[1]{\textit{\hyperpage{#1}}}% Not the main entry for this index term.
\newcommand{\hyperpagebf}[1]{\textbf{\hyperpage{#1}}}% (Over?) emphasized entry for this index term.  Use with caution!

% Rudimentary fallback solution when \lstinline can't be used.  For example, in the argument of \index.
\newcommand{\robustinline}[1]{\texttt{#1}}

\ifpdf
\usepackage[
  style=authoryear,
  backref=true,
  maxnames=6
]{biblatex}
\setlength\bibitemsep{0.5\baselineskip}
\setlength\bibhang{0pt}
\else
% Use BibTeX due to LaTeXML problems with biblatex.
\usepackage[round,authoryear]{natbib}
\bibliographystyle{plainnat}
% Define macro aliases with the names used by bibliatex:
\let\textcite\citet
\let\parencite\citep
\fi

\usepackage{multirow} % for multirow entries in tables

% When producing PDF, the ttfamily looks better in size \small, but with LaTeXML this becomes too small,
% and the size is applied deep down on the HTML elements, making it hard to adjust using CSS.
% Thus, the problem has to be addressed already when a listings language's 'basicstyle' is defined.
% This needs to go before mlsshared.sty is loaded.
\ifpdf
\let\smallifpdf\small
\else
\let\smallifpdf\normalsize
\fi

\ifpdf
% Don't load cleveref yet.
\else
% The LaTeXML 'listings' support in cleveref is broken (fixed on master 2020-12-29), so we need to load cleveref before
% listings (which is loaded inside mlsshared.sty), so that the broken support doesn't get loaded, see
% - https://github.com/brucemiller/LaTeXML/issues/1400 (marked as fixed as of commit 4c3d0018ec)
\usepackage[nameinlink,noabbrev]{cleveref}
\fi

% There seems to be some major issue with using this as a package in LaTeXML messing up font in listing
% See https://github.com/brucemiller/LaTeXML/issues/1713
\ifpdf
\usepackage{mlsshared}
\else
\include{mlsshared.sty}
\fi

\ifpdf
% This is the preferred load order for listings and cleveref, so that cleveref is aware of listings, see above.
\usepackage[nameinlink,noabbrev]{cleveref}
\fi

\def\autoref#1{\errmessage{You are not supposed to use \autoref; use \cref or \Cref instead.}}

% Settings in addition to those in mlsshared.sty.
\lstset{%
  xleftmargin=\fboxsep,
  xrightmargin=-\fboxsep,
}

% Convenience for adding a term to the index, formatted with \robustinline.
\newcommand{\indexinline}[1]{\index{#1@\robustinline{#1}}}

% Similar to \indexinline, but specifically for adding annotation to the index.
% This makes it easy to change the presentation of annotations in the index.
\newcommand{\annotationindex}[1]{\index{#1@\robustinline{#1}}}
% Like \annotationindex, but also outputting the formatted name of the annotation.
\newcommand{\fmtannotationindex}[1]{\lstinline{#1}\annotationindex{#1}}

\def\S0#1#2{\hypertarget{#2}\chapter{#1}\label{#2}}
\def\S1#1#2{\hypertarget{#2}\section{#1}\label{#2}}
\def\S2#1#2{\hypertarget{#2}\subsection{#1}\label{#2}}
\def\S3#1#2{\hypertarget{#2}\subsubsection{#1}\label{#2}}
\def\S4#1#2{\hypertarget{#2}\paragraph{#1}\label{#2}}
\def\S5#1#2{\hypertarget{#2}\subparagraph{#1}\label{#2}}

% Simple numbering of lists, should preferably use \usepackage{enumitem}
% https://stackoverflow.com/questions/2007627/latex-how-can-i-create-nested-lists-which-look-this-1-1-1-1-1-1-1-2-1-2
%\usepackage{enumitem} % Package not available for continuous integration builds.
\renewcommand{\labelenumi}{\arabic{enumi}.}
\renewcommand{\labelenumii}{\labelenumi\arabic{enumii}.}
\renewcommand{\labelenumiii}{\labelenumii\arabic{enumiii}.}
\renewcommand{\labelenumiv}{\labelenumiii\arabic{enumiv}.}

% Non-normative content without paragraph breaks at beginning and end.
% In most cases, one should use the 'nonnormative' environment instead.
\newenvironment{nonnormative*}[0]{%
{[}\itshape\ignorespaces
}{%
\unskip\upshape{]}%
}

% Non-normative content with paragraph breaks at beginning and end.
\newenvironment{nonnormative}[0]{%
\par\begin{nonnormative*}%
}{%
\end{nonnormative*}\par%
}

% Example environment, as a special case of non-normative content.
\newenvironment{example*}[1][\unskip]{%
\begin{nonnormative*}Example #1:
}{%
\end{nonnormative*}
}
\newenvironment{example}[1][\unskip]{%
\begin{nonnormative}Example #1:
}{%
\end{nonnormative}
}

% Like \emph, but marking this as the place where new terminology is introduced.
<<<<<<< HEAD
% In the future, we can change this to something that will automatically add this
% to an index/glossary.
\newcommand{\firstuse}[1]{\emph{#1}}
\newcommand{\willbedefined}[1]{\emph{#1}} % TODO: Make sure this command is merged with the corresponding command on the add-index branch.
=======
% By default, the argument is added to the document index as is, but this can be overridden using the optional argument.
\makeatletter% As long as this file isn't a normal package included with \usepackage...
\newcommand{\firstuse}[2][\@nil]{%
  \emph{#2}%
  \def\tmp{#1}%
  \def\skipindex{---}% Special string for saying "don't add to index"
  \ifx\tmp\@nnil
    % Default case: Use mandatory argument also for document index.
    \index{#2}%
  \else
    \ifx\tmp\skipindex
      % Don't add anything to document index; \firstuse is only used for purposes of typesetting.
    \else
      % Add custom entry to document index.
      \index{#1}%
    \fi%
  \fi%
}
\makeatother% As long as this file isn't a normal package included with \usepackage...

>>>>>>> d5519875

% Like \firstuse, but when speaking of a term that hasn't been introduced.
% Produces same appearance as \firstuse, but doesn't add anything to the index.
\newcommand{\willintroduce}[1]{\firstuse[---]{#1}}

% Formatting of table headings.
\newcommand{\tablehead}[1]{\textit{#1}}

% Environment for definitions.
\usepackage{amsthm}
\newtheoremstyle{mlsdefinition}
  {\topsep}   % ABOVESPACE
  {\topsep}   % BELOWSPACE
  {}          % BODYFONT
  {}          % INDENT (empty value is the same as 0pt)
  {\bfseries} % HEADFONT
  {.}         % HEADPUNCT
  {.75em}     % HEADSPACE
  {#1~#2. \firstuse[---]{#3}}        % CUSTOM-HEAD-SPEC
\theoremstyle{mlsdefinition}
% In order to show where the definition ends, we put a \qed at the end.  This can't be done using \newtheoremstyle,
% so instead we make the 'definition' environment a wrapper around the amsthm-base environment.
\makeatletter
\newtheorem{definition@inner}{Definition}[chapter]
\crefname{definition@inner}{definition}{definitions}
\Crefname{definition@inner}{Definition}{Definitions}
\newenvironment{definition}{\begin{definition@inner}}{\qed\end{definition@inner}}
\makeatother

\setcounter{secnumdepth}{5}
% Note: Toc changed for appendex
\setcounter{tocdepth}{1}

% Warning: The way of adding \label inside the theoremstyle below is currently working at LaTeXML version 0.8.4,
% but was broken for a while on their master branch, see
% - https://github.com/brucemiller/LaTeXML/issues/1351
% TODO: Remove this comment once it has been verified that this is working once we have upgraded from 0.8.4.
\newtheoremstyle{modelicadefinition}
  {\topsep}   % ABOVESPACE
  {\topsep}   % BELOWSPACE
  {}          % BODYFONT
  {}          % INDENT (empty value is the same as 0pt)
  {\bfseries} % HEADFONT
  {\\}        % HEADPUNCT
  {.75em}     % HEADSPACE
  {#1~#2 \texttt{#3}\label{modelica:#3}\index{#3@\robustinline{#3}}} % CUSTOM-HEAD-SPEC {#1~#2. \texttt{#3}}
\theoremstyle{modelicadefinition}
\newtheorem{operatordefinition}{Operator}[chapter]
\crefname{operatordefinition}{operator}{operators}
\Crefname{operatordefinition}{Operator}{Operators}
\newtheorem{functiondefinition}{Function}[chapter]
\crefname{functiondefinition}{function}{functions}
\Crefname{functiondefinition}{Function}{Functions}
\newtheorem{annotationdefinition}{Annotation}[chapter]
\crefname{annotationdefinition}{annotation}{annotations}
\Crefname{annotationdefinition}{Annotation}{Annotations}

\newtheoremstyle{modelicadefinition*}
  {\topsep}   % ABOVESPACE
  {\topsep}   % BELOWSPACE
  {}          % BODYFONT
  {}          % INDENT (empty value is the same as 0pt)
  {\bfseries} % HEADFONT
  {\\}        % HEADPUNCT
  {.75em}     % HEADSPACE
  {#1~#2 \texttt{#3}} % CUSTOM-HEAD-SPEC {#1~#2. \texttt{#3}}
\theoremstyle{modelicadefinition*}
\newtheorem{operatordefinition*}[operatordefinition]{Operator} % Note: Not using \theoremstyle*, only difference is not adding \label.
\crefname{operatordefinition*}{operator}{operators}
\Crefname{operatordefinition*}{Operator}{Operators}
\newtheorem{functiondefinition*}[functiondefinition]{Function}
\crefname{functiondefinition*}{function}{functions}
\Crefname{functiondefinition*}{Function}{Functions}
\newtheorem{annotationdefinition*}{Annotation}[chapter]
\crefname{annotationdefinition*}{annotation}{annotations}
\Crefname{annotationdefinition*}{Annotation}{Annotations}

\lstdefinelanguage[synopsis]{modelica}[]{modelica}{% Language for use inside the 'synopsis' environment.
  basicstyle=\upshape\ttfamily,              % Same size as \lstinline
  frame=none,
  aboveskip=0pt,
  xleftmargin=2em
}

\lstdefinelanguage[synopsis]{grammar}[]{grammar}{% Language for use inside the 'synopsis[grammar]' environment.
  basicstyle=\upshape\ttfamily,              % Same size as \lstinline
  frame=none,
  aboveskip=0pt,
  xleftmargin=2em
}

\lstdefinelanguage[synopsis]{C}[]{C}{% Language for use inside the 'synopsis[C]' environment.
  basicstyle=\upshape\ttfamily,              % Same size as \lstinline
  frame=none,
  aboveskip=0pt,
  xleftmargin=2em
}

\newenvironment{synopsis}[1][modelica]{%
\lstset{language=[synopsis]#1}%
~\vspace{-\parskip}\par
}{%
}
\newenvironment{semantics}{%
\list{}{%
\setlength{\leftmargin}{1.5em}%
\setlength{\rightmargin}{1.5em}%
}\item[]%
}{%
\endlist
}

% Change all \cref and \Cref variants below chapter to use "section"
\crefname{subsection}{section}{sections}
\Crefname{subsection}{Section}{Sections}
\crefname{subsubsection}{section}{sections}
\Crefname{subsubsection}{Section}{Sections}
\crefname{paragraph}{section}{sections}
\Crefname{paragraph}{Section}{Sections}
\crefname{subparagraph}{section}{sections}
\Crefname{subparagraph}{Section}{Sections}

% We can't use cleveref.sty the way we want for equations until this LaTeXML has been fixed:
% - https://github.com/brucemiller/LaTeXML/issues/1306 -- fixed on 'master'
% In the meantime, we use \eqref to achieve the same result.
%\crefname{equation}{}{}
%\Crefname{equation}{}{}

\ifpdf
\newcommand{\crefnameref}[1]{\cref{#1}~\emph{\nameref*{#1}}}
\newcommand{\Crefnameref}[1]{\Cref{#1}~\emph{\nameref*{#1}}}
\else
% Don't use \nameref* while waiting for LaTeXML issue to get fixed:
% - https://github.com/brucemiller/LaTeXML/issues/1348 -- fixed on 'master'
% At the same time, there are also problems with the normal \nameref:
% - https://github.com/brucemiller/LaTeXML/issues/1350 -- fixed on 'master'
% Since the excessive output of \nameref only replaces the need for \cref for some labels,
% we can't rely on just \nameref, meaning we can't use it at all.
\let\crefnameref\cref
\let\Crefnameref\Cref
\fi

% Make all description lists break the line after each key.
% henrikt-ma: Commenting out use of the enumitem package, see above.
%\setlist[description]{
%  style=nextline,
%  labelwidth=0pt,
%  leftmargin=15pt,
%  itemindent=\dimexpr-5pt-\labelsep\relax,
%}

\newenvironment{contributors}{%
\list{}{%
\setlength{\leftmargin}{1.5em}%
\setlength{\itemsep}{-\parskip}%
\addtolength{\itemsep}{2pt}%
}%
}{%
\endlist
}<|MERGE_RESOLUTION|>--- conflicted
+++ resolved
@@ -225,12 +225,6 @@
 }
 
 % Like \emph, but marking this as the place where new terminology is introduced.
-<<<<<<< HEAD
-% In the future, we can change this to something that will automatically add this
-% to an index/glossary.
-\newcommand{\firstuse}[1]{\emph{#1}}
-\newcommand{\willbedefined}[1]{\emph{#1}} % TODO: Make sure this command is merged with the corresponding command on the add-index branch.
-=======
 % By default, the argument is added to the document index as is, but this can be overridden using the optional argument.
 \makeatletter% As long as this file isn't a normal package included with \usepackage...
 \newcommand{\firstuse}[2][\@nil]{%
@@ -250,8 +244,6 @@
   \fi%
 }
 \makeatother% As long as this file isn't a normal package included with \usepackage...
-
->>>>>>> d5519875
 
 % Like \firstuse, but when speaking of a term that hasn't been introduced.
 % Produces same appearance as \firstuse, but doesn't add anything to the index.
