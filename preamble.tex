--- conflicted
+++ resolved
@@ -182,172 +182,6 @@
 \setcounter{secnumdepth}{5}
 % Note: Toc changed for appendex
 \setcounter{tocdepth}{1}
-<<<<<<< HEAD
-\definecolor{keywordcolor1} {rgb}{0.00, 0.20, 0.47}
-\definecolor{keywordcolor3} {rgb}{0.33, 0.24, 0.03} % Red color used in the past: {0.90, 0.00, 0.00}
-\definecolor{commentcolor}  {rgb}{0.07, 0.46, 0.00}
-
-% When producing PDF, the ttfamily looks better in size \small, but with LaTeXML this becomes too small,
-% and the size is applied deep down on the HTML elements, making it hard to adjust using CSS.
-% Thus, the problem has to be addressed already when a listings language's 'basicstyle' is defined.
-\ifpdf
-\let\smallifpdf\small
-\else
-\let\smallifpdf\normalsize
-\fi
-
-% It would be nice to have comments set in normal variable-width font without any sort of
-% column alignment by the listsings.sty package, just like the comments look in the LaTeXML build.
-% Adding the following \commentfullflexible to the 'commentstyle'
-% makes words look good, but the words are still aligned in mysterious ways.
-%\makeatletter
-%\let\commentfullflexible\lst@column@fullflexible
-%\makeatother
-
-% See https://github.com/modelica-tools/listings-modelica/blob/master/listings-modelica.cfg
-% Note: Changed comment color from green to [rgb]{0,0.4,0} - since the other variant was too distracting
-% And added pure,impure,stream as keywords
-% Remove cross as red
-% Note: have basicstyle=\upshape\small\ttfamily in all languages,
-% except the dialect [short]modelica - which is used for inline listings.
-% Apart from that change that dialect should be identical to modelica
-
-% The red keyword part is a bit unclear.
-% The current logic is that "operators" are marked specially, but not normal functions.
-%
-% Note that Integer is both a predefined type and a function; we cannot treat them differently.
-% Another solution would be to remove this completely.
-\lstdefinelanguage{modelica}{% Language for use with the lstlisting environment.
-    basicstyle=\upshape\smallifpdf\ttfamily, % Font size for displayed code listings.
-    alsoletter={},
-%   otherkeywords={-, =, +, [, ], (, ), \{, \}, :, *, !},%
-    morekeywords=[1]{}, % blue Keywords
-    morekeywords=[2]{% blue + bold keywords
-        annotation,assert,block,break,class,connector,constant,constrainedby,discrete,%
-        each,encapsulated,enumeration,else,elseif,elsewhen,end,%
-        exit,% henrikt-ma: What is 'exit' doing here?
-        expandable,extends,external,final,flow,for,%
-        function,if,in,inner,initial,input,import,loop,model,%
-        nondiscrete,% Not a keyword anymore, right?
-        operator,outer,%
-        output,package,parameter,partial,record,redeclare,replaceable,return,%
-        size,stream,terminate,then,type,when,while,within,algorithm,equation,%
-        protected,public,and,false,not,or,true,pure,impure,transition,initialState},%
-    % Note: initial is in both variants - depending on context, use first variant
-    morekeywords=[3]{% red keywords - only special functions and classes: 3.7.2 #derivative-and-special-purpose-operators-with-function-syntax
-    % 3.7.3 #event-related-operators-with-function-syntax (except initial) and 4.8 #predefined-types-and-classes
-        connect,der,delay,cardinality,homotopy,semiLinear,inStream,actualStream,spatialDistribution,getInstanceName,%
-        terminal,noEvent,smooth,sample,pre,edge,change,reinit,%
-        previous,hold,subSample,superSample,shiftSample,backSample,noClock,firstTick,interval,%
-        Real,Integer,Boolean,String},%
-    comment=[l]{//}, % comment lines
-    morecomment=[s]{/*}{*/}, % comment blocs
-    morestring=[b]{'},
-    morestring=[b]{"},
-}[keywords,comments,strings]
-
-\lstdefinelanguage[short]{modelica}[]{modelica}{% Language for use with the \lstinline command.
-    basicstyle=\upshape\ttfamily,              % Font size for inline code snippets.
-}
-
-% Special dialect of Modelica to use when there are URLs appearing outside string literals, to avoid the part
-% starting with '//' being treated as comment.
-\lstdefinelanguage[nocomment]{modelica}[short]{modelica}{%
-    commentstyle=\upshape\ttfamily, % Camouflage comments as workaround for not being able to remove rest-of-line comment recognition.
-}
-
-% Note: within only a keyword in grammar
-\lstdefinelanguage{grammar}{%
-    basicstyle=\upshape\smallifpdf\ttfamily, % size of fonts used for the code
-    alsoletter={},
-    alsodigit={-},
-    breaklines=true,
-    breakatwhitespace=true,
-    morekeywords=[2]{%
-        letters,annotation,assert,block,break,class,connector,constant,constrainedby,discrete,%
-        each,encapsulated,else,elseif,elsewhen,end,exit,expandable,extends,external,final,flow,for,%
-        function,if,in,inner,initial,input,import,loop,model,%
-        nondiscrete,% Not a keyword anymore, right?
-        operator,outer,%
-        output,package,parameter,partial,record,redeclare,replaceable,return,%
-        size,stream,terminate,then,type,when,while,algorithm,equation,%
-        protected,public,and,false,not,or,true,pure,impure,stream,transition,initialState,%
-        within},
-    morekeywords=[1]{|}
-}[keywords,comments,strings]
-
-\lstset{%
-  backgroundcolor=\color{white},   % choose the background color
-  mathescape=true,
-  breaklines=true,                 % automatic line breaking only at white-space
-  keepspaces,                      % don't remove space such as those after closing parenthesis
-  captionpos=b,                    % sets the caption-position to bottom
-  commentstyle=\color{commentcolor}\sffamily, % comment style
-  keywordstyle=\color{red},        % Unused keyword style in bright red to make it easy to detect and fix.
-  keywordstyle=[1]\color{keywordcolor1},
-  keywordstyle=[2]\color{keywordcolor1}\bfseries,
-  keywordstyle=[3]\color{keywordcolor3},
-  stringstyle=\color{black},     % string literal style
-  language=[short]modelica,     % Language that will be used by default, in particluar by plain \lstinline.
-  showstringspaces=false,
-  frame=lrtb,
-  xleftmargin=\fboxsep,
-  xrightmargin=-\fboxsep,
-  belowskip=0pt,
-}
-
-% Duplicate this definition here to avoid issue - and name it "fortran77" to avoid problem in LatexML
-\lstdefinelanguage{fortran77}{%
-    basicstyle=\upshape\smallifpdf\ttfamily, % size of fonts used for the code
-    morekeywords={%
-        ASSIGN,BACKSPACE,CALL,CHARACTER,%
-        CLOSE,COMMON,COMPLEX,CONTINUE,DATA,DIMENSION,DO,DOUBLE,%
-        ELSE,ELSEIF,END,ENDIF,ENDDO,ENTRY,EQUIVALENCE,EXTERNAL,%
-        FILE,FORMAT,FUNCTION,GO,TO,GOTO,IF,IMPLICIT,%
-        INQUIRE,INTEGER,INTRINSIC,LOGICAL,%
-        OPEN,PARAMETER,PAUSE,PRECISION,PRINT,PROGRAM,READ,REAL,%
-        RETURN,REWIND,STOP,SUBROUTINE,THEN,%
-        WRITE,SAVE},
-    morekeywords=[2]{%
-        ACCESS,BLANK,BLOCK,DIRECT,EOF,ERR,EXIST,%
-        FMT,FORM,FORMATTED,IOSTAT,NAMED,NEXTREC,NUMBER,OPENED,%
-        REC,RECL,SEQUENTIAL,STATUS,TYPE,UNFORMATTED,UNIT},
-    morekeywords=[3]{%
-        INT,DBLE,CMPLX,ICHAR,CHAR,AINT,ANINT,% left out real
-        NINT,ABS,MOD,SIGN,DIM,DPROD,MAX,MIN,AIMAG,CONJG,SQRT,EXP,LOG,%
-        LOG10,SIN,COS,TAN,ASIN,ACOS,ATAN,ATAN2,SINH,COSH,TANH,LGE,LLE,LLT,%
-        LEN,INDEX},
-    morekeywords=[4]{AND,EQ,EQV,FALSE,GE,GT,OR,LE,LT,NE,NEQV,NOT,TRUE},%
-    sensitive=f, % not Fortran-77 standard, but allowed in Fortran-95 %%
-    morecomment=[f]*,
-    morecomment=[f]C,
-    morecomment=[f]c,
-    morestring=[d]", % not Fortran-77 standard, but allowed in Fortran-95 %%
-    morestring=[d]'
-}[keywords,comments,strings]
-
-\lstdefinelanguage{C}{%
-    basicstyle=\upshape\smallifpdf\ttfamily, % size of fonts used for the code
-    morekeywords={%
-        auto,break,case,char,const,continue,default,do,double,%
-        else,enum,extern,float,for,goto,if,int,long,register,return,%
-        short,signed,sizeof,static,struct,switch,typedef,union,unsigned,%
-        void,volatile,while},
-    % henrikt-ma: How about adding some highlighting of 'size_t' as a recognized name?
-    sensitive,
-    morecomment=[s]{/*}{*/},
-    morecomment=[l]//, % nonstandard
-    morestring=[b]",
-    morestring=[b]',
-    moredelim=*[directive]\#,
-    moredirectives={%
-        define,elif,else,endif,error,if,ifdef,ifndef,line,%
-        include,pragma,undef,warning}
-}[keywords,comments,strings,directives]
-
-% Note: \lstinline!...! used for inline Modelica using [short]modelica
-=======
->>>>>>> bcd8f49e
 
 % Warning: The way of adding \label inside the theoremstyle below is currently working at LaTeXML version 0.8.4,
 % but was broken for a while on their master branch, see
