# Requirements on Flat Modelica
This document should contain a first draft of the requirements on what Flat Modelica should and shouldn't be, to be used as a starting point for discussions at the upcoming design meeting in Regensburg on March 7-8, 2019.  It also contains a rough separation of things belonging to the three main parts of the Modelica Language Specification (MLS) that would come out of this MCP.

## Flat Modelica features

Things that the Flat Modelica format should support:
- Basic scalar types with the same attributes as in Modelica.
- Record and enumeration types.
- Arrays.
- Component declarations (with both public and protected visibility).
  - Comment (@mtiller): It doesn't seem very flat if we preserve (potentially deeply nested) components instances
<<<<<<< HEAD
  - Comment (@harmanpa): This should be changed to Component declarations of the scalar types, record and enumeration types, and arrays of each; not hierarchical. Component declarations have dot-notation names.
=======
  - Remove (that is, expand) records?
>>>>>>> b485b49d
- Equations and algorithms, both scalar, array-valued, and record-valued.
- Optional source locations for use in error messages.
   - Add this to the formal grammar?  If so, this will require some thought in order to be flexible and precise enough without interfering with too much with the rest of the grammar.
   - Comment (@mtiller): Add this as standard annotations?  Already supported by current grammar.
   - Comment (@harmanpa): Agreed as that also allows other meta-data. Unfortunately having `annotation(__something_LineNumber=12)` on every statement could become quite verbose.
- Documentation strings.
- Vendor-specific annotations.
  - Comment (@mtiller): So annotations are present in the grammar but all annotations except vendor annotations are stripped.  If the concern is bloat from annotations that are no longer relevant in the flattened form (*e.g.,* graphical annotations), why not identify what gets excluded vs. what gets included? (see comment about source locations above)
  - Comment (@harmanpa): I agree, I'd like to be able to put arbitary meta-data in.
- All variabilities, but constant evaluation of parameters is not allowed.  (For example, this guarantees that all parameters will remain parameters if a Flat Modelica model is exported to an FMU for Model Exchange.)
  - Comment (@mtiller): The semantics of this are unclear.  When you say constant evaluation, do you mean constant folding?  What about `final` parameters?  Should those be parameters in an FMU? I wouldn't think so.  It seems like they should just be `output`s. 
- List of all `parameter` variables that were treated as `constant` due to use in _parameter expressions_, the `Evaluate=true` annotation, or subject to constant evaluation during flattening for other reasons.
  - `final` can probably be replaced by using normal equation instead of binding equation. meaning that binding eqations can always be treated as non-final.
  - Comment (@mtiller): Why not just add an `Evaluate=true` annotation to indicate these.
- Values for all constants, even those that have been inlined everywhere, since the values should be part of the simulation result.
- Less restricted forms of record field access and array subscripting?
  - Comment (@mtiller): Wouldn't we expect to restrict forms of record field access and array subscripting?  If so, then I would suggest saying "Restrict some forms of record field access and array subscripting" or "A more restrictive subset of record field access and array subscripting".
 - Comment (@mtiller): Factor out constant subexpressions to unique variables?  Perhaps filter all literals (scalars and arrays) completely out of the flattened form and provide them in a separate file?
  - Needs Standardized naming for introduced intermediate variables.
- Expressions for all variables that were treated as aliases during flattening, specifying the variable that it is an alias of and the sign of the relationship
<<<<<<< HEAD
  - Comment (@mtiller): Doesn't the expression already tell us all that (*e.g.,* `b = -a`...`-a` is an expression and it tells us that `b` is an alias of `a` with the opposite sign?  Or did you want something more explicit?
  - Comment (@harmanpa): Yes syntactically it is just that expression, however that isn't necessarily the expression that the alias came from. e.g. the model might contain `a = c` and `a = -b` but we decide to keep `b`, so in our aliases section we store `b = -a` and `b = -c`.
- Function declarations that are utilised in the model.
  - Comment (@mtiller): Do we flatten the functions?  I say that because functions can use features like `extends` or `redeclare` in their definitions.  Presumably we want all that removed in a flattened form, no?
  - Comment (@harmanpa): Yes. Additionally we might have multiple versions of functions, because we might call a function with different dimension inputs. We need a naming convention for this.
=======
  - Comment (@mtiller): Doesn't the expression already tell us all that (*e.g.,* `b = -a`...`-a` is an expression and it tells us that `b` is an alias of `a` with the opposite sign?  Or did you want something more explicit?  Should there be a special form of equation (perhaps in the form of an assignment statement) that can be used to indicate solved equations in general, and alias relations in particular?
- Function declarations that are utilised in the model.
  - Comment (@mtiller): Do we flatten the functions?  I say that because functions can use features like `extends` or `redeclare` in their definitions.  Presumably we want all that removed in a flattened form, no?  Functions should probably be allowed to have arguments of array and record type.
>>>>>>> b485b49d

Examples of things that should be gone after flattening and shouldn't exist in Flat Modelica:
- Complex classes that may contain equations.
- Connectors.
- Conditional components.
- Un-balanced `if`-equations.
- Non-literal array dimensions (except in functions).
- Packages.
- Connect equations.
- Graphical and documentation annotations.
- All redeclarations
- Anything overloaded
- Imports
- Extends clauses?
- Hierarchical modifications?
- Package structure?
  - If you keep components, restrict class definitions to a flat global namespace to avoid having to apply lookup rules.

## New organization of MLS
This MCP proposes separation of the MLS into the three parts outlined below.

### Shared features: Expressions and functions
Content of that should go into this section:
- Built-in functions.
- Expressions.
- External functions.
- User-defined functions.
- Restricted forms of record field access and array subscripting (some or all of the restrictions may be lifted for Flat Modelica).
- Unit expressions.
- Syntax for synchronous language elements and state machines.

### Flat Modelica
Content of that should go into this section:
- Overview of execution model for hybrid differential-algebraic equations.
- Simulation initialization and priority of non-fixed start attributes.
- Event generation, event iteration, and other discrete-time behavior.
- Semantics of synchronous language elements and state machines.
- Solving of mixed systems.
- Hints for inlining, state selection, etc.

### Modelica
Content of that should go into this section:
- All sorts of restricted classes and rules for how they may be used.
- Inheritance, modification, and redeclaration.
- Connectors, including stream connectors.
- Connect equations.
- Overloaded operators.
- Global and local balancing of equations and variables.
- Instantiation.
- Flattening.

## An alternative view of grouping Modelica semantics (@mtiller)

One advantage to this approach would be to organize the semantics of Modelica by when they apply.  In this sense, I'd like to see a description of:

- Semantics needed in order to create a Modelica editor
  - Package structure
  - Name lookup
  - Graphical appearance
  - Connection semantics
  - Inheritance
- Semantics needed to represent mathematical structure and behavior
  - Variables
  - Equations
  - Functions
  
From this perspective, expressions can almost be treated as "pass through".  The editor doesn't really need to
interpret them in any way. For the most part they just pass through to the flattened form (but with some
potential simplifications or restrictions, as described above).<|MERGE_RESOLUTION|>--- conflicted
+++ resolved
@@ -9,11 +9,8 @@
 - Arrays.
 - Component declarations (with both public and protected visibility).
   - Comment (@mtiller): It doesn't seem very flat if we preserve (potentially deeply nested) components instances
-<<<<<<< HEAD
   - Comment (@harmanpa): This should be changed to Component declarations of the scalar types, record and enumeration types, and arrays of each; not hierarchical. Component declarations have dot-notation names.
-=======
   - Remove (that is, expand) records?
->>>>>>> b485b49d
 - Equations and algorithms, both scalar, array-valued, and record-valued.
 - Optional source locations for use in error messages.
    - Add this to the formal grammar?  If so, this will require some thought in order to be flexible and precise enough without interfering with too much with the rest of the grammar.
@@ -34,17 +31,11 @@
  - Comment (@mtiller): Factor out constant subexpressions to unique variables?  Perhaps filter all literals (scalars and arrays) completely out of the flattened form and provide them in a separate file?
   - Needs Standardized naming for introduced intermediate variables.
 - Expressions for all variables that were treated as aliases during flattening, specifying the variable that it is an alias of and the sign of the relationship
-<<<<<<< HEAD
-  - Comment (@mtiller): Doesn't the expression already tell us all that (*e.g.,* `b = -a`...`-a` is an expression and it tells us that `b` is an alias of `a` with the opposite sign?  Or did you want something more explicit?
+  - Comment (@mtiller): Doesn't the expression already tell us all that (*e.g.,* `b = -a`...`-a` is an expression and it tells us that `b` is an alias of `a` with the opposite sign?  Or did you want something more explicit?  Should there be a special form of equation (perhaps in the form of an assignment statement) that can be used to indicate solved equations in general, and alias relations in particular?
   - Comment (@harmanpa): Yes syntactically it is just that expression, however that isn't necessarily the expression that the alias came from. e.g. the model might contain `a = c` and `a = -b` but we decide to keep `b`, so in our aliases section we store `b = -a` and `b = -c`.
 - Function declarations that are utilised in the model.
-  - Comment (@mtiller): Do we flatten the functions?  I say that because functions can use features like `extends` or `redeclare` in their definitions.  Presumably we want all that removed in a flattened form, no?
+  - Comment (@mtiller): Do we flatten the functions?  I say that because functions can use features like `extends` or `redeclare` in their definitions.  Presumably we want all that removed in a flattened form, no?  Functions should probably be allowed to have arguments of array and record type.
   - Comment (@harmanpa): Yes. Additionally we might have multiple versions of functions, because we might call a function with different dimension inputs. We need a naming convention for this.
-=======
-  - Comment (@mtiller): Doesn't the expression already tell us all that (*e.g.,* `b = -a`...`-a` is an expression and it tells us that `b` is an alias of `a` with the opposite sign?  Or did you want something more explicit?  Should there be a special form of equation (perhaps in the form of an assignment statement) that can be used to indicate solved equations in general, and alias relations in particular?
-- Function declarations that are utilised in the model.
-  - Comment (@mtiller): Do we flatten the functions?  I say that because functions can use features like `extends` or `redeclare` in their definitions.  Presumably we want all that removed in a flattened form, no?  Functions should probably be allowed to have arguments of array and record type.
->>>>>>> b485b49d
 
 Examples of things that should be gone after flattening and shouldn't exist in Flat Modelica:
 - Complex classes that may contain equations.
