--- conflicted
+++ resolved
@@ -84,15 +84,8 @@
     breakatwhitespace=true,
     morekeywords=[2]{%
         letters,annotation,assert,block,break,class,connector,constant,constrainedby,discrete,%
-<<<<<<< HEAD
-        each,encapsulated,else,elseif,elsewhen,end,exit,expandable,extends,external,final,flow,for,%
+        each,encapsulated,else,elseif,elsewhen,end,expandable,extends,external,final,flow,for,%
         function,if,in,inner,initial,input,import,loop,model,operator,outer,%
-=======
-        each,encapsulated,else,elseif,elsewhen,end,expandable,extends,external,final,flow,for,%
-        function,if,in,inner,initial,input,import,loop,model,%
-        nondiscrete,% Not a keyword anymore, right?
-        operator,outer,%
->>>>>>> 30e5363d
         output,package,parameter,partial,record,redeclare,replaceable,return,%
         size,stream,terminate,then,type,when,while,algorithm,equation,%
         protected,public,and,false,not,or,true,pure,impure,stream,transition,initialState,%
